#
# DO NOT ALTER OR REMOVE COPYRIGHT NOTICES OR THIS FILE HEADER.
#
# This code is free software; you can redistribute it and/or modify it
# under the terms of the GNU General Public License version 2 only, as
# published by the Free Software Foundation.  Oracle designates this
# particular file as subject to the "Classpath" exception as provided
# by Oracle in the LICENSE file that accompanied this code.
#
# This code is distributed in the hope that it will be useful, but WITHOUT
# ANY WARRANTY; without even the implied warranty of MERCHANTABILITY or
# FITNESS FOR A PARTICULAR PURPOSE.  See the GNU General Public License
# version 2 for more details (a copy is included in the LICENSE file that
# accompanied this code).
#
# You should have received a copy of the GNU General Public License version
# 2 along with this work; if not, write to the Free Software Foundation,
# Inc., 51 Franklin St, Fifth Floor, Boston, MA 02110-1301 USA.
#
# Please contact Oracle, 500 Oracle Parkway, Redwood Shores, CA 94065 USA
# or visit www.oracle.com if you need additional information or have any
# questions.
#
<<<<<<< HEAD
tzdata2015e
=======
tzdata2015f
>>>>>>> b4774eb2
<|MERGE_RESOLUTION|>--- conflicted
+++ resolved
@@ -21,8 +21,4 @@
 # or visit www.oracle.com if you need additional information or have any
 # questions.
 #
-<<<<<<< HEAD
-tzdata2015e
-=======
-tzdata2015f
->>>>>>> b4774eb2
+tzdata2015f