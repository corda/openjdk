--- conflicted
+++ resolved
@@ -706,50 +706,6 @@
 		$(CP) -r $$< $$@
         endif
 
-<<<<<<< HEAD
-      # Generate debuginfo files.
-      ifeq ($(OPENJDK_TARGET_OS), windows)
-        $1_EXTRA_LDFLAGS += "-pdb:$$($1_OBJECT_DIR)/$$($1_NOSUFFIX).pdb" \
-            "-map:$$($1_OBJECT_DIR)/$$($1_NOSUFFIX).map"
-        $1_DEBUGINFO_FILES := $$($1_OBJECT_DIR)/$$($1_NOSUFFIX).pdb \
-            $$($1_OBJECT_DIR)/$$($1_NOSUFFIX).map
-        # No separate command is needed for debuginfo on windows, instead
-        # touch target to make sure it has a later time stamp than the debug
-        # symbol files to avoid unnecessary relinking on rebuild.
-        $1_CREATE_DEBUGINFO_CMDS := $(TOUCH) $$($1_TARGET)
-
-      else ifneq ($(findstring $(OPENJDK_TARGET_OS), linux solaris), )
-        $1_DEBUGINFO_FILES := $$($1_OBJECT_DIR)/$$($1_NOSUFFIX).debuginfo
-        # Setup the command line creating debuginfo files, to be run after linking.
-        # It cannot be run separately since it updates the original target file
-        $1_CREATE_DEBUGINFO_CMDS := \
-            $$($1_OBJCOPY) --only-keep-debug $$($1_TARGET) $$($1_DEBUGINFO_FILES) $$(NEWLINE) \
-            $(CD) $$($1_OUTPUT_DIR) && \
-                $$($1_OBJCOPY) --add-gnu-debuglink=$$($1_DEBUGINFO_FILES) $$($1_TARGET)
-
-      else ifeq ($(OPENJDK_TARGET_OS), macosx)
-        $1_DEBUGINFO_FILES := $$($1_OBJECT_DIR)/$$($1_BASENAME).dSYM
-        # On Macosx, the debuginfo generation doesn't touch the linked binary, but
-        # to avoid always relinking, touch it anyway to force a later timestamp than
-        # the dSYM files.
-        $1_CREATE_DEBUGINFO_CMDS := \
-            $(DSYMUTIL) --out $$($1_DEBUGINFO_FILES) $$($1_TARGET) $$(NEWLINE) \
-            $(TOUCH) $$($1_TARGET)
-      endif # OPENJDK_TARGET_OS
-
-      # This dependency dance ensures that debug info files get rebuilt
-      # properly if deleted.
-      $$($1_TARGET): $$($1_DEBUGINFO_FILES)
-      $$($1_DEBUGINFO_FILES): $$($1_ALL_OBJS)
-
-      ifeq ($(ZIP_EXTERNAL_DEBUG_SYMBOLS), true)
-        $1_DEBUGINFO_ZIP := $$($1_OBJECT_DIR)/$$($1_NOSUFFIX).diz
-        $1 += $$(subst $$($1_OBJECT_DIR),$$($1_OUTPUT_DIR),$$($1_DEBUGINFO_ZIP))
-
-        # The dependency on TARGET is needed for debuginfo files
-        # to be rebuilt properly.
-        $$($1_DEBUGINFO_ZIP): $$($1_DEBUGINFO_FILES) $$($1_TARGET)
-=======
         # Generate debuginfo files.
         ifeq ($(OPENJDK_TARGET_OS), windows)
           $1_EXTRA_LDFLAGS += "-pdb:$$($1_OBJECT_DIR)/$$($1_NOSUFFIX).pdb" \
@@ -766,9 +722,9 @@
           # Setup the command line creating debuginfo files, to be run after linking.
           # It cannot be run separately since it updates the original target file
           $1_CREATE_DEBUGINFO_CMDS := \
-              $(OBJCOPY) --only-keep-debug $$($1_TARGET) $$($1_DEBUGINFO_FILES) $$(NEWLINE) \
-              $(CD) $$($1_OUTPUT_DIR) && \
-                  $(OBJCOPY) --add-gnu-debuglink=$$($1_DEBUGINFO_FILES) $$($1_TARGET)
+            $$($1_OBJCOPY) --only-keep-debug $$($1_TARGET) $$($1_DEBUGINFO_FILES) $$(NEWLINE) \
+            $(CD) $$($1_OUTPUT_DIR) && \
+                $$($1_OBJCOPY) --add-gnu-debuglink=$$($1_DEBUGINFO_FILES) $$($1_TARGET)
 
         else ifeq ($(OPENJDK_TARGET_OS), macosx)
           $1_DEBUGINFO_FILES := $$($1_OBJECT_DIR)/$$($1_BASENAME).dSYM
@@ -792,7 +748,6 @@
           # The dependency on TARGET is needed for debuginfo files
           # to be rebuilt properly.
           $$($1_DEBUGINFO_ZIP): $$($1_DEBUGINFO_FILES) $$($1_TARGET)
->>>>>>> ce9fe84e
 		$(CD) $$($1_OBJECT_DIR) \
 		&& $(ZIP) -q -r $$@ $$(notdir $$($1_DEBUGINFO_FILES))
 
