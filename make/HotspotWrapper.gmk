#
# Copyright (c) 2011, 2012, Oracle and/or its affiliates. All rights reserved.
# DO NOT ALTER OR REMOVE COPYRIGHT NOTICES OR THIS FILE HEADER.
#
# This code is free software; you can redistribute it and/or modify it
# under the terms of the GNU General Public License version 2 only, as
# published by the Free Software Foundation.  Oracle designates this
# particular file as subject to the "Classpath" exception as provided
# by Oracle in the LICENSE file that accompanied this code.
#
# This code is distributed in the hope that it will be useful, but WITHOUT
# ANY WARRANTY; without even the implied warranty of MERCHANTABILITY or
# FITNESS FOR A PARTICULAR PURPOSE.  See the GNU General Public License
# version 2 for more details (a copy is included in the LICENSE file that
# accompanied this code).
#
# You should have received a copy of the GNU General Public License version
# 2 along with this work; if not, write to the Free Software Foundation,
# Inc., 51 Franklin St, Fifth Floor, Boston, MA 02110-1301 USA.
#
# Please contact Oracle, 500 Oracle Parkway, Redwood Shores, CA 94065 USA
# or visit www.oracle.com if you need additional information or have any
# questions.
#

# Include the legacy hotspot-spec.gmk (which in turns includes spec.gmk)
BASE_SPEC:=$(SPEC)
# Assign to HOTSPOT_SPEC so that the variable HOTSPOT_SPEC can be
# overridden when building the buildjdk.
HOTSPOT_SPEC := $(dir $(SPEC))hotspot-spec.gmk
include $(HOTSPOT_SPEC)
include MakeBase.gmk

# Inclusion of this pseudo-target will cause make to execute this file
# serially, regardless of -j. Recursively called makefiles will not be
# affected, however. This is required for correct dependency management.
.NOTPARALLEL:

default: all

# Get all files in src, make or agent subdirs in hotspot directory and
# filter out .hg. This skips the test directory.
HOTSPOT_FILES := $(shell $(FIND) -L \
    $(HOTSPOT_TOPDIR)/src $(HOTSPOT_TOPDIR)/make \
    -name ".hg" -prune -o -print)

# The old build creates hotspot output dir before calling hotspot and
# not doing it breaks builds on msys.
$(HOTSPOT_OUTPUTDIR)/_hotspot.timestamp: $(HOTSPOT_FILES)
<<<<<<< HEAD
	$(MKDIR) -p $(HOTSPOT_OUTPUTDIR)
	($(CD) $(HOTSPOT_TOPDIR)/make && $(MAKE) $(HOTSPOT_MAKE_ARGS) LOG_LEVEL=$(LOG_LEVEL) SPEC=$(HOTSPOT_SPEC) BASE_SPEC=$(BASE_SPEC))
=======
	@$(MKDIR) -p $(HOTSPOT_OUTPUTDIR)
	@($(CD) $(HOTSPOT_TOPDIR)/make && $(MAKE) $(HOTSPOT_MAKE_ARGS) \
	    LOG_LEVEL=$(LOG_LEVEL) SPEC=$(HOTSPOT_SPEC) BASE_SPEC=$(BASE_SPEC))
>>>>>>> 6876f570
	$(TOUCH) $@

hotspot: $(HOTSPOT_OUTPUTDIR)/_hotspot.timestamp

all: hotspot

.PHONY: default all hotspot<|MERGE_RESOLUTION|>--- conflicted
+++ resolved
@@ -47,14 +47,9 @@
 # The old build creates hotspot output dir before calling hotspot and
 # not doing it breaks builds on msys.
 $(HOTSPOT_OUTPUTDIR)/_hotspot.timestamp: $(HOTSPOT_FILES)
-<<<<<<< HEAD
-	$(MKDIR) -p $(HOTSPOT_OUTPUTDIR)
-	($(CD) $(HOTSPOT_TOPDIR)/make && $(MAKE) $(HOTSPOT_MAKE_ARGS) LOG_LEVEL=$(LOG_LEVEL) SPEC=$(HOTSPOT_SPEC) BASE_SPEC=$(BASE_SPEC))
-=======
 	@$(MKDIR) -p $(HOTSPOT_OUTPUTDIR)
-	@($(CD) $(HOTSPOT_TOPDIR)/make && $(MAKE) $(HOTSPOT_MAKE_ARGS) \
+	($(CD) $(HOTSPOT_TOPDIR)/make && $(MAKE) $(HOTSPOT_MAKE_ARGS) \
 	    LOG_LEVEL=$(LOG_LEVEL) SPEC=$(HOTSPOT_SPEC) BASE_SPEC=$(BASE_SPEC))
->>>>>>> 6876f570
 	$(TOUCH) $@
 
 hotspot: $(HOTSPOT_OUTPUTDIR)/_hotspot.timestamp
