#
# Copyright (c) 2011, 2014, Oracle and/or its affiliates. All rights reserved.
# DO NOT ALTER OR REMOVE COPYRIGHT NOTICES OR THIS FILE HEADER.
#
# This code is free software; you can redistribute it and/or modify it
# under the terms of the GNU General Public License version 2 only, as
# published by the Free Software Foundation.  Oracle designates this
# particular file as subject to the "Classpath" exception as provided
# by Oracle in the LICENSE file that accompanied this code.
#
# This code is distributed in the hope that it will be useful, but WITHOUT
# ANY WARRANTY; without even the implied warranty of MERCHANTABILITY or
# FITNESS FOR A PARTICULAR PURPOSE.  See the GNU General Public License
# version 2 for more details (a copy is included in the LICENSE file that
# accompanied this code).
#
# You should have received a copy of the GNU General Public License version
# 2 along with this work; if not, write to the Free Software Foundation,
# Inc., 51 Franklin St, Fifth Floor, Boston, MA 02110-1301 USA.
#
# Please contact Oracle, 500 Oracle Parkway, Redwood Shores, CA 94065 USA
# or visit www.oracle.com if you need additional information or have any
# questions.
#

################################################################################
# This is the main makefile containing most actual top level targets. It needs
# to be called with a SPEC file defined.

# Declare default target
default:

# Now load the spec
include $(SPEC)

include $(SRC_ROOT)/make/MakeHelpers.gmk

# Load the vital tools for all the makefiles.
include $(SRC_ROOT)/make/common/MakeBase.gmk

# Load common profile names definitions
include $(JDK_TOPDIR)/make/ProfileNames.gmk

# Declare ALL_TARGETS as an immediate variable. This variable is a list of all
# valid top level targets. It's used to declare them all as PHONY and to 
# generate the -only targets.
ALL_TARGETS :=

# Hook to include the corresponding custom file, if present.
$(eval $(call IncludeCustomExtension, , Main.gmk))

# All modules for the current target platform.
# Manually add jdk.hotspot.agent for now.
ALL_MODULES := $(call FindAllModules) jdk.hotspot.agent

################################################################################
################################################################################
#
# Recipes for all targets. Only recipes, dependencies are declared later.
#
################################################################################

################################################################################
# Interim/build tools targets, compiling tools used during the build

interim-langtools:
	+($(CD) $(LANGTOOLS_TOPDIR)/make && $(MAKE) $(MAKE_ARGS) -f CompileInterim.gmk)

interim-corba:
	+($(CD) $(CORBA_TOPDIR)/make && $(MAKE) $(MAKE_ARGS) -f CompileCorba.gmk)

interim-rmic:
	+($(CD) $(JDK_TOPDIR)/make && $(MAKE) $(MAKE_ARGS) -f CompileInterimRmic.gmk)

<<<<<<< HEAD
all: jigsaw images docs
	@$(call CheckIfMakeAtEnd)
=======
build-tools-jdk:
	+($(CD) $(JDK_TOPDIR)/make && $(MAKE) $(MAKE_ARGS) -f Tools.gmk java-tools)
>>>>>>> 53cba96b

ALL_TARGETS += interim-langtools interim-corba build-tools-jdk

################################################################################
# Special targets for certain modules

import-hotspot:
	+($(CD) $(JDK_TOPDIR)/make && $(MAKE) $(MAKE_ARGS) -f Import.gmk)

unpack-sec:
	+($(CD) $(JDK_TOPDIR)/make && $(MAKE) $(MAKE_ARGS) -f UnpackSecurity.gmk)

policy-jars:
	+($(CD) $(JDK_TOPDIR)/make && $(MAKE) $(MAKE_ARGS) -f CreatePolicyJars.gmk)

ALL_TARGETS += import-hotspot unpack-sec policy-jars

################################################################################
# Gensrc targets, generating source before java compilation can be done
JDK_GENSRC_MODULES := $(call FindModulesWithMakefileFor, gensrc, Gensrc)
LANGTOOLS_GENSRC_MODULES := jdk.compiler.tools
CORBA_GENSRC_MODULES := java.corba
GENSRC_MODULES := $(JDK_GENSRC_MODULES) $(LANGTOOLS_GENSRC_MODULES) \
    $(CORBA_GENSRC_MODULES)
JDK_GENSRC_TARGETS := $(addsuffix -gensrc, $(JDK_GENSRC_MODULES))
LANGTOOLS_GENSRC_TARGETS := $(addsuffix -gensrc, $(LANGTOOLS_GENSRC_MODULES))
CORBA_GENSRC_TARGETS := $(addsuffix -gensrc, $(CORBA_GENSRC_MODULES))
GENSRC_TARGETS := $(addsuffix -gensrc, $(GENSRC_MODULES))

jdk.compiler.tools-gensrc:
	+($(CD) $(LANGTOOLS_TOPDIR)/make && $(MAKE) $(MAKE_ARGS) -f GensrcLangtools.gmk)

java.corba-gensrc:
	+($(CD) $(CORBA_TOPDIR)/make && $(MAKE) $(MAKE_ARGS) -f GensrcCorba.gmk)

# Declare recipes for all jdk <module>-gensrc targets
$(foreach m, $(JDK_GENSRC_MODULES), $(eval $(call DeclareRecipeForModuleMakefile, \
    $m, gensrc, gensrc, Gensrc)))

ALL_TARGETS += $(GENSRC_TARGETS)

################################################################################
# Generate data targets
GENDATA_MODULES := $(call FindModulesWithMakefileFor, gendata, Gendata)
GENDATA_TARGETS := $(addsuffix -gendata, $(GENDATA_MODULES))

# Declare recipes for all <module>-gendata targets
$(foreach m, $(GENDATA_MODULES), $(eval $(call DeclareRecipeForModuleMakefile, \
    $m, gendata, gendata, Gendata)))

$(foreach m, $(GENDATA_MODULES), $(eval $(call DeclareGendataRecipe,$m)))

ALL_TARGETS += $(GENDATA_TARGETS)

################################################################################
# Copy files targets
COPY_MODULES := $(call FindModulesWithMakefileFor, copy, Copy)
COPY_TARGETS := $(addsuffix -copy, $(COPY_MODULES))

# Declare recipes for all <module>-copy targets
$(foreach m, $(COPY_MODULES), $(eval $(call DeclareRecipeForModuleMakefile, \
    $m, copy, copy, Copy)))

ALL_TARGETS += $(COPY_TARGETS)

################################################################################
# Targets for compiling all java modules. Nashorn is treated separately.
JAVA_MODULES := $(call FindJavaModules)
JAVA_TARGETS := $(addsuffix -java, $(JAVA_MODULES))

define DeclareCompileJavaRecipe
  $1-java:
	+($(CD) $(SRC_ROOT)/make && $(MAKE) $(MAKE_ARGS) -f CompileJavaModules.gmk \
	    $1 JAVA_MODULES=$1)
endef

$(foreach m, $(filter-out jdk.scripting.nashorn, $(JAVA_MODULES)), \
    $(eval $(call DeclareCompileJavaRecipe,$m)))

# Build nashorn. Needs to be compiled separately from the rest of the modules
# due to nasgen.
jdk.scripting.nashorn-java:
	+($(CD) $(NASHORN_TOPDIR)/make && $(MAKE) $(MAKE_ARGS) -f BuildNashorn.gmk compile)

ALL_TARGETS += $(JAVA_TARGETS)

################################################################################
# Targets for running rmic.
RMIC_MODULES := $(call FindModulesWithMakefileFor, rmic, Rmic)
RMIC_TARGETS := $(addsuffix -rmic, $(RMIC_MODULES))

# Declare recipes for all <module>-rmic targets
$(foreach m, $(RMIC_MODULES), $(eval $(call DeclareRecipeForModuleMakefile, \
    $m, rmic, rmic, Rmic)))

ALL_TARGETS += $(RMIC_TARGETS)

################################################################################
# Targets for compiling native libraries
ALL_LIB_MODULES := $(call FindModulesWithMakefileFor, lib, Lib)
LIB_MODULES := $(filter $(ALL_MODULES), $(ALL_LIB_MODULES))
LIB_TARGETS := $(addsuffix -libs, $(LIB_MODULES))

# Declare recipes for all <module>-libs targets
$(foreach m, $(LIB_MODULES), $(eval $(call DeclareRecipeForModuleMakefile, \
    $m, libs, lib, Lib)))

ALL_TARGETS += $(LIB_TARGETS)

<<<<<<< HEAD
start-make: $(SPEC)
	@$(call AtMakeStart)

jigsaw: shuffle jigsaw-only
jigsaw-only: start-make
	@$(call TargetEnter)
	@($(CD) $(SRC_ROOT)/make && $(BUILD_LOG_WRAPPER) $(MAKE) $(MAKE_ARGS) \
	    -f BuildJigsaw.gmk $(JIGSAW_TARGET))
	@$(call TargetExit)

jimages: jigsaw jimages-only
jimages-only: start-make
	@$(call TargetEnter)
	@($(CD) $(SRC_ROOT)/make && $(BUILD_LOG_WRAPPER) $(MAKE) $(MAKE_ARGS) \
	    -f BuildJigsaw.gmk jimages)
	@$(call TargetExit)


langtools: langtools-only
langtools-only: start-make
	@$(call TargetEnter)
	@($(CD) $(LANGTOOLS_TOPDIR)/make && $(BUILD_LOG_WRAPPER) $(MAKE) $(MAKE_ARGS) -f BuildLangtools.gmk)
	@$(call TargetExit)

corba: langtools corba-only
corba-only: start-make
	@$(call TargetEnter)
	@($(CD) $(CORBA_TOPDIR)/make && $(BUILD_LOG_WRAPPER) $(MAKE) $(MAKE_ARGS) -f BuildCorba.gmk)
	@$(call TargetExit)

jaxp: langtools jaxp-only
jaxp-only: start-make
	@$(call TargetEnter)
	@($(CD) $(JAXP_TOPDIR)/make && $(BUILD_LOG_WRAPPER) $(MAKE) $(MAKE_ARGS) -f BuildJaxp.gmk)
	@$(call TargetExit)

jaxws: langtools jaxp jaxws-only
jaxws-only: start-make
	@$(call TargetEnter)
	@($(CD) $(JAXWS_TOPDIR)/make && $(BUILD_LOG_WRAPPER) $(MAKE) $(MAKE_ARGS) -f BuildJaxws.gmk)
	@$(call TargetExit)
=======
################################################################################
# Targets for compiling native executables
ALL_LAUNCHER_MODULES := $(call FindModulesWithMakefileFor, launcher, Launcher)
LAUNCHER_MODULES := $(filter $(ALL_MODULES), $(ALL_LAUNCHER_MODULES))
LAUNCHER_TARGETS := $(addsuffix -launchers, $(LAUNCHER_MODULES))

# Declare recipes for all <module>-launchers targets
$(foreach m, $(LAUNCHER_MODULES), $(eval $(call DeclareRecipeForModuleMakefile, \
    $m, launchers, launcher, Launcher)))

ALL_TARGETS += $(LAUNCHER_TARGETS)

################################################################################
# Build hotspot target
>>>>>>> 53cba96b

ifeq ($(BUILD_HOTSPOT),true)
  hotspot:
	($(CD) $(SRC_ROOT)/make && $(MAKE) $(MAKE_ARGS) -f HotspotWrapper.gmk)
endif

<<<<<<< HEAD
jdk: langtools hotspot corba jaxp jaxws jdk-only
jdk-only: start-make
	@$(call TargetEnter)
	@($(CD) $(JDK_TOPDIR)/make && $(BUILD_LOG_WRAPPER) $(MAKE) $(MAKE_ARGS) -f BuildJdk.gmk $(JDK_TARGET))
	@$(call TargetExit)

nashorn: jdk nashorn-only
nashorn-only: start-make
	@$(call TargetEnter)
	@($(CD) $(NASHORN_TOPDIR)/make && $(BUILD_LOG_WRAPPER) $(MAKE) $(MAKE_ARGS) -f BuildNashorn.gmk)
	@$(call TargetExit)

genmodules: jdk nashorn genmodules-only
genmodules-only:
	@$(call TargetEnter)
	@($(CD) $(JDK_TOPDIR)/make && $(BUILD_LOG_WRAPPER) $(MAKE) $(MAKE_ARGS) -f BuildJdk.gmk genmodules)
	@$(call TargetExit)

shuffle-build: genmodules shuffle-build-only
shuffle-build-only:
	@$(call TargetEnter)
	@($(CD) $(JDK_TOPDIR)/make && $(BUILD_LOG_WRAPPER) $(MAKE) $(MAKE_ARGS) -f BuildJdk.gmk shuffle-build)
	@$(call TargetExit)

demos: jdk demos-only
demos-only: start-make
	@$(call TargetEnter)
	@($(CD) $(JDK_TOPDIR)/make && $(BUILD_LOG_WRAPPER) $(MAKE) $(MAKE_ARGS) -f BuildJdk.gmk demos)
	@$(call TargetExit)

jmods: jdk demos nashorn genmodules jmods-only
jmods-only: start-make
	@$(call TargetEnter)
	@($(CD) $(JDK_TOPDIR)/make && $(BUILD_LOG_WRAPPER) $(MAKE) $(MAKE_ARGS) -f BuildJdk.gmk jmods)
	@$(call TargetExit)

shuffle: genmodules shuffle-only
shuffle-only: start-make
	@$(call TargetEnter)
	@($(CD) $(JDK_TOPDIR)/make && $(BUILD_LOG_WRAPPER) $(MAKE) $(MAKE_ARGS) -f Shuffle.gmk shuffle-src)
	@$(call TargetExit)

shuffle-langtools: genmodules shuffle-langtools-only
shuffle-corba: genmodules shuffle-corba-only
shuffle-jaxp: genmodules shuffle-jaxp-only
shuffle-jaxws: genmodules shuffle-jaxws-only
shuffle-nashorn: genmodules shuffle-nashorn-only
shuffle-jdk: genmodules shuffle-jdk-only
shuffle-%-only: start-make
	@$(call TargetEnter)
	@($(CD) $(JDK_TOPDIR)/make && $(BUILD_LOG_WRAPPER) $(MAKE) $(MAKE_ARGS) -f Shuffle.gmk shuffle-$*)
	@$(call TargetExit)

# Note: This double-colon rule is intentional, to support
# custom make file integration.
images:: source-tips demos nashorn jmods images-only
images-only: start-make
	@$(call TargetEnter)
	@($(CD) $(JDK_TOPDIR)/make && $(BUILD_LOG_WRAPPER) $(MAKE) $(MAKE_ARGS) -f BuildJdk.gmk images)
	@$(call TargetExit)

overlay-images: source-tips demos overlay-images-only
overlay-images-only: start-make
	@$(call TargetEnter)
	@($(CD) $(JDK_TOPDIR)/make && $(BUILD_LOG_WRAPPER) $(MAKE) $(MAKE_ARGS) -f BuildJdk.gmk overlay-images)
	@$(call TargetExit)

profiles: profiles-oscheck source-tips jdk hotspot profiles-only
profiles-only: start-make
	@$(call TargetEnter)
	@($(CD) $(JDK_TOPDIR)/make && $(BUILD_LOG_WRAPPER) $(MAKE) $(MAKE_ARGS) -f BuildJdk.gmk profiles)
	@$(call TargetExit)
=======
ALL_TARGETS += hotspot
>>>>>>> 53cba96b

################################################################################
# Build demos and samples targets

demos:
	+($(CD) $(JDK_TOPDIR)/make && $(MAKE) $(MAKE_ARGS) -f CompileDemos.gmk)

samples:
	+($(CD) $(JDK_TOPDIR)/make && $(MAKE) $(MAKE_ARGS) -f CopySamples.gmk)

ALL_TARGETS += demos samples

<<<<<<< HEAD
test: images test-only
test-only: start-make
	@$(call TargetEnter)
	@($(CD) $(SRC_ROOT)/test && $(BUILD_LOG_WRAPPER) $(MAKE) -j1 -k MAKEFLAGS= JT_HOME=$(JT_HOME) PRODUCT_HOME=$(JDK_MODULE_IMAGE_DIR) ALT_OUTPUTDIR=$(OUTPUT_ROOT) CONCURRENCY=$(JOBS) $(TEST)) || true
	@$(call TargetExit)

test-make: start-make
	@$(call TargetEnter)
	@($(CD) $(SRC_ROOT)/test/make && $(BUILD_LOG_WRAPPER) $(MAKE) $(MAKE_ARGS) -f TestMake.gmk $(TEST_TARGET))
	@$(call TargetExit)
=======
################################################################################
# Image targets
>>>>>>> 53cba96b

# Stores the tips for each repository. This file is be used when constructing the jdk image and can be
# used to track the exact sources used to build that image.
source-tips: $(OUTPUT_ROOT)/source_tips
$(OUTPUT_ROOT)/source_tips: FRC
	@$(MKDIR) -p $(@D)
	@$(RM) $@
	@$(call GetSourceTips)

security-jars:
	+($(CD) $(JDK_TOPDIR)/make && $(MAKE) $(MAKE_ARGS) -f CreateSecurityJars.gmk)

nashorn-jar:
	+($(CD) $(NASHORN_TOPDIR)/make && $(MAKE) $(MAKE_ARGS) -f BuildNashorn.gmk all)

# Creates the jar files (rt.jar resources.jar etc)
main-jars:
	+($(CD) $(JDK_TOPDIR)/make && $(MAKE) $(MAKE_ARGS) -f CreateJars.gmk)

# Creates the images (j2sdk-image j2re-image etc)
images:
	+($(CD) $(JDK_TOPDIR)/make && $(MAKE) $(MAKE_ARGS) -f Images.gmk)
        ifeq ($(OPENJDK_TARGET_OS), macosx)
	  +($(CD) $(JDK_TOPDIR)/make && $(MAKE) $(MAKE_ARGS) -f Bundles.gmk)
        endif

# Create Compact Profile jars
PROFILE_JARS_TARGETS := $(addsuffix -jars, $(ALL_PROFILES))
$(PROFILE_JARS_TARGETS):
	+($(CD) $(JDK_TOPDIR)/make && $(MAKE) $(MAKE_ARGS) PROFILE=$(@:%-jars=%) -f CreateJars.gmk)

# Create Compact Profile images
PROFILE_IMAGES_TARGETS := $(addsuffix -images, $(ALL_PROFILES))
$(PROFILE_IMAGES_TARGETS):
	+($(CD) $(JDK_TOPDIR)/make && $(MAKE) $(MAKE_ARGS) PROFILE=$(@:%-images=%) \
	    JRE_IMAGE_DIR=$(IMAGES_OUTPUTDIR)/j2re-$(word $(call profile_number,$(@:%-images=%)),$(PROFILE_NAMES))-image \
	    -f Images.gmk profile-image)

profiles-oscheck:
        ifneq ($(OPENJDK_TARGET_OS), linux)
	  @echo "Error: The Java SE 8 Compact Profiles are only implemented for Linux at this time" && exit 1
        endif

bootcycle-images:
	@$(ECHO) Boot cycle build step 2: Building a new JDK image using previously built image
	+$(MAKE) $(MAKE_ARGS) -f Main.gmk SPEC=$(dir $(SPEC))bootcycle-spec.gmk images

ALL_TARGETS += source-tips security-jars nashorn-jar main-jars images \
    $(PROFILE_JARS_TARGETS) $(PROFILE_IMAGES_TARGETS) profiles-oscheck \
    bootcycle-images

################################################################################
# Docs targets

docs-javadoc:
	+($(CD) $(SRC_ROOT)/make && $(MAKE) $(MAKE_ARGS) -f Javadoc.gmk docs)

docs-jvmtidoc:
	+($(CD) $(SRC_ROOT)/make && $(MAKE) $(MAKE_ARGS) -f Javadoc.gmk jvmtidocs)

ALL_TARGETS += docs-javadoc docs-jvmtidoc

################################################################################
# Test target

test:
	($(CD) $(SRC_ROOT)/test && $(MAKE) $(MAKE_ARGS) -j1 -k MAKEFLAGS= \
	    JT_HOME=$(JT_HOME) PRODUCT_HOME=$(JDK_OUTPUT_DIR) \
	    ALT_OUTPUTDIR=$(OUTPUT_ROOT) CONCURRENCY=$(JOBS) $(TEST)) || true

test-make:
	($(CD) $(SRC_ROOT)/test/make && $(MAKE) $(MAKE_ARGS) -f TestMake.gmk $(TEST_TARGET))

ALL_TARGETS += test test-make

################################################################################
# Verification targets

# generate modules.xml in the exploded image
modules-xml:
	+($(CD) $(JDK_TOPDIR)/make && $(MAKE) $(MAKE_ARGS) -f ModulesXml.gmk gen-modules-xml)

verify-modules:
	+($(CD) $(JDK_TOPDIR)/make && $(MAKE) $(MAKE_ARGS) -f ModulesXml.gmk checkdeps)

ALL_TARGETS += modules-xml verify-modules

################################################################################
# Install targets

install:
	+($(CD) $(SRC_ROOT)/make && $(MAKE) $(MAKE_ARGS) -f Install.gmk)

ALL_TARGETS += install

################################################################################
#
# Dependency declarations between targets. 
#
# These are declared in two groups. First all dependencies between targets that 
# have recipes above as these dependencies may be disabled. Then the aggregator
# targets that do not have recipes of their own, which will never have their
# dependencies disabled.
#
################################################################################
# Targets with recipes above

# If running an *-only target, parallel execution and dependencies between 
# recipe targets are disabled. This makes it possible to run a select set of 
# recipe targets in order. It's the responsibility of the user to make sure
# all prerequisites are fulfilled. 
ifneq ($(findstring -only, $(MAKECMDGOALS)), )
  .NOTPARALLEL:
else
  interim-langtools: $(LANGTOOLS_GENSRC_TARGETS)

  build-tools-jdk: interim-langtools

  $(CORBA_GENSRC_TARGETS): interim-langtools

  $(JDK_GENSRC_TARGETS): interim-langtools build-tools-jdk

  interim-corba: $(CORBA_GENSRC_TARGETS)

  $(GENDATA_TARGETS): interim-langtools build-tools-jdk

  interim-rmic: interim-langtools

  $(RMIC_TARGETS): interim-langtools interim-corba interim-rmic

  import-hotspot: hotspot

  $(LIB_TARGETS): import-hotspot

  $(LAUNCHER_TARGETS): java.base-libs

  demos: $(JAVA_TARGETS)

  # Declare dependency from <module>-java to <module>-gensrc
  $(foreach m, $(GENSRC_MODULES), $(eval $m-java: $m-gensrc))

  # Declare dependencies between java modules
  $(foreach m, $(JAVA_MODULES), \
      $(eval $m-java: $(addsuffix -java, $(filter $(JAVA_MODULES), \
      $(call FindDepsForModule,$m)))))

  # Declare dependencies between <module>-rmic to <module>-java
  $(foreach m, $(RMIC_MODULES), $(eval $m-rmic: $m-java))

  # Declare dependencies from <module>-lib to <module>-java
  # Skip jdk.jdwp.agent as it contains no java code.
  $(foreach m, $(filter-out jdk.jdwp.agent, $(LIB_MODULES)), $(eval $m-libs: $m-java))

  # Declare dependencies from all other <module>-lib to java.base-lib
  $(foreach t, $(filter-out java.base-libs, $(LIB_TARGETS)), \
      $(eval $t: java.base-libs))
  # Declare the special case dependency for jdk.deploy.osx where libosx 
  # links against libosxapp.
  jdk.deploy.osx-libs: java.desktop-libs

  # This dependency needs to be explicitly declared. jdk.jdi-gensrc generates a 
  # header file used by jdk.jdwp libs.
  jdk.jdwp-libs: jdk.jdi-gensrc

  # Explicitly add dependencies for special targets
  java.base-java: unpack-sec

  security-jars: java

  nashorn-jar: jdk.scripting.nashorn-java

  main-jars: java rmic security-jars nashorn-jar policy-jars import-hotspot

  # On windows, the jars target needs to wait for jgss libs to be built.
  # Should ideally split out the sec-bin zip file generation to avoid
  # this dependency.
  ifeq ($(OPENJDK_TARGET_OS), windows)
    main-jars: java.security.jgss-libs
  endif

  images: jars demos samples exploded-image source-tips

  bootcycle-images: images

  # Need to depend on jars as otherwise there will a race between all the
  # invocations of CreateJars.gmk.
  $(PROFILE_JARS_TARGETS): jars profiles-oscheck

  $(PROFILE_IMAGES_TARGETS): demos samples exploded-image source-tips

  # Declare dependencies from <profile>-images to <profile>-jars
  $(foreach p, $(ALL_PROFILES), $(eval $p-images: $p-jars))

  docs-javadoc: $(GENSRC_TARGETS) rmic

  docs-jvmtidoc: hotspot

  test: exploded-image

  modules-xml: build-tools-jdk java

  verify-modules: exploded-image modules-xml

endif

################################################################################
# Virtual targets without recipes

gensrc: $(GENSRC_TARGETS)

gendata: $(GENDATA_TARGETS)

copy: $(COPY_TARGETS)

java: $(JAVA_TARGETS)

rmic: $(RMIC_TARGETS)

libs: $(LIB_TARGETS)

launchers: $(LAUNCHER_TARGETS)

# Explicitly add dependencies for these special targets
java.base: import-hotspot policy-jars

# Declare dependencies from <module> to all the individual targets specific
# to that module <module>-*.
$(foreach m, $(GENSRC_MODULES), $(eval $m: $m-gensrc))
$(foreach m, $(JAVA_MODULES), $(eval $m: $m-java))
$(foreach m, $(GENDATA_MODULES), $(eval $m: $m-gendata))
$(foreach m, $(RMIC_MODULES), $(eval $m: $m-rmic))
$(foreach m, $(LIB_MODULES), $(eval $m: $m-libs))
$(foreach m, $(LAUNCHER_MODULES), $(eval $m: $m-launchers))
$(foreach m, $(COPY_MODULES), $(eval $m: $m-copy))

ALL_MODULE_TARGETS := $(sort $(GENSRC_MODULES) $(JAVA_MODULES) \
    $(GENDATA_MODULES) $(LIB_MODULES) $(LAUNCHER_MODULES) $(COPY_MODULES))

exploded-image: $(ALL_MODULE_TARGETS) modules-xml

jars: main-jars nashorn-jar security-jars policy-jars

# Make each profile name a target that depends on it's images target.
$(foreach p, $(ALL_PROFILES), $(eval $(p): $(p)-images $(p)-jars))

profiles: $(ALL_PROFILES)

docs: docs-javadoc docs-jvmtidoc

ALL_TARGETS += gensrc gendata copy java rmic libs launchers \
    $(ALL_MODULE_TARGETS) exploded-image jars \
    $(ALL_PROFILES) profiles docs

################################################################################

all: images docs verify-modules
default: exploded-image

ALL_TARGETS += default all

################################################################################
################################################################################
#
# Clean targets
#
################################################################################

# If running a clean target, disable parallel execution
ifneq ($(findstring clean, $(MAKECMDGOALS)), )
  .NOTPARALLEL:
endif

CLEAN_COMPONENTS += langtools corba hotspot jdk nashorn images \
    bootcycle-build docs docstemp test
CLEAN_TARGETS := $(addprefix clean-, $(CLEAN_COMPONENTS))

# Remove everything, except the output from configure.
<<<<<<< HEAD
clean: clean-langtools clean-corba clean-jaxp clean-jaxws clean-hotspot clean-jdk clean-nashorn \
    clean-images clean-overlay-images clean-bootcycle-build clean-docs clean-test clean-jigsaw
	@($(CD) $(OUTPUT_ROOT) && $(RM) -r tmp source_tips build.log* build-trace*.log*)
	@$(ECHO) Cleaned all build artifacts.
=======
clean: $(CLEAN_TARGETS)
	($(CD) $(OUTPUT_ROOT) && $(RM) -r tmp source_tips build.log* build-trace*.log*)
	$(ECHO) Cleaned all build artifacts.

$(CLEAN_TARGETS):
	$(call CleanComponent,$(patsubst clean-%, %, $@))

clean-docs: clean-docstemp
>>>>>>> 53cba96b

# Remove everything, including configure configuration.
# If the output directory was created by configure and now becomes empty, remove it as well.
dist-clean: clean
	($(CD) $(OUTPUT_ROOT) && $(RM) -r *spec.gmk config.* configure-arguments \
	    Makefile compare.sh spec.sh tmp javacservers)
	$(if $(filter $(CONF_NAME),$(notdir $(OUTPUT_ROOT))), \
	  if test "x`$(LS) $(OUTPUT_ROOT)`" != x; then \
	    $(ECHO) "Warning: Not removing non-empty configuration directory for '$(CONF_NAME)'" ; \
	  else \
	    ($(CD) $(SRC_ROOT) && $(ECHO) "Removing configuration directory for '$(CONF_NAME)'" \
	        && $(RM) -r $(OUTPUT_ROOT)) \
	  fi \
	)
<<<<<<< HEAD
	@$(ECHO) Cleaned everything, you will have to re-run configure.

clean-jigsaw:
	$(call CleanComponent,jigsaw)
clean-langtools:
	$(call CleanComponent,langtools)
clean-corba:
	$(call CleanComponent,corba)
clean-jaxp:
	$(call CleanComponent,jaxp)
clean-jaxws:
	$(call CleanComponent,jaxws)
clean-hotspot:
	$(call CleanComponent,hotspot)
clean-jdk:
	$(call CleanComponent,jdk)
clean-nashorn:
	$(call CleanComponent,nashorn)
clean-images:
	$(call CleanComponent,images)
clean-overlay-images:
	$(call CleanComponent,overlay-images)
clean-bootcycle-build:
	$(call CleanComponent,bootcycle-build)
clean-docs:
	$(call CleanComponent,docs)
	$(call CleanComponent,docstemp)
clean-test:
	$(call CleanComponent,testoutput)
clean-shuffle:
	@($(CD) $(JDK_TOPDIR)/make && $(BUILD_LOG_WRAPPER) $(MAKE) $(MAKE_ARGS) -f BuildJdk.gmk clean-shuffle)
clean-test-make:
	$(call CleanComponent,testmake)
=======
	$(ECHO) Cleaned everything, you will have to re-run configure.

ALL_TARGETS += clean dist-clean $(CLEAN_TARGETS)

################################################################################

# Setup a rule for SPEC file that fails if executed. This check makes sure the 
# configuration is up to date after changes to configure. 
ifeq ($(findstring reconfigure, $(MAKECMDGOALS)), )
  $(SPEC): $(wildcard $(SRC_ROOT)/common/autoconf/*)
	@$(ECHO) "ERROR: $(SPEC) is not up to date."
	@$(ECHO) "Please rerun configure! Easiest way to do this is by running"
	@$(ECHO) "'make reconfigure'."
	@$(ECHO) "It may also be ignored by setting IGNORE_OLD_CONFIG=true"
	@if test "x$(IGNORE_OLD_CONFIG)" != "xtrue"; then exit 1; fi
endif
>>>>>>> 53cba96b

reconfigure:
        ifneq ($(CONFIGURE_COMMAND_LINE), )
	  @$(ECHO) "Re-running configure using arguments '$(CONFIGURE_COMMAND_LINE)'"
        else
	  @$(ECHO) "Re-running configure using default settings"
        endif
	@( cd $(OUTPUT_ROOT) && $(BASH) $(TOPDIR)/configure $(CONFIGURE_COMMAND_LINE) )

<<<<<<< HEAD
.PHONY: langtools corba jaxp jaxws hotspot jdk nashorn jmods shuffle images overlay-images install test docs
.PHONY: langtools-only corba-only jaxp-only jaxws-only hotspot-only jdk-only nashorn-only jmods-only shuffle-only images-only overlay-images-only install-only test-only docs-only
.PHONY: default all clean dist-clean bootcycle-images start-make
.PHONY: clean-jigsaw clean-langtools clean-corba clean-jaxp clean-jaxws clean-hotspot clean-jdk clean-nashorn clean-images clean-docs clean-test clean-overlay-images clean-bootcycle-build
.PHONY: profiles profiles-only profiles-oscheck
=======
ALL_TARGETS += reconfigure

################################################################################
# Declare *-only targets for each normal target
$(foreach t, $(ALL_TARGETS), $(eval $(t)-only: $(t)))

ALL_TARGETS += $(addsuffix -only, $(ALL_TARGETS))

################################################################################

.PHONY: $(ALL_TARGETS)
>>>>>>> 53cba96b

include $(SRC_ROOT)/make/Jprt.gmk

FRC: # Force target<|MERGE_RESOLUTION|>--- conflicted
+++ resolved
@@ -72,13 +72,8 @@
 interim-rmic:
 	+($(CD) $(JDK_TOPDIR)/make && $(MAKE) $(MAKE_ARGS) -f CompileInterimRmic.gmk)
 
-<<<<<<< HEAD
-all: jigsaw images docs
-	@$(call CheckIfMakeAtEnd)
-=======
 build-tools-jdk:
 	+($(CD) $(JDK_TOPDIR)/make && $(MAKE) $(MAKE_ARGS) -f Tools.gmk java-tools)
->>>>>>> 53cba96b
 
 ALL_TARGETS += interim-langtools interim-corba build-tools-jdk
 
@@ -188,49 +183,6 @@
 
 ALL_TARGETS += $(LIB_TARGETS)
 
-<<<<<<< HEAD
-start-make: $(SPEC)
-	@$(call AtMakeStart)
-
-jigsaw: shuffle jigsaw-only
-jigsaw-only: start-make
-	@$(call TargetEnter)
-	@($(CD) $(SRC_ROOT)/make && $(BUILD_LOG_WRAPPER) $(MAKE) $(MAKE_ARGS) \
-	    -f BuildJigsaw.gmk $(JIGSAW_TARGET))
-	@$(call TargetExit)
-
-jimages: jigsaw jimages-only
-jimages-only: start-make
-	@$(call TargetEnter)
-	@($(CD) $(SRC_ROOT)/make && $(BUILD_LOG_WRAPPER) $(MAKE) $(MAKE_ARGS) \
-	    -f BuildJigsaw.gmk jimages)
-	@$(call TargetExit)
-
-
-langtools: langtools-only
-langtools-only: start-make
-	@$(call TargetEnter)
-	@($(CD) $(LANGTOOLS_TOPDIR)/make && $(BUILD_LOG_WRAPPER) $(MAKE) $(MAKE_ARGS) -f BuildLangtools.gmk)
-	@$(call TargetExit)
-
-corba: langtools corba-only
-corba-only: start-make
-	@$(call TargetEnter)
-	@($(CD) $(CORBA_TOPDIR)/make && $(BUILD_LOG_WRAPPER) $(MAKE) $(MAKE_ARGS) -f BuildCorba.gmk)
-	@$(call TargetExit)
-
-jaxp: langtools jaxp-only
-jaxp-only: start-make
-	@$(call TargetEnter)
-	@($(CD) $(JAXP_TOPDIR)/make && $(BUILD_LOG_WRAPPER) $(MAKE) $(MAKE_ARGS) -f BuildJaxp.gmk)
-	@$(call TargetExit)
-
-jaxws: langtools jaxp jaxws-only
-jaxws-only: start-make
-	@$(call TargetEnter)
-	@($(CD) $(JAXWS_TOPDIR)/make && $(BUILD_LOG_WRAPPER) $(MAKE) $(MAKE_ARGS) -f BuildJaxws.gmk)
-	@$(call TargetExit)
-=======
 ################################################################################
 # Targets for compiling native executables
 ALL_LAUNCHER_MODULES := $(call FindModulesWithMakefileFor, launcher, Launcher)
@@ -245,89 +197,13 @@
 
 ################################################################################
 # Build hotspot target
->>>>>>> 53cba96b
 
 ifeq ($(BUILD_HOTSPOT),true)
   hotspot:
 	($(CD) $(SRC_ROOT)/make && $(MAKE) $(MAKE_ARGS) -f HotspotWrapper.gmk)
 endif
 
-<<<<<<< HEAD
-jdk: langtools hotspot corba jaxp jaxws jdk-only
-jdk-only: start-make
-	@$(call TargetEnter)
-	@($(CD) $(JDK_TOPDIR)/make && $(BUILD_LOG_WRAPPER) $(MAKE) $(MAKE_ARGS) -f BuildJdk.gmk $(JDK_TARGET))
-	@$(call TargetExit)
-
-nashorn: jdk nashorn-only
-nashorn-only: start-make
-	@$(call TargetEnter)
-	@($(CD) $(NASHORN_TOPDIR)/make && $(BUILD_LOG_WRAPPER) $(MAKE) $(MAKE_ARGS) -f BuildNashorn.gmk)
-	@$(call TargetExit)
-
-genmodules: jdk nashorn genmodules-only
-genmodules-only:
-	@$(call TargetEnter)
-	@($(CD) $(JDK_TOPDIR)/make && $(BUILD_LOG_WRAPPER) $(MAKE) $(MAKE_ARGS) -f BuildJdk.gmk genmodules)
-	@$(call TargetExit)
-
-shuffle-build: genmodules shuffle-build-only
-shuffle-build-only:
-	@$(call TargetEnter)
-	@($(CD) $(JDK_TOPDIR)/make && $(BUILD_LOG_WRAPPER) $(MAKE) $(MAKE_ARGS) -f BuildJdk.gmk shuffle-build)
-	@$(call TargetExit)
-
-demos: jdk demos-only
-demos-only: start-make
-	@$(call TargetEnter)
-	@($(CD) $(JDK_TOPDIR)/make && $(BUILD_LOG_WRAPPER) $(MAKE) $(MAKE_ARGS) -f BuildJdk.gmk demos)
-	@$(call TargetExit)
-
-jmods: jdk demos nashorn genmodules jmods-only
-jmods-only: start-make
-	@$(call TargetEnter)
-	@($(CD) $(JDK_TOPDIR)/make && $(BUILD_LOG_WRAPPER) $(MAKE) $(MAKE_ARGS) -f BuildJdk.gmk jmods)
-	@$(call TargetExit)
-
-shuffle: genmodules shuffle-only
-shuffle-only: start-make
-	@$(call TargetEnter)
-	@($(CD) $(JDK_TOPDIR)/make && $(BUILD_LOG_WRAPPER) $(MAKE) $(MAKE_ARGS) -f Shuffle.gmk shuffle-src)
-	@$(call TargetExit)
-
-shuffle-langtools: genmodules shuffle-langtools-only
-shuffle-corba: genmodules shuffle-corba-only
-shuffle-jaxp: genmodules shuffle-jaxp-only
-shuffle-jaxws: genmodules shuffle-jaxws-only
-shuffle-nashorn: genmodules shuffle-nashorn-only
-shuffle-jdk: genmodules shuffle-jdk-only
-shuffle-%-only: start-make
-	@$(call TargetEnter)
-	@($(CD) $(JDK_TOPDIR)/make && $(BUILD_LOG_WRAPPER) $(MAKE) $(MAKE_ARGS) -f Shuffle.gmk shuffle-$*)
-	@$(call TargetExit)
-
-# Note: This double-colon rule is intentional, to support
-# custom make file integration.
-images:: source-tips demos nashorn jmods images-only
-images-only: start-make
-	@$(call TargetEnter)
-	@($(CD) $(JDK_TOPDIR)/make && $(BUILD_LOG_WRAPPER) $(MAKE) $(MAKE_ARGS) -f BuildJdk.gmk images)
-	@$(call TargetExit)
-
-overlay-images: source-tips demos overlay-images-only
-overlay-images-only: start-make
-	@$(call TargetEnter)
-	@($(CD) $(JDK_TOPDIR)/make && $(BUILD_LOG_WRAPPER) $(MAKE) $(MAKE_ARGS) -f BuildJdk.gmk overlay-images)
-	@$(call TargetExit)
-
-profiles: profiles-oscheck source-tips jdk hotspot profiles-only
-profiles-only: start-make
-	@$(call TargetEnter)
-	@($(CD) $(JDK_TOPDIR)/make && $(BUILD_LOG_WRAPPER) $(MAKE) $(MAKE_ARGS) -f BuildJdk.gmk profiles)
-	@$(call TargetExit)
-=======
 ALL_TARGETS += hotspot
->>>>>>> 53cba96b
 
 ################################################################################
 # Build demos and samples targets
@@ -340,21 +216,29 @@
 
 ALL_TARGETS += demos samples
 
-<<<<<<< HEAD
-test: images test-only
-test-only: start-make
-	@$(call TargetEnter)
-	@($(CD) $(SRC_ROOT)/test && $(BUILD_LOG_WRAPPER) $(MAKE) -j1 -k MAKEFLAGS= JT_HOME=$(JT_HOME) PRODUCT_HOME=$(JDK_MODULE_IMAGE_DIR) ALT_OUTPUTDIR=$(OUTPUT_ROOT) CONCURRENCY=$(JOBS) $(TEST)) || true
-	@$(call TargetExit)
-
-test-make: start-make
-	@$(call TargetEnter)
-	@($(CD) $(SRC_ROOT)/test/make && $(BUILD_LOG_WRAPPER) $(MAKE) $(MAKE_ARGS) -f TestMake.gmk $(TEST_TARGET))
-	@$(call TargetExit)
-=======
-################################################################################
-# Image targets
->>>>>>> 53cba96b
+################################################################################
+# Create jmods and module images
+
+generate-modules:
+	+($(CD) $(JDK_TOPDIR)/make && $(MAKE) -f GenerateModules.gmk)
+
+jmods:
+	+($(CD) $(SRC_ROOT)/make && $(MAKE) -I $(JDK_TOPDIR)/make \
+	    $(addprefix -I, $(foreach d, lib gensrc gendata copy launcher, $(addsuffix /$d, $(MAKE_DIR_LIST)))) \
+	    -f CreateJmods.gmk SHUFFLED=true jmods)
+
+module-images:
+	+($(CD) $(SRC_ROOT)/make && $(MAKE) -I $(JDK_TOPDIR)/make \
+	    -f Images.gmk SHUFFLED=true)
+
+module-jimages:
+	+($(CD) $(SRC_ROOT)/make && $(MAKE) -I $(JDK_TOPDIR)/make \
+	    -f Images.gmk jdk-jimage SHUFFLED=true)
+
+ALL_TARGETS += generate-modules jmods module-images module-jimage
+
+################################################################################
+# Legacy images targets
 
 # Stores the tips for each repository. This file is be used when constructing the jdk image and can be
 # used to track the exact sources used to build that image.
@@ -522,6 +406,12 @@
   # Explicitly add dependencies for special targets
   java.base-java: unpack-sec
 
+  jmods: exploded-image
+
+  module-images: jmods
+
+  module-jimages: jmods
+
   security-jars: java
 
   nashorn-jar: jdk.scripting.nashorn-java
@@ -554,9 +444,9 @@
 
   test: exploded-image
 
-  modules-xml: build-tools-jdk java
-
-  verify-modules: exploded-image modules-xml
+#  modules-xml: build-tools-jdk java
+
+#  verify-modules: exploded-image modules-xml
 
 endif
 
@@ -593,7 +483,7 @@
 ALL_MODULE_TARGETS := $(sort $(GENSRC_MODULES) $(JAVA_MODULES) \
     $(GENDATA_MODULES) $(LIB_MODULES) $(LAUNCHER_MODULES) $(COPY_MODULES))
 
-exploded-image: $(ALL_MODULE_TARGETS) modules-xml
+exploded-image: $(ALL_MODULE_TARGETS)
 
 jars: main-jars nashorn-jar security-jars policy-jars
 
@@ -632,12 +522,6 @@
 CLEAN_TARGETS := $(addprefix clean-, $(CLEAN_COMPONENTS))
 
 # Remove everything, except the output from configure.
-<<<<<<< HEAD
-clean: clean-langtools clean-corba clean-jaxp clean-jaxws clean-hotspot clean-jdk clean-nashorn \
-    clean-images clean-overlay-images clean-bootcycle-build clean-docs clean-test clean-jigsaw
-	@($(CD) $(OUTPUT_ROOT) && $(RM) -r tmp source_tips build.log* build-trace*.log*)
-	@$(ECHO) Cleaned all build artifacts.
-=======
 clean: $(CLEAN_TARGETS)
 	($(CD) $(OUTPUT_ROOT) && $(RM) -r tmp source_tips build.log* build-trace*.log*)
 	$(ECHO) Cleaned all build artifacts.
@@ -646,7 +530,6 @@
 	$(call CleanComponent,$(patsubst clean-%, %, $@))
 
 clean-docs: clean-docstemp
->>>>>>> 53cba96b
 
 # Remove everything, including configure configuration.
 # If the output directory was created by configure and now becomes empty, remove it as well.
@@ -661,41 +544,6 @@
 	        && $(RM) -r $(OUTPUT_ROOT)) \
 	  fi \
 	)
-<<<<<<< HEAD
-	@$(ECHO) Cleaned everything, you will have to re-run configure.
-
-clean-jigsaw:
-	$(call CleanComponent,jigsaw)
-clean-langtools:
-	$(call CleanComponent,langtools)
-clean-corba:
-	$(call CleanComponent,corba)
-clean-jaxp:
-	$(call CleanComponent,jaxp)
-clean-jaxws:
-	$(call CleanComponent,jaxws)
-clean-hotspot:
-	$(call CleanComponent,hotspot)
-clean-jdk:
-	$(call CleanComponent,jdk)
-clean-nashorn:
-	$(call CleanComponent,nashorn)
-clean-images:
-	$(call CleanComponent,images)
-clean-overlay-images:
-	$(call CleanComponent,overlay-images)
-clean-bootcycle-build:
-	$(call CleanComponent,bootcycle-build)
-clean-docs:
-	$(call CleanComponent,docs)
-	$(call CleanComponent,docstemp)
-clean-test:
-	$(call CleanComponent,testoutput)
-clean-shuffle:
-	@($(CD) $(JDK_TOPDIR)/make && $(BUILD_LOG_WRAPPER) $(MAKE) $(MAKE_ARGS) -f BuildJdk.gmk clean-shuffle)
-clean-test-make:
-	$(call CleanComponent,testmake)
-=======
 	$(ECHO) Cleaned everything, you will have to re-run configure.
 
 ALL_TARGETS += clean dist-clean $(CLEAN_TARGETS)
@@ -712,7 +560,6 @@
 	@$(ECHO) "It may also be ignored by setting IGNORE_OLD_CONFIG=true"
 	@if test "x$(IGNORE_OLD_CONFIG)" != "xtrue"; then exit 1; fi
 endif
->>>>>>> 53cba96b
 
 reconfigure:
         ifneq ($(CONFIGURE_COMMAND_LINE), )
@@ -722,13 +569,6 @@
         endif
 	@( cd $(OUTPUT_ROOT) && $(BASH) $(TOPDIR)/configure $(CONFIGURE_COMMAND_LINE) )
 
-<<<<<<< HEAD
-.PHONY: langtools corba jaxp jaxws hotspot jdk nashorn jmods shuffle images overlay-images install test docs
-.PHONY: langtools-only corba-only jaxp-only jaxws-only hotspot-only jdk-only nashorn-only jmods-only shuffle-only images-only overlay-images-only install-only test-only docs-only
-.PHONY: default all clean dist-clean bootcycle-images start-make
-.PHONY: clean-jigsaw clean-langtools clean-corba clean-jaxp clean-jaxws clean-hotspot clean-jdk clean-nashorn clean-images clean-docs clean-test clean-overlay-images clean-bootcycle-build
-.PHONY: profiles profiles-only profiles-oscheck
-=======
 ALL_TARGETS += reconfigure
 
 ################################################################################
@@ -740,7 +580,6 @@
 ################################################################################
 
 .PHONY: $(ALL_TARGETS)
->>>>>>> 53cba96b
 
 include $(SRC_ROOT)/make/Jprt.gmk
 
