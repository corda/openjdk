--- conflicted
+++ resolved
@@ -201,84 +201,9 @@
 ifeq ($(BUILD_HOTSPOT),true)
   hotspot:
 	($(CD) $(SRC_ROOT)/make && $(MAKE) $(MAKE_ARGS) -f HotspotWrapper.gmk)
-endif
-
-<<<<<<< HEAD
+        endif
+
 ALL_TARGETS += hotspot
-=======
-jdk: langtools hotspot corba jaxp jaxws jdk-only
-jdk-only: start-make
-	@$(call TargetEnter)
-	@($(CD) $(JDK_TOPDIR)/make && $(BUILD_LOG_WRAPPER) $(MAKE) $(MAKE_ARGS) -f BuildJdk.gmk $(JDK_TARGET))
-	@$(call TargetExit)
-
-nashorn: jdk nashorn-only
-nashorn-only: start-make
-	@$(call TargetEnter)
-	@($(CD) $(NASHORN_TOPDIR)/make && $(BUILD_LOG_WRAPPER) $(MAKE) $(MAKE_ARGS) -f BuildNashorn.gmk)
-	@$(call TargetExit)
-
-genmodules: jdk nashorn genmodules-only
-genmodules-only:
-	@$(call TargetEnter)
-	@($(CD) $(JDK_TOPDIR)/make && $(BUILD_LOG_WRAPPER) $(MAKE) $(MAKE_ARGS) -f BuildJdk.gmk genmodules)
-	@$(call TargetExit)
-
-shuffle-build: genmodules shuffle-build-only
-shuffle-build-only:
-	@$(call TargetEnter)
-	@($(CD) $(JDK_TOPDIR)/make && $(BUILD_LOG_WRAPPER) $(MAKE) $(MAKE_ARGS) -f BuildJdk.gmk shuffle-build)
-	@$(call TargetExit)
-
-demos: jdk demos-only
-demos-only: start-make
-	@$(call TargetEnter)
-	@($(CD) $(JDK_TOPDIR)/make && $(BUILD_LOG_WRAPPER) $(MAKE) $(MAKE_ARGS) -f BuildJdk.gmk demos)
-	@$(call TargetExit)
-
-jmods: jdk demos nashorn genmodules jmods-only
-jmods-only: start-make
-	@$(call TargetEnter)
-	@($(CD) $(JDK_TOPDIR)/make && $(BUILD_LOG_WRAPPER) $(MAKE) $(MAKE_ARGS) -f BuildJdk.gmk jmods)
-	@$(call TargetExit)
-
-shuffle: genmodules shuffle-only
-shuffle-only: start-make
-	@$(call TargetEnter)
-	@($(CD) $(JDK_TOPDIR)/make && $(BUILD_LOG_WRAPPER) $(MAKE) $(MAKE_ARGS) -f Shuffle.gmk shuffle-src)
-	@$(call TargetExit)
-
-shuffle-langtools: genmodules shuffle-langtools-only
-shuffle-corba: genmodules shuffle-corba-only
-shuffle-jaxp: genmodules shuffle-jaxp-only
-shuffle-jaxws: genmodules shuffle-jaxws-only
-shuffle-nashorn: genmodules shuffle-nashorn-only
-shuffle-jdk: genmodules shuffle-jdk-only
-shuffle-%-only: start-make
-	@$(call TargetEnter)
-	@($(CD) $(JDK_TOPDIR)/make && $(BUILD_LOG_WRAPPER) $(MAKE) $(MAKE_ARGS) -f Shuffle.gmk shuffle-$*)
-	@$(call TargetExit)
-
-# Note: This double-colon rule is intentional, to support
-# custom make file integration.
-images:: source-tips demos nashorn images-only
-images-only: start-make
-	@$(call TargetEnter)
-	@($(CD) $(JDK_TOPDIR)/make && $(BUILD_LOG_WRAPPER) $(MAKE) $(MAKE_ARGS) -f BuildJdk.gmk images)
-	@$(call TargetExit)
-
-overlay-images: source-tips demos overlay-images-only
-overlay-images-only: start-make
-	@$(call TargetEnter)
-	@($(CD) $(JDK_TOPDIR)/make && $(BUILD_LOG_WRAPPER) $(MAKE) $(MAKE_ARGS) -f BuildJdk.gmk overlay-images)
-	@$(call TargetExit)
-
-profiles: profiles-oscheck source-tips jdk hotspot profiles-only
-profiles-only: start-make
-	@$(call TargetEnter)
-	@($(CD) $(JDK_TOPDIR)/make && $(BUILD_LOG_WRAPPER) $(MAKE) $(MAKE_ARGS) -f BuildJdk.gmk profiles)
-	@$(call TargetExit)
->>>>>>> fc7c6133
 
 ################################################################################
 # Build demos and samples targets
@@ -293,6 +218,12 @@
 
 ################################################################################
 # Create jmods and module images
+
+analyze-classes:
+	+($(CD) $(SRC_ROOT)/make && $(MAKE) -f AnalyzeClasses.gmk)
+
+module-info:
+	+($(CD) $(SRC_ROOT)/make && $(MAKE) -f CompileModuleInfos.gmk)
 
 generate-modules:
 	+($(CD) $(JDK_TOPDIR)/make && $(MAKE) -f GenerateModules.gmk)
@@ -310,7 +241,8 @@
 	+($(CD) $(SRC_ROOT)/make && $(MAKE) -I $(JDK_TOPDIR)/make \
 	    -f Images.gmk jdk-jimage SHUFFLED=true)
 
-ALL_TARGETS += generate-modules jmods module-images module-jimage
+ALL_TARGETS += analyze-classes module-info generate-modules jmods \
+    module-images module-jimage
 
 ################################################################################
 # Legacy images targets
@@ -518,6 +450,10 @@
   docs-jvmtidoc: hotspot
 
   test: exploded-image
+
+  analyze-classes: java gendata import-hotspot
+
+  module-info: analyze-classes
 
 #  modules-xml: build-tools-jdk java
 
