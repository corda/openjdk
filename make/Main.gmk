#
# Copyright (c) 2011, 2014, Oracle and/or its affiliates. All rights reserved.
# DO NOT ALTER OR REMOVE COPYRIGHT NOTICES OR THIS FILE HEADER.
#
# This code is free software; you can redistribute it and/or modify it
# under the terms of the GNU General Public License version 2 only, as
# published by the Free Software Foundation.  Oracle designates this
# particular file as subject to the "Classpath" exception as provided
# by Oracle in the LICENSE file that accompanied this code.
#
# This code is distributed in the hope that it will be useful, but WITHOUT
# ANY WARRANTY; without even the implied warranty of MERCHANTABILITY or
# FITNESS FOR A PARTICULAR PURPOSE.  See the GNU General Public License
# version 2 for more details (a copy is included in the LICENSE file that
# accompanied this code).
#
# You should have received a copy of the GNU General Public License version
# 2 along with this work; if not, write to the Free Software Foundation,
# Inc., 51 Franklin St, Fifth Floor, Boston, MA 02110-1301 USA.
#
# Please contact Oracle, 500 Oracle Parkway, Redwood Shores, CA 94065 USA
# or visit www.oracle.com if you need additional information or have any
# questions.
#

################################################################################
# This is the main makefile containing most actual top level targets. It needs
# to be called with a SPEC file defined.

# Declare default target
default:

# Now load the spec
include $(SPEC)

include $(SRC_ROOT)/make/MakeHelpers.gmk

# Load the vital tools for all the makefiles.
include $(SRC_ROOT)/make/common/MakeBase.gmk
include $(SRC_ROOT)/make/common/Modules.gmk

# Declare ALL_TARGETS as an immediate variable. This variable is a list of all
# valid top level targets. It's used to declare them all as PHONY and to
# generate the -only targets.
ALL_TARGETS :=

# Hook to include the corresponding custom file, if present.
$(eval $(call IncludeCustomExtension, , Main.gmk))

# All modules for the current target platform.
ALL_MODULES := $(call FindAllModules)

################################################################################
################################################################################
#
# Recipes for all targets. Only recipes, dependencies are declared later.
#
################################################################################

################################################################################
# Interim/build tools targets, compiling tools used during the build

buildtools-langtools:
	+($(CD) $(LANGTOOLS_TOPDIR)/make && $(MAKE) $(MAKE_ARGS) -f Tools.gmk)

interim-langtools:
	+($(CD) $(LANGTOOLS_TOPDIR)/make && $(MAKE) $(MAKE_ARGS) -f CompileInterim.gmk)

interim-corba:
	+($(CD) $(CORBA_TOPDIR)/make && $(MAKE) $(MAKE_ARGS) -f CompileInterim.gmk)

interim-rmic:
	+($(CD) $(JDK_TOPDIR)/make && $(MAKE) $(MAKE_ARGS) -f CompileInterimRmic.gmk)

buildtools-jdk:
	+($(CD) $(JDK_TOPDIR)/make && $(MAKE) $(MAKE_ARGS) -f Tools.gmk java-tools)

ALL_TARGETS += buildtools-langtools interim-langtools interim-corba \
    interim-rmic buildtools-jdk

################################################################################
# Special targets for certain modules

import-hotspot:
	+($(CD) $(JDK_TOPDIR)/make && $(MAKE) $(MAKE_ARGS) -f Import.gmk)

unpack-sec:
	+($(CD) $(JDK_TOPDIR)/make && $(MAKE) $(MAKE_ARGS) -f UnpackSecurity.gmk)

ALL_TARGETS += import-hotspot unpack-sec

################################################################################
# Gensrc targets, generating source before java compilation can be done
$(eval $(call DeclareRecipesForPhase, GENSRC, \
    TARGET_SUFFIX := gensrc, \
    FILE_PREFIX := Gensrc, \
    MAKE_SUBDIR := gensrc, \
    CHECK_MODULES := $(ALL_MODULES), \
    MULTIPLE_MAKEFILES := true))

JDK_GENSRC_TARGETS := $(filter %-gensrc-jdk, $(GENSRC_TARGETS))
LANGTOOLS_GENSRC_TARGETS := $(filter %-gensrc-langtools, $(GENSRC_TARGETS))
CORBA_GENSRC_TARGETS := $(filter %-gensrc-corba, $(GENSRC_TARGETS))

ALL_TARGETS += $(GENSRC_TARGETS)

################################################################################
# Generate data targets
$(eval $(call DeclareRecipesForPhase, GENDATA, \
    TARGET_SUFFIX := gendata, \
    FILE_PREFIX := Gendata, \
    MAKE_SUBDIR := gendata, \
    CHECK_MODULES := $(ALL_MODULES), \
    USE_WRAPPER := true))

ALL_TARGETS += $(GENDATA_TARGETS)

################################################################################
# Copy files targets
$(eval $(call DeclareRecipesForPhase, COPY, \
    TARGET_SUFFIX := copy, \
    FILE_PREFIX := Copy, \
    MAKE_SUBDIR := copy, \
    CHECK_MODULES := $(ALL_MODULES), \
    USE_WRAPPER := true))

ALL_TARGETS += $(COPY_TARGETS)

################################################################################
# Targets for compiling all java modules. Nashorn is treated separately.
JAVA_MODULES := $(ALL_MODULES)
JAVA_TARGETS := $(addsuffix -java, $(JAVA_MODULES))

define DeclareCompileJavaRecipe
  $1-java:
	+($(CD) $(SRC_ROOT)/make && $(MAKE) $(MAKE_ARGS) \
	    -f CompileJavaModules.gmk MODULE=$1)
endef

$(foreach m, $(filter-out jdk.scripting.nashorn, $(JAVA_MODULES)), \
    $(eval $(call DeclareCompileJavaRecipe,$m)))

# Build nashorn. Needs to be compiled separately from the rest of the modules
# due to nasgen.
jdk.scripting.nashorn-java:
	+($(CD) $(NASHORN_TOPDIR)/make && $(MAKE) $(MAKE_ARGS) \
	    -f BuildNashorn.gmk compile)

ALL_TARGETS += $(JAVA_TARGETS)

################################################################################
# Targets for running rmic.
$(eval $(call DeclareRecipesForPhase, RMIC, \
    TARGET_SUFFIX := rmic, \
    FILE_PREFIX := Rmic, \
    MAKE_SUBDIR := rmic, \
    CHECK_MODULES := $(ALL_MODULES)))

ALL_TARGETS += $(RMIC_TARGETS)

################################################################################
# Targets for compiling native libraries
$(eval $(call DeclareRecipesForPhase, LIBS, \
    TARGET_SUFFIX := libs, \
    FILE_PREFIX := Lib, \
    MAKE_SUBDIR := lib, \
    CHECK_MODULES := $(ALL_MODULES), \
    USE_WRAPPER := true))

ALL_TARGETS += $(LIBS_TARGETS)

################################################################################
# Targets for compiling native executables
$(eval $(call DeclareRecipesForPhase, LAUNCHER, \
    TARGET_SUFFIX := launchers, \
    FILE_PREFIX := Launcher, \
    MAKE_SUBDIR := launcher, \
    CHECK_MODULES := $(ALL_MODULES), \
    USE_WRAPPER := true))

ALL_TARGETS += $(LAUNCHER_TARGETS)

################################################################################
# Build hotspot target

ifeq ($(BUILD_HOTSPOT),true)
  hotspot:
	($(CD) $(SRC_ROOT)/make && $(MAKE) $(MAKE_ARGS) -f HotspotWrapper.gmk)
endif

ALL_TARGETS += hotspot

################################################################################
# Build demos and samples targets

demos:
	+($(CD) $(JDK_TOPDIR)/make && $(MAKE) $(MAKE_ARGS) -f CompileDemos.gmk)

samples:
	+($(CD) $(JDK_TOPDIR)/make && $(MAKE) $(MAKE_ARGS) -f CopySamples.gmk)

ALL_TARGETS += demos samples

################################################################################
# Jigsaw specific data and analysis targets.

# This runs the GenModuleInfo tool to generate module-info.java files
gen-module-info:
	+($(CD) $(SRC_ROOT)/make && $(MAKE) -f GenerateModuleInfos.gmk gen-module-info)

# This runs the GenModuleInfo tool to generate the diffs between
# modules.xml and module-info.class files
diff-modules-info:
	+($(CD) $(SRC_ROOT)/make && $(MAKE) -f GenerateModuleInfos.gmk diff-module-info)

generate-summary:
	+($(CD) $(JDK_TOPDIR)/make && $(MAKE) -f GenerateModuleSummary.gmk)

ALL_TARGETS += generate-summary gen-module-info diff-module-info 

################################################################################
# Strip binaries targets

STRIP_MODULES := $(sort $(LIBS_MODULES) $(LAUNCHER_MODULES) $(COPY_MODULES) \
    $(GENDATA_MODULES))
STRIP_TARGETS := $(addsuffix -strip, $(STRIP_MODULES))

define DeclareStripRecipe
  $1-strip:
	+($(CD) $(SRC_ROOT)/make && $(MAKE) $(MAKE_ARGS) -f StripBinaries.gmk \
	    MODULE=$1)
endef

$(foreach m, $(STRIP_MODULES), $(eval $(call DeclareStripRecipe,$m)))

ALL_TARGETS += $(STRIP_TARGETS)

################################################################################
# Jmod targets

JMOD_MODULES := $(ALL_MODULES)
JMOD_TARGETS := $(addsuffix -jmod, $(JMOD_MODULES))

define DeclareJmodRecipe
  $1-jmod:
	+($(CD) $(SRC_ROOT)/make && $(MAKE) $(MAKE_ARGS) -f CreateJmods.gmk \
	    MODULE=$1)
endef

$(foreach m, $(JMOD_MODULES), $(eval $(call DeclareJmodRecipe,$m)))

ALL_TARGETS += $(JMOD_TARGETS)

################################################################################
# Images targets

# Stores the tips for each repository. This file is be used when constructing the jdk image and can be
# used to track the exact sources used to build that image.
source-tips: $(SUPPORT_OUTPUTDIR)/source_tips
$(SUPPORT_OUTPUTDIR)/source_tips: FRC
	@$(MKDIR) -p $(@D)
	@$(RM) $@
	@$(call GetSourceTips)

BOOTCYCLE_TARGET := product-images
bootcycle-images:
	@$(ECHO) Boot cycle build step 2: Building a new JDK image using previously built image
	+$(MAKE) $(MAKE_ARGS) -f Main.gmk SPEC=$(dir $(SPEC))bootcycle-spec.gmk $(BOOTCYCLE_TARGET)

zip-security:
	+($(CD) $(SRC_ROOT)/make && $(MAKE) $(MAKE_ARGS) -f ZipSecurity.gmk)

zip-source:
	+($(CD) $(SRC_ROOT)/make && $(MAKE) $(MAKE_ARGS) -f ZipSource.gmk)

jrtfs-jar:
	+($(CD) $(SRC_ROOT)/make && $(MAKE) $(MAKE_ARGS) -f JrtfsJar.gmk)

jimages:
	+($(CD) $(SRC_ROOT)/make && $(MAKE) $(MAKE_ARGS) -f Images.gmk jimages)

profiles:
	+($(CD) $(SRC_ROOT)/make && $(MAKE) $(MAKE_ARGS) -f Images.gmk profiles)

mac-bundles:
	+($(CD) $(SRC_ROOT)/make && $(MAKE) $(MAKE_ARGS) -f MacBundles.gmk)

prepare-test-image:
	$(MKDIR) -p $(TEST_IMAGE_DIR)
	$(ECHO) > $(TEST_IMAGE_DIR)/Readme.txt 'JDK test image'

ALL_TARGETS += source-tips bootcycle-images zip-security zip-source \
    jrtfs-jar jimages profiles mac-bundles prepare-test-image

################################################################################
# Docs targets

docs-javadoc:
	+($(CD) $(SRC_ROOT)/make && $(MAKE) $(MAKE_ARGS) -f Javadoc.gmk docs)

docs-jvmtidoc:
	+($(CD) $(SRC_ROOT)/make && $(MAKE) $(MAKE_ARGS) -f Javadoc.gmk jvmtidocs)

ALL_TARGETS += docs-javadoc docs-jvmtidoc

################################################################################
# Test target

test:
	($(CD) $(SRC_ROOT)/test && $(MAKE) $(MAKE_ARGS) -j1 -k MAKEFLAGS= \
	    JT_HOME=$(JT_HOME) PRODUCT_HOME=$(JDK_IMAGE_DIR) \
	    ALT_OUTPUTDIR=$(OUTPUT_ROOT) CONCURRENCY=$(JOBS) $(TEST)) || true

test-make:
	($(CD) $(SRC_ROOT)/test/make && $(MAKE) $(MAKE_ARGS) -f TestMake.gmk $(TEST_TARGET))

ALL_TARGETS += test test-make

################################################################################
# Verification targets

verify-modules:
	@$(call TargetEnter)
	+($(CD) $(SRC_ROOT)/make && $(MAKE) $(MAKE_ARGS) -f CheckModules.gmk)
	@$(call TargetExit)

ALL_TARGETS += verify-modules

################################################################################
# Install targets

install:
	+($(CD) $(SRC_ROOT)/make && $(MAKE) $(MAKE_ARGS) -f Install.gmk)

ALL_TARGETS += install

################################################################################
#
# Dependency declarations between targets.
#
# These are declared in two groups. First all dependencies between targets that
# have recipes above as these dependencies may be disabled. Then the aggregator
# targets that do not have recipes of their own, which will never have their
# dependencies disabled.
#
################################################################################
# Targets with recipes above

# If running an *-only target, parallel execution and dependencies between
# recipe targets are disabled. This makes it possible to run a select set of
# recipe targets in order. It's the responsibility of the user to make sure
# all prerequisites are fulfilled.
ifneq ($(findstring -only, $(MAKECMDGOALS)), )
  .NOTPARALLEL:
else
  $(LANGTOOLS_GENSRC_TARGETS): buildtools-langtools

  interim-langtools: $(LANGTOOLS_GENSRC_TARGETS)

  buildtools-jdk: interim-langtools

  $(CORBA_GENSRC_TARGETS): interim-langtools

  $(JDK_GENSRC_TARGETS): interim-langtools buildtools-jdk

  interim-corba: $(CORBA_GENSRC_TARGETS)

  $(GENDATA_TARGETS): interim-langtools buildtools-jdk

  interim-rmic: interim-langtools

  $(RMIC_TARGETS): interim-langtools interim-corba interim-rmic

  import-hotspot: hotspot

  $(LIBS_TARGETS): import-hotspot

  $(LAUNCHER_TARGETS): java.base-libs

  # The demos are currently linking to libjvm and libjava, just like all other
  # jdk libs, even though they don't need to. To avoid warnings, make sure they
  # aren't built until after libjava and libjvm are available to link to.
  demos: $(JAVA_TARGETS)

  # Declare dependency from <module>-java to <module>-gensrc
  $(foreach m, $(GENSRC_MODULES), $(eval $m-java: $m-gensrc))

  # Declare dependencies between java modules
  $(foreach m, $(JAVA_MODULES), \
      $(eval $m-java: $(addsuffix -java, $(filter $(JAVA_MODULES), \
      $(call FindDepsForModule,$m)))))

  # Declare dependencies between <module>-rmic to <module>-java
  $(foreach m, $(RMIC_MODULES), $(eval $m-rmic: $m-java))

  # Declare dependencies from <module>-lib to <module>-java
  # Skip modules that do not have java source.
  $(foreach m, $(filter $(JAVA_MODULES), $(LIBS_MODULES)), $(eval $m-libs: $m-java))

  # Declare dependencies from all other <module>-lib to java.base-lib
  $(foreach t, $(filter-out java.base-libs, $(LIBS_TARGETS)), \
      $(eval $t: java.base-libs))
  # Declare the special case dependency for jdk.deploy.osx where libosx
  # links against libosxapp.
  jdk.deploy.osx-libs: java.desktop-libs

  # This dependency needs to be explicitly declared. jdk.jdi-gensrc generates a
  # header file used by jdk.jdwp.agent-libs. The jdk.jdwp.agent-gensrc is a
  # virtual target.
  jdk.jdwp.agent-libs: jdk.jdwp.agent-gensrc

  # Until the module system is in place, jdk.jdi-gensrc needs to combine service
  # loader configuration with jdk.hotspot.agent so is dependent on importing
  # hotspot.
  jdk.jdi-gensrc-jdk: import-hotspot

  # The swing beans need to have java base properly generated to avoid errors
  # in javadoc.
  java.desktop-gensrc-jdk: java.base-gensrc

  # Explicitly add dependencies for special targets
  java.base-java: unpack-sec

  # Declare dependencies from <module>-strip to libs, launchers, gendata and copy
  $(foreach m, $(LIBS_MODULES), $(eval $m-strip: $m-libs))
  $(foreach m, $(LAUNCHER_MODULES), $(eval $m-strip: $m-launchers))
  $(foreach m, $(GENDATA_MODULES), $(eval $m-strip: $m-gendata))
  $(foreach m, $(COPY_MODULES), $(eval $m-strip: $m-copy))

  # Declare dependencies between jmod targets
  $(foreach m, $(JMOD_MODULES), \
      $(eval $m-jmod: $(addsuffix -jmod, $(call FindDepsForModule,$m))))

  # Declare dependencies from <module>-jmod to all other module targets
  $(foreach m, $(STRIP_MODULES), $(eval $m-jmod: $m-strip))
  $(foreach m, $(JAVA_MODULES), $(eval $m-jmod: $m-java))
  $(foreach m, $(GENDATA_MODULES), $(eval $m-jmod: $m-gendata))
  $(foreach m, $(RMIC_MODULES), $(eval $m-jmod: $m-rmic))
  $(foreach m, $(LIBS_MODULES), $(eval $m-jmod: $m-libs))
  $(foreach m, $(LAUNCHER_MODULES), $(eval $m-jmod: $m-launchers))
  $(foreach m, $(COPY_MODULES), $(eval $m-jmod: $m-copy))

  # Jmods cannot be created until we have the jlink tool ready to run, which requires
  # all java modules to be compiled and jdk.dev-launchers.
  $(JMOD_TARGETS): java java.base-libs jdk.dev-launchers

  # To generate modules.xml all classes and a runnable image must be 
  # present.
  jdk.dev-gendata: java rmic

  zip-security: java.base-java java.security.jgss-java java.security.jgss-libs \
      $(filter jdk.crypto%, $(JAVA_TARGETS))

  zip-source: gensrc rmic

  jrtfs-jar: interim-langtools

  jimages: jmods zip-source source-tips demos samples jrtfs-jar 

  profiles: jmods zip-source source-tips jrtfs-jar

  mac-bundles: jimages

  bootcycle-images: jimages

  docs-javadoc: $(GENSRC_TARGETS) rmic

  docs-jvmtidoc: hotspot

  test: jimages

  verify-modules: exploded-image

<<<<<<< HEAD
  diff-module-info: exploded-image

  gen-module-info: exploded-image

  generate-summary: jmods
=======
  test-make: clean-test-make
>>>>>>> 20a43926

endif

################################################################################
# Virtual targets without recipes

buildtools: buildtools-langtools interim-langtools interim-corba interim-rmic \
    buildtools-jdk

gensrc: $(GENSRC_TARGETS)

gendata: $(GENDATA_TARGETS)

copy: $(COPY_TARGETS)

java: $(JAVA_TARGETS)

rmic: $(RMIC_TARGETS)

libs: $(LIBS_TARGETS)

launchers: $(LAUNCHER_TARGETS)

jmods: $(JMOD_TARGETS)

strip-binaries: $(STRIP_TARGETS)

# Explicitly declare dependency for virtual target jdk.jdwp.agent-gensrc which
# is actually handled by jdk.jdi-gensrc
jdk.jdwp.agent-gensrc: jdk.jdi-gensrc

# Declare dependencies from <module> to all the individual targets specific
# to that module <module>-*, that are needed for the exploded image.
$(foreach m, $(GENSRC_MODULES), $(eval $m: $m-gensrc))
$(foreach m, $(JAVA_MODULES), $(eval $m: $m-java))
$(foreach m, $(GENDATA_MODULES), $(eval $m: $m-gendata))
$(foreach m, $(RMIC_MODULES), $(eval $m: $m-rmic))
$(foreach m, $(LIBS_MODULES), $(eval $m: $m-libs))
$(foreach m, $(LAUNCHER_MODULES), $(eval $m: $m-launchers))
$(foreach m, $(COPY_MODULES), $(eval $m: $m-copy))

ALL_MODULE_TARGETS := $(sort $(GENSRC_MODULES) $(JAVA_MODULES) \
    $(GENDATA_MODULES) $(LIBS_MODULES) $(LAUNCHER_MODULES) $(COPY_MODULES))

# The "exploded image" is a locally runnable JDK in $(BUILD_OUTPUT)/jdk.
exploded-image: $(ALL_MODULE_TARGETS)

<<<<<<< HEAD
images: test-image jimages demos samples zip-security verify-modules
=======
# The $(BUILD_OUTPUT)/images directory contain the resulting deliverables, 
# and in line with this, our targets for creating these are named *-image[s].

# This target builds the product images, e.g. the JRE and JDK image
# (and possibly other, more specific versions)
product-images: jimages demos samples zip-security verify-modules
>>>>>>> 20a43926

ifeq ($(OPENJDK_TARGET_OS), macosx)
  product-images: mac-bundles
endif

# This target builds the documentation image
docs-image: docs-javadoc docs-jvmtidoc

# This target builds the test image
test-image: prepare-test-image

<<<<<<< HEAD
ALL_TARGETS += buildtools gensrc gendata copy java rmic libs launchers jmods \
    strip-binaries jdk.jdwp.agent-gensrc $(ALL_MODULE_TARGETS) exploded-image \
    jdk images docs test-image

################################################################################

all: images docs generate-summary
=======
# all-images is the top-most target, it builds all our deliverables ("images").
all-images: product-images test-image docs-image

ALL_TARGETS += buildtools gensrc gendata copy java rmic libs launchers \
    jdk.jdwp.agent-gensrc $(ALL_MODULE_TARGETS) exploded-image \
    product-images docs-image test-image all-images

################################################################################

# Traditional targets typically run by users.
# These can be considered aliases for the targets now named by a more
# "modern" naming scheme.
>>>>>>> 20a43926
default: exploded-image
jdk: exploded-image
images: product-images
docs: docs-image
all: all-images

ALL_TARGETS += default jdk images docs all

################################################################################
################################################################################
#
# Clean targets
#
################################################################################
# Clean targets are automatically run serially by the Makefile calling this
# file.

CLEAN_DIRS += hotspot jdk bootcycle-build test buildtools support \
    images make-support test-make
CLEAN_DIR_TARGETS := $(addprefix clean-, $(CLEAN_DIRS))
CLEAN_PHASES := gensrc java native include
CLEAN_PHASE_TARGETS := $(addprefix clean-, $(CLEAN_PHASES))
CLEAN_MODULE_TARGETS := $(addprefix clean-, $(ALL_MODULES))
# Construct targets of the form clean-$module-$phase
CLEAN_MODULE_PHASE_TARGETS := $(addprefix clean-, $(foreach m, $(ALL_MODULES), \
    $(addprefix $m-, $(CLEAN_PHASES))))

# Remove everything, except the output from configure.
clean: $(CLEAN_DIR_TARGETS)
	($(CD) $(OUTPUT_ROOT) && $(RM) -r source_tips build.log* build-trace*.log*)
	$(ECHO) Cleaned all build artifacts.

$(CLEAN_DIR_TARGETS):
	$(call CleanDir,$(patsubst clean-%, %, $@))

$(CLEAN_PHASE_TARGETS):
	$(call Clean-$(patsubst clean-%,%, $@))

$(CLEAN_MODULE_TARGETS):
	$(call CleanModule,$(patsubst clean-%, %, $@))

$(CLEAN_MODULE_PHASE_TARGETS):
	$(call Clean-$(word 3, $(subst -,$(SPACE),$@)), \
	    $(word 2, $(subst -,$(SPACE),$@)))

# When removing the support dir, we must also remove jdk. Building classes has
# the side effect of generating native headers. The headers end up in support
# while classes and touch files end up in jdk.
clean-support: clean-jdk

clean-docs: clean-docstemp

# Remove everything, including configure configuration.
# If the output directory was created by configure and now becomes empty, remove it as well.
dist-clean: clean
	($(CD) $(OUTPUT_ROOT) && $(RM) -r *spec.gmk config.* configure-arguments \
	    Makefile compare.sh tmp javacservers)
	$(if $(filter $(CONF_NAME),$(notdir $(OUTPUT_ROOT))), \
	  if test "x`$(LS) $(OUTPUT_ROOT)`" != x; then \
	    $(ECHO) "Warning: Not removing non-empty configuration directory for '$(CONF_NAME)'" ; \
	  else \
	    ($(CD) $(SRC_ROOT) && $(ECHO) "Removing configuration directory for '$(CONF_NAME)'" \
	        && $(RM) -r $(OUTPUT_ROOT)) \
	  fi \
	)
	$(ECHO) Cleaned everything, you will have to re-run configure.

ALL_TARGETS += clean dist-clean $(CLEAN_DIR_TARGETS) $(CLEAN_PHASE_TARGETS) \
    $(CLEAN_MODULE_TARGETS) $(CLEAN_MODULE_PHASE_TARGETS)

################################################################################

# Setup a rule for SPEC file that fails if executed. This check makes sure the
# configuration is up to date after changes to configure.
ifeq ($(findstring reconfigure, $(MAKECMDGOALS)), )
  $(SPEC): $(wildcard $(SRC_ROOT)/common/autoconf/*)
	@$(ECHO) "ERROR: $(SPEC) is not up to date."
	@$(ECHO) "Please rerun configure! Easiest way to do this is by running"
	@$(ECHO) "'make reconfigure'."
	@$(ECHO) "It may also be ignored by setting IGNORE_OLD_CONFIG=true"
	@if test "x$(IGNORE_OLD_CONFIG)" != "xtrue"; then exit 1; fi
endif

# The reconfigure target is automatically run serially from everything else
# by the Makefile calling this file.

reconfigure:
        ifneq ($(CONFIGURE_COMMAND_LINE), )
	  @$(ECHO) "Re-running configure using arguments '$(CONFIGURE_COMMAND_LINE)'"
        else
	  @$(ECHO) "Re-running configure using default settings"
        endif
	@( cd $(OUTPUT_ROOT) && PATH="$(ORIGINAL_PATH)" \
	    $(BASH) $(TOPDIR)/configure $(CONFIGURE_COMMAND_LINE) )

ALL_TARGETS += reconfigure

################################################################################
# Declare *-only targets for each normal target
$(foreach t, $(ALL_TARGETS), $(eval $(t)-only: $(t)))

ALL_TARGETS += $(addsuffix -only, $(filter-out clean%, $(ALL_TARGETS)))

################################################################################

.PHONY: $(ALL_TARGETS)

include $(SRC_ROOT)/make/Jprt.gmk

FRC: # Force target<|MERGE_RESOLUTION|>--- conflicted
+++ resolved
@@ -471,15 +471,13 @@
 
   verify-modules: exploded-image
 
-<<<<<<< HEAD
+  test-make: clean-test-make
+
   diff-module-info: exploded-image
 
   gen-module-info: exploded-image
 
   generate-summary: jmods
-=======
-  test-make: clean-test-make
->>>>>>> 20a43926
 
 endif
 
@@ -527,16 +525,12 @@
 # The "exploded image" is a locally runnable JDK in $(BUILD_OUTPUT)/jdk.
 exploded-image: $(ALL_MODULE_TARGETS)
 
-<<<<<<< HEAD
-images: test-image jimages demos samples zip-security verify-modules
-=======
 # The $(BUILD_OUTPUT)/images directory contain the resulting deliverables, 
 # and in line with this, our targets for creating these are named *-image[s].
 
 # This target builds the product images, e.g. the JRE and JDK image
 # (and possibly other, more specific versions)
 product-images: jimages demos samples zip-security verify-modules
->>>>>>> 20a43926
 
 ifeq ($(OPENJDK_TARGET_OS), macosx)
   product-images: mac-bundles
@@ -548,19 +542,10 @@
 # This target builds the test image
 test-image: prepare-test-image
 
-<<<<<<< HEAD
-ALL_TARGETS += buildtools gensrc gendata copy java rmic libs launchers jmods \
-    strip-binaries jdk.jdwp.agent-gensrc $(ALL_MODULE_TARGETS) exploded-image \
-    jdk images docs test-image
-
-################################################################################
-
-all: images docs generate-summary
-=======
 # all-images is the top-most target, it builds all our deliverables ("images").
 all-images: product-images test-image docs-image
 
-ALL_TARGETS += buildtools gensrc gendata copy java rmic libs launchers \
+ALL_TARGETS += buildtools gensrc gendata copy java rmic libs launchers jmods \
     jdk.jdwp.agent-gensrc $(ALL_MODULE_TARGETS) exploded-image \
     product-images docs-image test-image all-images
 
@@ -569,14 +554,13 @@
 # Traditional targets typically run by users.
 # These can be considered aliases for the targets now named by a more
 # "modern" naming scheme.
->>>>>>> 20a43926
 default: exploded-image
 jdk: exploded-image
 images: product-images
 docs: docs-image
 all: all-images
 
-ALL_TARGETS += default jdk images docs all
+ALL_TARGETS += default jdk images docs generate-summary all
 
 ################################################################################
 ################################################################################
