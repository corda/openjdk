#
# Copyright (c) 2011, 2015, Oracle and/or its affiliates. All rights reserved.
# DO NOT ALTER OR REMOVE COPYRIGHT NOTICES OR THIS FILE HEADER.
#
# This code is free software; you can redistribute it and/or modify it
# under the terms of the GNU General Public License version 2 only, as
# published by the Free Software Foundation.  Oracle designates this
# particular file as subject to the "Classpath" exception as provided
# by Oracle in the LICENSE file that accompanied this code.
#
# This code is distributed in the hope that it will be useful, but WITHOUT
# ANY WARRANTY; without even the implied warranty of MERCHANTABILITY or
# FITNESS FOR A PARTICULAR PURPOSE.  See the GNU General Public License
# version 2 for more details (a copy is included in the LICENSE file that
# accompanied this code).
#
# You should have received a copy of the GNU General Public License version
# 2 along with this work; if not, write to the Free Software Foundation,
# Inc., 51 Franklin St, Fifth Floor, Boston, MA 02110-1301 USA.
#
# Please contact Oracle, 500 Oracle Parkway, Redwood Shores, CA 94065 USA
# or visit www.oracle.com if you need additional information or have any
# questions.
#

include LauncherCommon.gmk

<<<<<<< HEAD
$(eval $(call SetupLauncher,jrunscript, \
    -DJAVA_ARGS='{ "-J-ms8m"$(COMMA) \
        "-m"$(COMMA) "java.scripting/com.sun.tools.script.shell.Main"$(COMMA) }'))
=======
$(eval $(call SetupBuildLauncher, jrunscript, \
    MAIN_CLASS := com.sun.tools.script.shell.Main, \
))
>>>>>>> 9622cc37
<|MERGE_RESOLUTION|>--- conflicted
+++ resolved
@@ -25,12 +25,7 @@
 
 include LauncherCommon.gmk
 
-<<<<<<< HEAD
-$(eval $(call SetupLauncher,jrunscript, \
-    -DJAVA_ARGS='{ "-J-ms8m"$(COMMA) \
-        "-m"$(COMMA) "java.scripting/com.sun.tools.script.shell.Main"$(COMMA) }'))
-=======
 $(eval $(call SetupBuildLauncher, jrunscript, \
-    MAIN_CLASS := com.sun.tools.script.shell.Main, \
-))
->>>>>>> 9622cc37
+    MAIN_MODULE := java.scripting, \
+    MAIN_CLASS  := com.sun.tools.script.shell.Main, \
+))