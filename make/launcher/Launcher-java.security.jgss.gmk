--- conflicted
+++ resolved
@@ -26,30 +26,18 @@
 include LauncherCommon.gmk
 
 ifeq ($(OPENJDK_TARGET_OS), windows)
-<<<<<<< HEAD
-  $(eval $(call SetupLauncher,kinit, \
-      -DJAVA_ARGS='{ "-J-ms8m"$(COMMA) \
-          "-m"$(COMMA) "java.security.jgss/sun.security.krb5.internal.tools.Kinit"$(COMMA) }'))
-
-  $(eval $(call SetupLauncher,klist, \
-      -DJAVA_ARGS='{ "-J-ms8m"$(COMMA) \
-          "-m"$(COMMA) "java.security.jgss/sun.security.krb5.internal.tools.Klist"$(COMMA) }'))
-
-  $(eval $(call SetupLauncher,ktab, \
-      -DJAVA_ARGS='{ "-J-ms8m"$(COMMA) \
-          "-m"$(COMMA) "java.security.jgss/sun.security.krb5.internal.tools.Ktab"$(COMMA) }'))
-endif
-=======
   $(eval $(call SetupBuildLauncher, kinit, \
-      MAIN_CLASS := sun.security.krb5.internal.tools.Kinit, \
+      MAIN_MODULE := java.security.jgss, \
+      MAIN_CLASS  := sun.security.krb5.internal.tools.Kinit, \
   ))
 
   $(eval $(call SetupBuildLauncher, klist, \
-      MAIN_CLASS := sun.security.krb5.internal.tools.Klist, \
+      MAIN_MODULE := java.security.jgss, \
+      MAIN_CLASS  := sun.security.krb5.internal.tools.Klist, \
   ))
 
   $(eval $(call SetupBuildLauncher, ktab, \
-      MAIN_CLASS := sun.security.krb5.internal.tools.Ktab, \
+      MAIN_MODULE := java.security.jgss, \
+      MAIN_CLASS  := sun.security.krb5.internal.tools.Ktab, \
   ))
-endif
->>>>>>> 9622cc37
+endif