#
# Copyright (c) 2006, 2009, Oracle and/or its affiliates. All rights reserved.
# DO NOT ALTER OR REMOVE COPYRIGHT NOTICES OR THIS FILE HEADER.
#
# This code is free software; you can redistribute it and/or modify it
# under the terms of the GNU General Public License version 2 only, as
# published by the Free Software Foundation.
#
# This code is distributed in the hope that it will be useful, but WITHOUT
# ANY WARRANTY; without even the implied warranty of MERCHANTABILITY or
# FITNESS FOR A PARTICULAR PURPOSE.  See the GNU General Public License
# version 2 for more details (a copy is included in the LICENSE file that
# accompanied this code).
#
# You should have received a copy of the GNU General Public License version
# 2 along with this work; if not, write to the Free Software Foundation,
# Inc., 51 Franklin St, Fifth Floor, Boston, MA 02110-1301 USA.
#
# Please contact Oracle, 500 Oracle Parkway, Redwood Shores, CA 94065 USA
# or visit www.oracle.com if you need additional information or have any
# questions.
#
#

# Properties for jprt

# All build result bundles are full jdks, so the 64bit testing does not
#    need the 32bit sibling bundle installed.
#    Note: If the hotspot/make/Makefile changed to only bundle the 64bit files
#          when bundling 64bit, and stripped out the 64bit files from any 32bit
#          bundles, then this setting would be need to be "true".

jprt.need.sibling.build=false

# At submit time, the release supplied will be in jprt.submit.release
#    and will be one of the official release names defined in jprt.
#    jprt supports property value expansion using ${property.name} syntax.

# This tells jprt what default release we want to build

#jprt.tools.default.release=${jprt.submit.release}
<<<<<<< HEAD
jprt.tools.default.release=jdk6u20
=======
jprt.tools.default.release=jdk6perf
>>>>>>> 9886d2a4

# Disable syncing the source after builds and tests are done.

jprt.sync.push=false

# Define the Solaris platforms we want for the various releases

jprt.my.solaris.sparc.jdk7=solaris_sparc_5.10
jprt.my.solaris.sparc.jdk6=solaris_sparc_5.8
jprt.my.solaris.sparc.jdk6perf=solaris_sparc_5.8
jprt.my.solaris.sparc.jdk6u10=solaris_sparc_5.8
jprt.my.solaris.sparc.jdk6u14=solaris_sparc_5.8
jprt.my.solaris.sparc.jdk6u18=solaris_sparc_5.8
jprt.my.solaris.sparc.jdk6u20=solaris_sparc_5.8
jprt.my.solaris.sparc=${jprt.my.solaris.sparc.${jprt.tools.default.release}}

jprt.my.solaris.sparcv9.jdk7=solaris_sparcv9_5.10
jprt.my.solaris.sparcv9.jdk6=solaris_sparcv9_5.8
jprt.my.solaris.sparcv9.jdk6perf=solaris_sparcv9_5.8
jprt.my.solaris.sparcv9.jdk6u10=solaris_sparcv9_5.8
jprt.my.solaris.sparcv9.jdk6u14=solaris_sparcv9_5.8
jprt.my.solaris.sparcv9.jdk6u18=solaris_sparcv9_5.8
jprt.my.solaris.sparcv9.jdk6u20=solaris_sparcv9_5.8
jprt.my.solaris.sparcv9=${jprt.my.solaris.sparcv9.${jprt.tools.default.release}}

jprt.my.solaris.i586.jdk7=solaris_i586_5.10
jprt.my.solaris.i586.jdk6=solaris_i586_5.8
jprt.my.solaris.i586.jdk6perf=solaris_i586_5.8
jprt.my.solaris.i586.jdk6u10=solaris_i586_5.8
jprt.my.solaris.i586.jdk6u14=solaris_i586_5.8
jprt.my.solaris.i586.jdk6u18=solaris_i586_5.8
jprt.my.solaris.i586.jdk6u20=solaris_i586_5.8
jprt.my.solaris.i586=${jprt.my.solaris.i586.${jprt.tools.default.release}}

jprt.my.solaris.x64.jdk7=solaris_x64_5.10
jprt.my.solaris.x64.jdk6=solaris_x64_5.10
jprt.my.solaris.x64.jdk6perf=solaris_x64_5.10
jprt.my.solaris.x64.jdk6u10=solaris_x64_5.10
jprt.my.solaris.x64.jdk6u14=solaris_x64_5.10
jprt.my.solaris.x64.jdk6u18=solaris_x64_5.10
jprt.my.solaris.x64.jdk6u20=solaris_x64_5.10
jprt.my.solaris.x64=${jprt.my.solaris.x64.${jprt.tools.default.release}}

jprt.my.linux.i586.jdk7=linux_i586_2.6
jprt.my.linux.i586.jdk6=linux_i586_2.4
jprt.my.linux.i586.jdk6perf=linux_i586_2.4
jprt.my.linux.i586.jdk6u10=linux_i586_2.4
jprt.my.linux.i586.jdk6u14=linux_i586_2.4
jprt.my.linux.i586.jdk6u18=linux_i586_2.4
jprt.my.linux.i586.jdk6u20=linux_i586_2.4
jprt.my.linux.i586=${jprt.my.linux.i586.${jprt.tools.default.release}}

jprt.my.linux.x64.jdk7=linux_x64_2.6
jprt.my.linux.x64.jdk6=linux_x64_2.4
jprt.my.linux.x64.jdk6perf=linux_x64_2.4
jprt.my.linux.x64.jdk6u10=linux_x64_2.4
jprt.my.linux.x64.jdk6u14=linux_x64_2.4
jprt.my.linux.x64.jdk6u18=linux_x64_2.4
jprt.my.linux.x64.jdk6u20=linux_x64_2.4
jprt.my.linux.x64=${jprt.my.linux.x64.${jprt.tools.default.release}}

jprt.my.windows.i586.jdk7=windows_i586_5.0
jprt.my.windows.i586.jdk6=windows_i586_5.0
jprt.my.windows.i586.jdk6perf=windows_i586_5.0
jprt.my.windows.i586.jdk6u10=windows_i586_5.0
jprt.my.windows.i586.jdk6u14=windows_i586_5.0
jprt.my.windows.i586.jdk6u18=windows_i586_5.0
jprt.my.windows.i586.jdk6u20=windows_i586_5.0
jprt.my.windows.i586=${jprt.my.windows.i586.${jprt.tools.default.release}}

jprt.my.windows.x64.jdk7=windows_x64_5.2
jprt.my.windows.x64.jdk6=windows_x64_5.2
jprt.my.windows.x64.jdk6perf=windows_x64_5.2
jprt.my.windows.x64.jdk6u10=windows_x64_5.2
jprt.my.windows.x64.jdk6u14=windows_x64_5.2
jprt.my.windows.x64.jdk6u18=windows_x64_5.2
jprt.my.windows.x64.jdk6u20=windows_x64_5.2
jprt.my.windows.x64=${jprt.my.windows.x64.${jprt.tools.default.release}}

# Standard list of jprt build targets for this source tree

jprt.build.targets= \
    ${jprt.my.solaris.sparc}-{product|fastdebug|debug}, \
    ${jprt.my.solaris.sparcv9}-{product|fastdebug|debug}, \
    ${jprt.my.solaris.i586}-{product|fastdebug|debug}, \
    ${jprt.my.solaris.x64}-{product|fastdebug|debug}, \
    ${jprt.my.linux.i586}-{product|fastdebug|debug}, \
    ${jprt.my.linux.x64}-{product|fastdebug}, \
    ${jprt.my.windows.i586}-{product|fastdebug|debug}, \
    ${jprt.my.windows.x64}-{product|fastdebug|debug}

# Subset lists of test targets for this source tree

jprt.my.solaris.sparc.test.targets= \
    ${jprt.my.solaris.sparc}-{product|fastdebug}-{c1|c2}-jvm98, \
    ${jprt.my.solaris.sparc}-{product|fastdebug}-{c1|c2}-scimark, \
    ${jprt.my.solaris.sparc}-product-{c1|c2}-runThese, \
    ${jprt.my.solaris.sparc}-fastdebug-c1-runThese_Xshare, \
    ${jprt.my.solaris.sparc}-{product|fastdebug}-{c1|c2}-GCBasher_default, \
    ${jprt.my.solaris.sparc}-{product|fastdebug}-{c1|c2}-GCBasher_SerialGC, \
    ${jprt.my.solaris.sparc}-{product|fastdebug}-{c1|c2}-GCBasher_ParallelGC, \
    ${jprt.my.solaris.sparc}-{product|fastdebug}-{c1|c2}-GCBasher_ParNewGC, \
    ${jprt.my.solaris.sparc}-{product|fastdebug}-{c1|c2}-GCBasher_CMS, \
    ${jprt.my.solaris.sparc}-{product|fastdebug}-{c1|c2}-GCBasher_G1, \
    ${jprt.my.solaris.sparc}-{product|fastdebug}-{c1|c2}-GCBasher_ParOldGC, \
    ${jprt.my.solaris.sparc}-{product|fastdebug}-{c1|c2}-GCOld_default, \
    ${jprt.my.solaris.sparc}-{product|fastdebug}-{c1|c2}-GCOld_SerialGC, \
    ${jprt.my.solaris.sparc}-{product|fastdebug}-{c1|c2}-GCOld_ParallelGC, \
    ${jprt.my.solaris.sparc}-{product|fastdebug}-{c1|c2}-GCOld_ParNewGC, \
    ${jprt.my.solaris.sparc}-{product|fastdebug}-{c1|c2}-GCOld_CMS, \
    ${jprt.my.solaris.sparc}-{product|fastdebug}-{c1|c2}-GCOld_G1, \
    ${jprt.my.solaris.sparc}-{product|fastdebug}-{c1|c2}-GCOld_ParOldGC, \
    ${jprt.my.solaris.sparc}-{product|fastdebug}-{c1|c2}-jbb_default, \
    ${jprt.my.solaris.sparc}-{product|fastdebug}-{c1|c2}-jbb_SerialGC, \
    ${jprt.my.solaris.sparc}-{product|fastdebug}-{c1|c2}-jbb_ParallelGC, \
    ${jprt.my.solaris.sparc}-{product|fastdebug}-{c1|c2}-jbb_CMS, \
    ${jprt.my.solaris.sparc}-{product|fastdebug}-{c1|c2}-jbb_G1, \
    ${jprt.my.solaris.sparc}-{product|fastdebug}-{c1|c2}-jbb_ParOldGC

jprt.my.solaris.sparcv9.test.targets= \
    ${jprt.my.solaris.sparcv9}-{product|fastdebug}-c2-jvm98, \
    ${jprt.my.solaris.sparcv9}-{product|fastdebug}-c2-scimark, \
    ${jprt.my.solaris.sparcv9}-product-c2-runThese, \
    ${jprt.my.solaris.sparcv9}-{product|fastdebug}-c2-GCBasher_default, \
    ${jprt.my.solaris.sparcv9}-{product|fastdebug}-c2-GCBasher_SerialGC, \
    ${jprt.my.solaris.sparcv9}-{product|fastdebug}-c2-GCBasher_ParallelGC, \
    ${jprt.my.solaris.sparcv9}-{product|fastdebug}-c2-GCBasher_ParNewGC, \
    ${jprt.my.solaris.sparcv9}-{product|fastdebug}-c2-GCBasher_CMS, \
    ${jprt.my.solaris.sparcv9}-{product|fastdebug}-c2-GCBasher_G1, \
    ${jprt.my.solaris.sparcv9}-{product|fastdebug}-c2-GCBasher_ParOldGC, \
    ${jprt.my.solaris.sparcv9}-{product|fastdebug}-c2-GCOld_default, \
    ${jprt.my.solaris.sparcv9}-{product|fastdebug}-c2-GCOld_SerialGC, \
    ${jprt.my.solaris.sparcv9}-{product|fastdebug}-c2-GCOld_ParallelGC, \
    ${jprt.my.solaris.sparcv9}-{product|fastdebug}-c2-GCOld_ParNewGC, \
    ${jprt.my.solaris.sparcv9}-{product|fastdebug}-c2-GCOld_CMS, \
    ${jprt.my.solaris.sparcv9}-{product|fastdebug}-c2-GCOld_G1, \
    ${jprt.my.solaris.sparcv9}-{product|fastdebug}-c2-GCOld_ParOldGC, \
    ${jprt.my.solaris.sparcv9}-{product|fastdebug}-c2-jbb_default, \
    ${jprt.my.solaris.sparcv9}-{product|fastdebug}-c2-jbb_SerialGC, \
    ${jprt.my.solaris.sparcv9}-{product|fastdebug}-c2-jbb_ParallelGC, \
    ${jprt.my.solaris.sparcv9}-{product|fastdebug}-c2-jbb_CMS, \
    ${jprt.my.solaris.sparcv9}-{product|fastdebug}-c2-jbb_G1, \
    ${jprt.my.solaris.sparcv9}-{product|fastdebug}-c2-jbb_ParOldGC

jprt.my.solaris.x64.test.targets= \
    ${jprt.my.solaris.x64}-{product|fastdebug}-c2-jvm98, \
    ${jprt.my.solaris.x64}-{product|fastdebug}-c2-scimark, \
    ${jprt.my.solaris.x64}-product-c2-runThese, \
    ${jprt.my.solaris.x64}-product-c2-runThese_Xcomp, \
    ${jprt.my.solaris.x64}-{product|fastdebug}-c2-GCBasher_default, \
    ${jprt.my.solaris.x64}-{product|fastdebug}-c2-GCBasher_SerialGC, \
    ${jprt.my.solaris.x64}-{product|fastdebug}-c2-GCBasher_ParallelGC, \
    ${jprt.my.solaris.x64}-{product|fastdebug}-c2-GCBasher_ParNewGC, \
    ${jprt.my.solaris.x64}-{product|fastdebug}-c2-GCBasher_CMS, \
    ${jprt.my.solaris.x64}-{product|fastdebug}-c2-GCBasher_G1, \
    ${jprt.my.solaris.x64}-{product|fastdebug}-c2-GCBasher_ParOldGC, \
    ${jprt.my.solaris.x64}-{product|fastdebug}-c2-GCOld_default, \
    ${jprt.my.solaris.x64}-{product|fastdebug}-c2-GCOld_SerialGC, \
    ${jprt.my.solaris.x64}-{product|fastdebug}-c2-GCOld_ParallelGC, \
    ${jprt.my.solaris.x64}-{product|fastdebug}-c2-GCOld_ParNewGC, \
    ${jprt.my.solaris.x64}-{product|fastdebug}-c2-GCOld_CMS, \
    ${jprt.my.solaris.x64}-{product|fastdebug}-c2-GCOld_G1, \
    ${jprt.my.solaris.x64}-{product|fastdebug}-c2-GCOld_ParOldGC, \
    ${jprt.my.solaris.x64}-{product|fastdebug}-c2-jbb_default, \
    ${jprt.my.solaris.x64}-{product|fastdebug}-c2-jbb_SerialGC, \
    ${jprt.my.solaris.x64}-{product|fastdebug}-c2-jbb_ParallelGC, \
    ${jprt.my.solaris.x64}-{product|fastdebug}-c2-GCOld_CMS, \
    ${jprt.my.solaris.x64}-{product|fastdebug}-c2-GCOld_G1, \
    ${jprt.my.solaris.x64}-{product|fastdebug}-c2-GCOld_ParOldGC

jprt.my.solaris.i586.test.targets= \
    ${jprt.my.solaris.i586}-{product|fastdebug}-{c1|c2}-jvm98, \
    ${jprt.my.solaris.i586}-{product|fastdebug}-{c1|c2}-scimark, \
    ${jprt.my.solaris.i586}-product-{c1|c2}-runThese_Xcomp, \
    ${jprt.my.solaris.i586}-fastdebug-c1-runThese_Xcomp, \
    ${jprt.my.solaris.i586}-fastdebug-c1-runThese_Xshare, \
    ${jprt.my.solaris.i586}-product-c1-GCBasher_default, \
    ${jprt.my.solaris.i586}-product-c1-GCBasher_SerialGC, \
    ${jprt.my.solaris.i586}-product-c1-GCBasher_ParallelGC, \
    ${jprt.my.solaris.i586}-product-c1-GCBasher_ParNewGC, \
    ${jprt.my.solaris.i586}-product-c1-GCBasher_CMS, \
    ${jprt.my.solaris.i586}-product-c1-GCBasher_G1, \
    ${jprt.my.solaris.i586}-product-c1-GCBasher_ParOldGC, \
    ${jprt.my.solaris.i586}-fastdebug-c2-GCBasher_default, \
    ${jprt.my.solaris.i586}-fastdebug-c2-GCBasher_SerialGC, \
    ${jprt.my.solaris.i586}-fastdebug-c2-GCBasher_ParallelGC, \
    ${jprt.my.solaris.i586}-fastdebug-c2-GCBasher_ParNewGC, \
    ${jprt.my.solaris.i586}-fastdebug-c2-GCBasher_CMS, \
    ${jprt.my.solaris.i586}-fastdebug-c2-GCBasher_G1, \
    ${jprt.my.solaris.i586}-fastdebug-c2-GCBasher_ParOldGC, \
    ${jprt.my.solaris.i586}-product-c1-GCOld_default, \
    ${jprt.my.solaris.i586}-product-c1-GCOld_SerialGC, \
    ${jprt.my.solaris.i586}-product-c1-GCOld_ParallelGC, \
    ${jprt.my.solaris.i586}-product-c1-GCOld_ParNewGC, \
    ${jprt.my.solaris.i586}-product-c1-GCOld_CMS, \
    ${jprt.my.solaris.i586}-product-c1-GCOld_G1, \
    ${jprt.my.solaris.i586}-product-c1-GCOld_ParOldGC, \
    ${jprt.my.solaris.i586}-fastdebug-c2-jbb_default, \
    ${jprt.my.solaris.i586}-fastdebug-c2-jbb_ParallelGC, \
    ${jprt.my.solaris.i586}-fastdebug-c2-jbb_CMS, \
    ${jprt.my.solaris.i586}-fastdebug-c2-jbb_G1, \
    ${jprt.my.solaris.i586}-fastdebug-c2-jbb_ParOldGC

jprt.my.linux.i586.test.targets = \
    ${jprt.my.linux.i586}-{product|fastdebug}-{c1|c2}-jvm98, \
    ${jprt.my.linux.i586}-{product|fastdebug}-{c1|c2}-scimark, \
    ${jprt.my.linux.i586}-product-c1-runThese_Xcomp, \
    ${jprt.my.linux.i586}-fastdebug-c1-runThese_Xshare, \
    ${jprt.my.linux.i586}-fastdebug-c2-runThese_Xcomp, \
    ${jprt.my.linux.i586}-{product|fastdebug}-{c1|c2}-GCBasher_default, \
    ${jprt.my.linux.i586}-{product|fastdebug}-{c1|c2}-GCBasher_SerialGC, \
    ${jprt.my.linux.i586}-{product|fastdebug}-{c1|c2}-GCBasher_ParallelGC, \
    ${jprt.my.linux.i586}-{product|fastdebug}-{c1|c2}-GCBasher_ParNewGC, \
    ${jprt.my.linux.i586}-{product|fastdebug}-{c1|c2}-GCBasher_CMS, \
    ${jprt.my.linux.i586}-{product|fastdebug}-{c1|c2}-GCBasher_G1, \
    ${jprt.my.linux.i586}-{product|fastdebug}-{c1|c2}-GCBasher_ParOldGC, \
    ${jprt.my.linux.i586}-product-{c1|c2}-GCOld_default, \
    ${jprt.my.linux.i586}-product-{c1|c2}-GCOld_SerialGC, \
    ${jprt.my.linux.i586}-product-{c1|c2}-GCOld_ParallelGC, \
    ${jprt.my.linux.i586}-product-{c1|c2}-GCOld_ParNewGC, \
    ${jprt.my.linux.i586}-product-{c1|c2}-GCOld_CMS, \
    ${jprt.my.linux.i586}-product-{c1|c2}-GCOld_G1, \
    ${jprt.my.linux.i586}-product-{c1|c2}-GCOld_ParOldGC, \
    ${jprt.my.linux.i586}-{product|fastdebug}-c1-jbb_default, \
    ${jprt.my.linux.i586}-{product|fastdebug}-c1-jbb_ParallelGC, \
    ${jprt.my.linux.i586}-{product|fastdebug}-c1-jbb_CMS, \
    ${jprt.my.linux.i586}-{product|fastdebug}-c1-jbb_G1, \
    ${jprt.my.linux.i586}-{product|fastdebug}-c1-jbb_ParOldGC

jprt.my.linux.x64.test.targets = \
    ${jprt.my.linux.x64}-{product|fastdebug}-c2-jvm98, \
    ${jprt.my.linux.x64}-{product|fastdebug}-c2-scimark, \
    ${jprt.my.linux.x64}-{product|fastdebug}-c2-GCBasher_default, \
    ${jprt.my.linux.x64}-{product|fastdebug}-c2-GCBasher_SerialGC, \
    ${jprt.my.linux.x64}-{product|fastdebug}-c2-GCBasher_ParallelGC, \
    ${jprt.my.linux.x64}-{product|fastdebug}-c2-GCBasher_ParNewGC, \
    ${jprt.my.linux.x64}-{product|fastdebug}-c2-GCBasher_CMS, \
    ${jprt.my.linux.x64}-{product|fastdebug}-c2-GCBasher_G1, \
    ${jprt.my.linux.x64}-{product|fastdebug}-c2-GCBasher_ParOldGC, \
    ${jprt.my.linux.x64}-{product|fastdebug}-c2-GCOld_default, \
    ${jprt.my.linux.x64}-{product|fastdebug}-c2-GCOld_SerialGC, \
    ${jprt.my.linux.x64}-{product|fastdebug}-c2-GCOld_ParallelGC, \
    ${jprt.my.linux.x64}-{product|fastdebug}-c2-GCOld_ParNewGC, \
    ${jprt.my.linux.x64}-{product|fastdebug}-c2-GCOld_CMS, \
    ${jprt.my.linux.x64}-{product|fastdebug}-c2-GCOld_G1, \
    ${jprt.my.linux.x64}-{product|fastdebug}-c2-GCOld_ParOldGC, \
    ${jprt.my.linux.x64}-{product|fastdebug}-c2-jbb_default, \
    ${jprt.my.linux.x64}-{product|fastdebug}-c2-jbb_ParallelGC, \
    ${jprt.my.linux.x64}-{product|fastdebug}-c2-jbb_G1, \
    ${jprt.my.linux.x64}-{product|fastdebug}-c2-jbb_ParOldGC

jprt.my.windows.i586.test.targets = \
    ${jprt.my.windows.i586}-{product|fastdebug}-{c1|c2}-jvm98, \
    ${jprt.my.windows.i586}-{product|fastdebug}-{c1|c2}-scimark, \
    ${jprt.my.windows.i586}-product-{c1|c2}-runThese, \
    ${jprt.my.windows.i586}-product-{c1|c2}-runThese_Xcomp, \
    ${jprt.my.windows.i586}-fastdebug-c1-runThese_Xshare, \
    ${jprt.my.windows.i586}-{product|fastdebug}-{c1|c2}-GCBasher_default, \
    ${jprt.my.windows.i586}-{product|fastdebug}-{c1|c2}-GCBasher_SerialGC, \
    ${jprt.my.windows.i586}-{product|fastdebug}-{c1|c2}-GCBasher_ParallelGC, \
    ${jprt.my.windows.i586}-{product|fastdebug}-{c1|c2}-GCBasher_ParNewGC, \
    ${jprt.my.windows.i586}-{product|fastdebug}-{c1|c2}-GCBasher_CMS, \
    ${jprt.my.windows.i586}-{product|fastdebug}-{c1|c2}-GCBasher_G1, \
    ${jprt.my.windows.i586}-{product|fastdebug}-{c1|c2}-GCBasher_ParOldGC, \
    ${jprt.my.windows.i586}-product-{c1|c2}-GCOld_default, \
    ${jprt.my.windows.i586}-product-{c1|c2}-GCOld_SerialGC, \
    ${jprt.my.windows.i586}-product-{c1|c2}-GCOld_ParallelGC, \
    ${jprt.my.windows.i586}-product-{c1|c2}-GCOld_ParNewGC, \
    ${jprt.my.windows.i586}-product-{c1|c2}-GCOld_CMS, \
    ${jprt.my.windows.i586}-product-{c1|c2}-GCOld_G1, \
    ${jprt.my.windows.i586}-product-{c1|c2}-GCOld_ParOldGC, \
    ${jprt.my.windows.i586}-{product|fastdebug}-{c1|c2}-jbb_default, \
    ${jprt.my.windows.i586}-product-{c1|c2}-jbb_ParallelGC, \
    ${jprt.my.windows.i586}-product-{c1|c2}-jbb_CMS, \
    ${jprt.my.windows.i586}-product-{c1|c2}-jbb_G1, \
    ${jprt.my.windows.i586}-product-{c1|c2}-jbb_ParOldGC

jprt.my.windows.x64.test.targets = \
    ${jprt.my.windows.x64}-{product|fastdebug}-c2-jvm98, \
    ${jprt.my.windows.x64}-{product|fastdebug}-c2-scimark, \
    ${jprt.my.windows.x64}-product-c2-runThese, \
    ${jprt.my.windows.x64}-product-c2-runThese_Xcomp, \
    ${jprt.my.windows.x64}-{product|fastdebug}-c2-GCBasher_default, \
    ${jprt.my.windows.x64}-{product|fastdebug}-c2-GCBasher_SerialGC, \
    ${jprt.my.windows.x64}-{product|fastdebug}-c2-GCBasher_ParallelGC, \
    ${jprt.my.windows.x64}-{product|fastdebug}-c2-GCBasher_ParNewGC, \
    ${jprt.my.windows.x64}-{product|fastdebug}-c2-GCBasher_CMS, \
    ${jprt.my.windows.x64}-{product|fastdebug}-c2-GCBasher_ParOldGC, \
    ${jprt.my.windows.x64}-{product|fastdebug}-c2-GCOld_default, \
    ${jprt.my.windows.x64}-{product|fastdebug}-c2-GCOld_SerialGC, \
    ${jprt.my.windows.x64}-{product|fastdebug}-c2-GCOld_ParallelGC, \
    ${jprt.my.windows.x64}-{product|fastdebug}-c2-GCOld_ParNewGC, \
    ${jprt.my.windows.x64}-{product|fastdebug}-c2-GCOld_CMS, \
    ${jprt.my.windows.x64}-{product|fastdebug}-c2-GCOld_G1, \
    ${jprt.my.windows.x64}-{product|fastdebug}-c2-GCOld_ParOldGC, \
    ${jprt.my.windows.x64}-{product|fastdebug}-c2-jbb_default, \
    ${jprt.my.windows.x64}-product-c2-jbb_CMS, \
    ${jprt.my.windows.x64}-product-c2-jbb_ParallelGC, \
    ${jprt.my.windows.x64}-product-c2-jbb_G1, \
    ${jprt.my.windows.x64}-product-c2-jbb_ParOldGC

# The complete list of test targets for jprt

jprt.test.targets = \
  ${jprt.my.solaris.sparc.test.targets}, \
  ${jprt.my.solaris.sparcv9.test.targets}, \
  ${jprt.my.solaris.i586.test.targets}, \
  ${jprt.my.solaris.x64.test.targets}, \
  ${jprt.my.linux.i586.test.targets}, \
  ${jprt.my.linux.x64.test.targets}, \
  ${jprt.my.windows.i586.test.targets}, \
  ${jprt.my.windows.x64.test.targets}

# The default test/Makefile targets that should be run

#jprt.make.rule.test.targets=*-product-*-packtest

jprt.make.rule.test.targets = \
  ${jprt.my.solaris.sparc}-*-c1-clienttest, \
  ${jprt.my.solaris.i586}-*-c1-clienttest, \
  ${jprt.my.linux.i586}-*-c1-clienttest, \
  ${jprt.my.windows.i586}-*-c1-clienttest, \
  ${jprt.my.solaris.sparc}-*-c2-servertest, \
  ${jprt.my.solaris.sparcv9}-*-c2-servertest, \
  ${jprt.my.solaris.i586}-*-c2-servertest, \
  ${jprt.my.solaris.x64}-*-c2-servertest, \
  ${jprt.my.linux.i586}-*-c2-servertest, \
  ${jprt.my.linux.x64}-*-c2-servertest, \
  ${jprt.my.windows.i586}-*-c2-servertest, \
  ${jprt.my.windows.x64}-*-c2-servertest
<|MERGE_RESOLUTION|>--- conflicted
+++ resolved
@@ -39,11 +39,7 @@
 # This tells jprt what default release we want to build
 
 #jprt.tools.default.release=${jprt.submit.release}
-<<<<<<< HEAD
-jprt.tools.default.release=jdk6u20
-=======
 jprt.tools.default.release=jdk6perf
->>>>>>> 9886d2a4
 
 # Disable syncing the source after builds and tests are done.
 
