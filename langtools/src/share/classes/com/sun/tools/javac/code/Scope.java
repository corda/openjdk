/*
 * Copyright (c) 1999, 2010, Oracle and/or its affiliates. All rights reserved.
 * DO NOT ALTER OR REMOVE COPYRIGHT NOTICES OR THIS FILE HEADER.
 *
 * This code is free software; you can redistribute it and/or modify it
 * under the terms of the GNU General Public License version 2 only, as
 * published by the Free Software Foundation.  Oracle designates this
 * particular file as subject to the "Classpath" exception as provided
 * by Oracle in the LICENSE file that accompanied this code.
 *
 * This code is distributed in the hope that it will be useful, but WITHOUT
 * ANY WARRANTY; without even the implied warranty of MERCHANTABILITY or
 * FITNESS FOR A PARTICULAR PURPOSE.  See the GNU General Public License
 * version 2 for more details (a copy is included in the LICENSE file that
 * accompanied this code).
 *
 * You should have received a copy of the GNU General Public License version
 * 2 along with this work; if not, write to the Free Software Foundation,
 * Inc., 51 Franklin St, Fifth Floor, Boston, MA 02110-1301 USA.
 *
 * Please contact Oracle, 500 Oracle Parkway, Redwood Shores, CA 94065 USA
 * or visit www.oracle.com if you need additional information or have any
 * questions.
 */

package com.sun.tools.javac.code;

import com.sun.tools.javac.util.*;
import java.util.Iterator;

/** A scope represents an area of visibility in a Java program. The
 *  Scope class is a container for symbols which provides
 *  efficient access to symbols given their names. Scopes are implemented
 *  as hash tables with "open addressing" and "double hashing".
 *  Scopes can be nested; the next field of a scope points
 *  to its next outer scope. Nested scopes can share their hash tables.
 *
 *  <p><b>This is NOT part of any supported API.
 *  If you write code that depends on this, you do so at your own risk.
 *  This code and its internal interfaces are subject to change or
 *  deletion without notice.</b>
 */
public class Scope {

    /** The number of scopes that share this scope's hash table.
     */
    private int shared;

    /** Next enclosing scope (with whom this scope may share a hashtable)
     */
    public Scope next;

    /** The scope's owner.
     */
    public Symbol owner;

    /** A hash table for the scope's entries.
     */
    Entry[] table;

    /** Mask for hash codes, always equal to (table.length - 1).
     */
    int hashMask;

    /** A linear list that also contains all entries in
     *  reverse order of appearance (i.e later entries are pushed on top).
     */
    public Entry elems;

    /** The number of elements in this scope.
     * This includes deleted elements, whose value is the sentinel.
     */
    int nelems = 0;

    /** A timestamp - useful to quickly check whether a scope has changed or not
     */
    public ScopeCounter scopeCounter;

    static ScopeCounter dummyCounter = new ScopeCounter() {
        @Override
        public void inc() {
            //do nothing
        }
    };

    /** A list of scopes to be notified if items are to be removed from this scope.
     */
    List<Scope> listeners = List.nil();

    public static class ScopeCounter {
        protected static final Context.Key<ScopeCounter> scopeCounterKey =
            new Context.Key<ScopeCounter>();

        public static ScopeCounter instance(Context context) {
            ScopeCounter instance = context.get(scopeCounterKey);
            if (instance == null)
                instance = new ScopeCounter(context);
            return instance;
        }

        protected ScopeCounter(Context context) {
            context.put(scopeCounterKey, this);
        }

        private ScopeCounter() {};

        private long val = 0;

        public void inc() {
            val++;
        }

        public long val() {
            return val;
        }
    }

    /** Use as a "not-found" result for lookup.
     * Also used to mark deleted entries in the table.
     */
    private static final Entry sentinel = new Entry(null, null, null, null);

    /** The hash table's initial size.
     */
    private static final int INITIAL_SIZE = 0x10;

    /** A value for the empty scope.
     */
    public static final Scope emptyScope = new Scope(null, null, new Entry[]{}, dummyCounter);

    /** Construct a new scope, within scope next, with given owner, using
     *  given table. The table's length must be an exponent of 2.
     */
    private Scope(Scope next, Symbol owner, Entry[] table, ScopeCounter scopeCounter) {
        this.next = next;
        assert emptyScope == null || owner != null;
        this.owner = owner;
        this.table = table;
        this.hashMask = table.length - 1;
        this.scopeCounter = scopeCounter;
    }

    /** Convenience constructor used for dup and dupUnshared. */
    private Scope(Scope next, Symbol owner, Entry[] table) {
        this(next, owner, table, next.scopeCounter);
        this.nelems = next.nelems;
    }

    /** Construct a new scope, within scope next, with given owner,
     *  using a fresh table of length INITIAL_SIZE.
     */
    public Scope(Symbol owner) {
        this(owner, dummyCounter);
    }

    protected Scope(Symbol owner, ScopeCounter scopeCounter) {
        this(null, owner, new Entry[INITIAL_SIZE], scopeCounter);
    }

    /** Construct a fresh scope within this scope, with same owner,
     *  which shares its table with the outer scope. Used in connection with
     *  method leave if scope access is stack-like in order to avoid allocation
     *  of fresh tables.
     */
    public Scope dup() {
        return dup(this.owner);
    }

    /** Construct a fresh scope within this scope, with new owner,
     *  which shares its table with the outer scope. Used in connection with
     *  method leave if scope access is stack-like in order to avoid allocation
     *  of fresh tables.
     */
    public Scope dup(Symbol newOwner) {
        Scope result = new Scope(this, newOwner, this.table);
        shared++;
        // System.out.println("====> duping scope " + this.hashCode() + " owned by " + newOwner + " to " + result.hashCode());
        // new Error().printStackTrace(System.out);
        return result;
    }

    /** Construct a fresh scope within this scope, with same owner,
     *  with a new hash table, whose contents initially are those of
     *  the table of its outer scope.
     */
    public Scope dupUnshared() {
        return new Scope(this, this.owner, this.table.clone());
    }

    /** Remove all entries of this scope from its table, if shared
     *  with next.
     */
    public Scope leave() {
        assert shared == 0;
        if (table != next.table) return next;
        while (elems != null) {
            int hash = getIndex(elems.sym.name);
            Entry e = table[hash];
            assert e == elems : elems.sym;
            table[hash] = elems.shadowed;
            elems = elems.sibling;
        }
        assert next.shared > 0;
        next.shared--;
        next.nelems = nelems;
        // System.out.println("====> leaving scope " + this.hashCode() + " owned by " + this.owner + " to " + next.hashCode());
        // new Error().printStackTrace(System.out);
        return next;
    }

    /** Double size of hash table.
     */
    private void dble() {
        assert shared == 0;
        Entry[] oldtable = table;
        Entry[] newtable = new Entry[oldtable.length * 2];
        for (Scope s = this; s != null; s = s.next) {
            if (s.table == oldtable) {
                assert s == this || s.shared != 0;
                s.table = newtable;
                s.hashMask = newtable.length - 1;
            }
        }
        int n = 0;
        for (int i = oldtable.length; --i >= 0; ) {
            Entry e = oldtable[i];
            if (e != null && e != sentinel) {
                table[getIndex(e.sym.name)] = e;
                n++;
            }
        }
        // We don't need to update nelems for shared inherited scopes,
        // since that gets handled by leave().
        nelems = n;
    }

    /** Enter symbol sym in this scope.
     */
    public void enter(Symbol sym) {
        assert shared == 0;
        enter(sym, this);
    }

    public void enter(Symbol sym, Scope s) {
        enter(sym, s, s);
    }

    /**
     * Enter symbol sym in this scope, but mark that it comes from
     * given scope `s' accessed through `origin'.  The last two
     * arguments are only used in import scopes.
     */
    public void enter(Symbol sym, Scope s, Scope origin) {
        assert shared == 0;
        if (nelems * 3 >= hashMask * 2)
            dble();
        int hash = getIndex(sym.name);
        Entry old = table[hash];
        if (old == null) {
            old = sentinel;
            nelems++;
        }
        Entry e = makeEntry(sym, old, elems, s, origin);
        table[hash] = e;
        elems = e;
        scopeCounter.inc();
    }

    Entry makeEntry(Symbol sym, Entry shadowed, Entry sibling, Scope scope, Scope origin) {
        return new Entry(sym, shadowed, sibling, scope);
    }

    /** Remove symbol from this scope.  Used when an inner class
     *  attribute tells us that the class isn't a package member.
     */
    public void remove(Symbol sym) {
        assert shared == 0;
        Entry e = lookup(sym.name);
        if (e.scope == null) return;

        scopeCounter.inc();

        // remove e from table and shadowed list;
        int i = getIndex(sym.name);
        Entry te = table[i];
        if (te == e)
            table[i] = e.shadowed;
        else while (true) {
            if (te.shadowed == e) {
                te.shadowed = e.shadowed;
                break;
            }
            te = te.shadowed;
        }

        // remove e from elems and sibling list
        te = elems;
        if (te == e)
            elems = e.sibling;
        else while (true) {
            if (te.sibling == e) {
                te.sibling = e.sibling;
                break;
            }
            te = te.sibling;
        }

        // remove items from scopes that have done importAll
        for (List<Scope> l = listeners; l.nonEmpty(); l = l.tail) {
            l.head.remove(sym);
        }
    }

    /** Enter symbol sym in this scope if not already there.
     */
    public void enterIfAbsent(Symbol sym) {
        assert shared == 0;
        Entry e = lookup(sym.name);
        while (e.scope == this && e.sym.kind != sym.kind) e = e.next();
        if (e.scope != this) enter(sym);
    }

    /** Given a class, is there already a class with same fully
     *  qualified name in this (import) scope?
     */
    public boolean includes(Symbol c) {
        for (Scope.Entry e = lookup(c.name);
             e.scope == this;
             e = e.next()) {
            if (e.sym == c) return true;
        }
        return false;
    }

    static final Filter<Symbol> noFilter = new Filter<Symbol>() {
        public boolean accepts(Symbol s) {
            return true;
        }
    };

    /** Return the entry associated with given name, starting in
     *  this scope and proceeding outwards. If no entry was found,
     *  return the sentinel, which is characterized by having a null in
     *  both its scope and sym fields, whereas both fields are non-null
     *  for regular entries.
     */
    public Entry lookup(Name name) {
        return lookup(name, noFilter);
    }
    public Entry lookup(Name name, Filter<Symbol> sf) {
        Entry e = table[getIndex(name)];
        if (e == null || e == sentinel)
            return sentinel;
        while (e.scope != null && (e.sym.name != name || !sf.accepts(e.sym)))
            e = e.shadowed;
        return e;
    }

    /*void dump (java.io.PrintStream out) {
        out.println(this);
        for (int l=0; l < table.length; l++) {
            Entry le = table[l];
            out.print("#"+l+": ");
            if (le==sentinel) out.println("sentinel");
            else if(le == null) out.println("null");
            else out.println(""+le+" s:"+le.sym);
        }
    }*/

    /** Look for slot in the table.
     *  We use open addressing with double hashing.
     */
    int getIndex (Name name) {
        int h = name.hashCode();
        int i = h & hashMask;
        // The expression below is always odd, so it is guaranteed
        // to be mutually prime with table.length, a power of 2.
        int x = hashMask - ((h + (h >> 16)) << 1);
        int d = -1; // Index of a deleted item.
        for (;;) {
            Entry e = table[i];
            if (e == null)
                return d >= 0 ? d : i;
            if (e == sentinel) {
                // We have to keep searching even if we see a deleted item.
                // However, remember the index in case we fail to find the name.
                if (d < 0)
                    d = i;
            } else if (e.sym.name == name)
                return i;
            i = (i + x) & hashMask;
        }
    }

    public Iterable<Symbol> getElements() {
        return getElements(noFilter);
    }

    public Iterable<Symbol> getElements(final Filter<Symbol> sf) {
        return new Iterable<Symbol>() {
            public Iterator<Symbol> iterator() {
                return new Iterator<Symbol>() {
                    private Scope currScope = Scope.this;
                    private Scope.Entry currEntry = elems;
                    {
                        update();
                    }

                    public boolean hasNext() {
                        return currEntry != null;
                    }

                    public Symbol next() {
                        Symbol sym = (currEntry == null ? null : currEntry.sym);
                        if (currEntry != null) {
                            currEntry = currEntry.sibling;
                        }
                        update();
                        return sym;
                    }

                    public void remove() {
                        throw new UnsupportedOperationException();
                    }

                    private void update() {
                        skipToNextMatchingEntry();
                        while (currEntry == null && currScope.next != null) {
                            currScope = currScope.next;
                            currEntry = currScope.elems;
                            skipToNextMatchingEntry();
                        }
                    }

                    void skipToNextMatchingEntry() {
                        while (currEntry != null && !sf.accepts(currEntry.sym)) {
                            currEntry = currEntry.sibling;
                        }
                    }
                };
            }
        };

    }

    public String toString() {
        StringBuilder result = new StringBuilder();
        result.append("Scope[");
        for (Scope s = this; s != null ; s = s.next) {
            if (s != this) result.append(" | ");
            for (Entry e = s.elems; e != null; e = e.sibling) {
                if (e != s.elems) result.append(", ");
                result.append(e.sym);
            }
        }
        result.append("]");
        return result.toString();
    }

    /** A class for scope entries.
     */
    public static class Entry {

        /** The referenced symbol.
         *  sym == null   iff   this == sentinel
         */
        public Symbol sym;

        /** An entry with the same hash code, or sentinel.
         */
        private Entry shadowed;

        /** Next entry in same scope.
         */
        public Entry sibling;

        /** The entry's scope.
         *  scope == null   iff   this == sentinel
         *  for an entry in an import scope, this is the scope
         *  where the entry came from (i.e. was imported from).
         */
        public Scope scope;

        public Entry(Symbol sym, Entry shadowed, Entry sibling, Scope scope) {
            this.sym = sym;
            this.shadowed = shadowed;
            this.sibling = sibling;
            this.scope = scope;
        }

        /** Return next entry with the same name as this entry, proceeding
         *  outwards if not found in this scope.
         */
        public Entry next() {
            return shadowed;
        }

        public Entry next(Filter<Symbol> sf) {
            if (shadowed.sym == null || sf.accepts(shadowed.sym)) return shadowed;
            else return shadowed.next(sf);
        }

        public Scope getOrigin() {
            // The origin is only recorded for import scopes.  For all
            // other scope entries, the "enclosing" type is available
            // from other sources.  See Attr.visitSelect and
            // Attr.visitIdent.  Rather than throwing an assertion
            // error, we return scope which will be the same as origin
            // in many cases.
            return scope;
        }
    }

    public static class ImportScope extends Scope {

        public ImportScope(Symbol owner) {
            super(owner);
        }

        @Override
        Entry makeEntry(Symbol sym, Entry shadowed, Entry sibling, Scope scope, Scope origin) {
            return new ImportEntry(sym, shadowed, sibling, scope, origin);
        }

        static class ImportEntry extends Entry {
            private Scope origin;

            ImportEntry(Symbol sym, Entry shadowed, Entry sibling, Scope scope, Scope origin) {
                super(sym, shadowed, sibling, scope);
                this.origin = origin;
            }
<<<<<<< HEAD
            public Entry next() {
                Entry e = super.shadowed;
                while (e.isBogus())
                    e = e.shadowed;
                return e;
            }
=======
>>>>>>> df50a136

            @Override
            public Scope getOrigin() { return origin; }
        }
    }

    public static class StarImportScope extends ImportScope {

        public StarImportScope(Symbol owner) {
            super(owner);
        }

        public void importAll (Scope fromScope) {
            for (Scope.Entry e = fromScope.elems; e != null; e = e.sibling) {
                if (e.sym.kind == Kinds.TYP && !includes(e.sym))
                    enter(e.sym, fromScope);
            }
            // Register to be notified when imported items are removed
            fromScope.listeners = fromScope.listeners.prepend(this);
        }
    }

    /** An empty scope, into which you can't place anything.  Used for
     *  the scope for a variable initializer.
     */
    public static class DelegatedScope extends Scope {
        Scope delegatee;
        public static final Entry[] emptyTable = new Entry[0];

        public DelegatedScope(Scope outer) {
            super(outer, outer.owner, emptyTable, outer.scopeCounter);
            delegatee = outer;
        }
        public Scope dup() {
            return new DelegatedScope(next);
        }
        public Scope dupUnshared() {
            return new DelegatedScope(next);
        }
        public Scope leave() {
            return next;
        }
        public void enter(Symbol sym) {
            // only anonymous classes could be put here
        }
        public void enter(Symbol sym, Scope s) {
            // only anonymous classes could be put here
        }
        public void remove(Symbol sym) {
            throw new AssertionError(sym);
        }
        public Entry lookup(Name name) {
            return delegatee.lookup(name);
        }
    }

    /** A class scope, for which a scope counter should be provided */
    public static class ClassScope extends Scope {

        ClassScope(Scope next, Symbol owner, Entry[] table, ScopeCounter scopeCounter) {
            super(next, owner, table, scopeCounter);
        }

        public ClassScope(Symbol owner, ScopeCounter scopeCounter) {
            super(owner, scopeCounter);
        }
    }

    /** An error scope, for which the owner should be an error symbol. */
    public static class ErrorScope extends Scope {
        ErrorScope(Scope next, Symbol errSymbol, Entry[] table) {
            super(next, /*owner=*/errSymbol, table, dummyCounter);
        }
        public ErrorScope(Symbol errSymbol) {
            super(errSymbol);
        }
        public Scope dup() {
            return new ErrorScope(this, owner, table);
        }
        public Scope dupUnshared() {
            return new ErrorScope(this, owner, table.clone());
        }
        public Entry lookup(Name name) {
            Entry e = super.lookup(name);
            if (e.scope == null)
                return new Entry(owner, null, null, null);
            else
                return e;
        }
    }
}<|MERGE_RESOLUTION|>--- conflicted
+++ resolved
@@ -529,15 +529,6 @@
                 super(sym, shadowed, sibling, scope);
                 this.origin = origin;
             }
-<<<<<<< HEAD
-            public Entry next() {
-                Entry e = super.shadowed;
-                while (e.isBogus())
-                    e = e.shadowed;
-                return e;
-            }
-=======
->>>>>>> df50a136
 
             @Override
             public Scope getOrigin() { return origin; }
