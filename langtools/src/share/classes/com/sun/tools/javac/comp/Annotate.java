--- conflicted
+++ resolved
@@ -26,10 +26,6 @@
 package com.sun.tools.javac.comp;
 
 import java.util.Map;
-<<<<<<< HEAD
-import java.util.Objects;
-=======
->>>>>>> 5d26fd76
 
 import com.sun.tools.javac.util.*;
 import com.sun.tools.javac.util.JCDiagnostic.DiagnosticPosition;
@@ -154,17 +150,10 @@
                                        Map<Symbol.TypeSymbol, ListBuffer<Attribute.Compound>> annotated,
                                        Map<Attribute.Compound, JCDiagnostic.DiagnosticPosition> pos,
                                        Log log) {
-<<<<<<< HEAD
-            Objects.requireNonNull(env);
-            Objects.requireNonNull(annotated);
-            Objects.requireNonNull(pos);
-            Objects.requireNonNull(log);
-=======
             Assert.checkNonNull(env);
             Assert.checkNonNull(annotated);
             Assert.checkNonNull(pos);
             Assert.checkNonNull(log);
->>>>>>> 5d26fd76
 
             this.env = env;
             this.annotated = annotated;
