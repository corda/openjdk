/*
 * Copyright (c) 2010, 2013, Oracle and/or its affiliates. All rights reserved.
 * DO NOT ALTER OR REMOVE COPYRIGHT NOTICES OR THIS FILE HEADER.
 *
 * This code is free software; you can redistribute it and/or modify it
 * under the terms of the GNU General Public License version 2 only, as
 * published by the Free Software Foundation.  Oracle designates this
 * particular file as subject to the "Classpath" exception as provided
 * by Oracle in the LICENSE file that accompanied this code.
 *
 * This code is distributed in the hope that it will be useful, but WITHOUT
 * ANY WARRANTY; without even the implied warranty of MERCHANTABILITY or
 * FITNESS FOR A PARTICULAR PURPOSE.  See the GNU General Public License
 * version 2 for more details (a copy is included in the LICENSE file that
 * accompanied this code).
 *
 * You should have received a copy of the GNU General Public License version
 * 2 along with this work; if not, write to the Free Software Foundation,
 * Inc., 51 Franklin St, Fifth Floor, Boston, MA 02110-1301 USA.
 *
 * Please contact Oracle, 500 Oracle Parkway, Redwood Shores, CA 94065 USA
 * or visit www.oracle.com if you need additional information or have any
 * questions.
 */

package jdk.nashorn.internal.codegen;

import jdk.nashorn.internal.runtime.Property;
import jdk.nashorn.internal.runtime.PropertyMap;

import java.util.ArrayList;
import java.util.Arrays;
import java.util.HashMap;
import java.util.List;
import java.util.Map;

/**
 * Manages constants needed by code generation.  Objects are maintained in an
 * interning maps to remove duplicates.
 */
class ConstantData {
    /** Constant table. */
    final List<Object> constants;

    /** Constant table string interning map. */
    final Map<String, Integer> stringMap;

    /** Constant table object interning map. */
    final Map<Object, Integer> objectMap;

    private static class ArrayWrapper {
        private final Object array;
        private final int    hashCode;

        public ArrayWrapper(final Object array) {
            this.array    = array;
            this.hashCode = calcHashCode();
        }

        /**
         * Calculate a shallow hashcode for the array.
         * @return Hashcode with elements factored in.
         */
        private int calcHashCode() {
            final Class<?> cls = array.getClass();

            if (cls == Object[].class) {
                return Arrays.hashCode((Object[])array);
            } else if (cls == double[].class) {
                return Arrays.hashCode((double[])array);
            } if (cls == long[].class) {
                return Arrays.hashCode((long[])array);
            } if (cls == int[].class) {
                return Arrays.hashCode((int[])array);
            }

            throw new AssertionError("ConstantData doesn't support " + cls);
        }

        @Override
        public boolean equals(final Object other) {
            if (!(other instanceof ArrayWrapper)) {
                return false;
            }

            final Object otherArray = ((ArrayWrapper)other).array;

            if (array == otherArray) {
                return true;
            }

            final Class<?> cls = array.getClass();

            if (cls == otherArray.getClass()) {
                if (cls == Object[].class) {
                    return Arrays.equals((Object[])array, (Object[])otherArray);
                } else if (cls == double[].class) {
                    return Arrays.equals((double[])array, (double[])otherArray);
                } else if (cls == long[].class) {
                    return Arrays.equals((long[])array, (long[])otherArray);
                } else if (cls == int[].class) {
                    return Arrays.equals((int[])array, (int[])otherArray);
                }
            }

            return false;
        }

        @Override
        public int hashCode() {
            return hashCode;
        }
    }

    /**
     * {@link PropertyMap} wrapper class that provides implementations for the {@code hashCode} and {@code equals}
     * methods that are based on the map layout. {@code PropertyMap} itself inherits the identity based implementations
     * from {@code java.lang.Object}.
     */
    private static class PropertyMapWrapper {
        private final PropertyMap propertyMap;
        private final int hashCode;

        public PropertyMapWrapper(final PropertyMap map) {
            int hash = 0;
            for (final Property property : map.getProperties()) {
                hash = hash << 7 ^ hash >> 7;
                hash ^= property.hashCode();
            }
            this.hashCode = hash;
            this.propertyMap = map;
        }

        @Override
        public int hashCode() {
            return hashCode;
        }

        @Override
        public boolean equals(final Object other) {
            if (!(other instanceof PropertyMapWrapper)) {
                return false;
            }

            final Property[] ownProperties = propertyMap.getProperties();
            final Property[] otherProperties = ((PropertyMapWrapper) other).propertyMap.getProperties();

            return Arrays.equals(ownProperties, otherProperties);
        }
    }

    /**
     * Constructor
     */
    ConstantData() {
        this.constants = new ArrayList<>();
        this.stringMap = new HashMap<>();
        this.objectMap = new HashMap<>();
    }

    /**
     * Add a string to the constant data
     *
     * @param string the string to add
     * @return the index in the constant pool that the string was given
     */
    public int add(final String string) {
        final Integer value = stringMap.get(string);

        if (value != null) {
            return value.intValue();
        }

        constants.add(string);
        final int index = constants.size() - 1;
        stringMap.put(string, index);

        return index;
    }

    /**
     * Add an object to the constant data
     *
     * @param object the string to add
     * @return the index in the constant pool that the object was given
     */
    public int add(final Object object) {
<<<<<<< HEAD
        assert object != null;
        final Object  entry = object.getClass().isArray() ? new ArrayWrapper(object) : object;
=======
        final Object  entry;
        if (object.getClass().isArray()) {
            entry = new ArrayWrapper(object);
        } else if (object instanceof PropertyMap) {
            entry = new PropertyMapWrapper((PropertyMap) object);
        } else {
            entry = object;
        }
>>>>>>> dca0b6b7
        final Integer value = objectMap.get(entry);

        if (value != null) {
            return value.intValue();
        }

        constants.add(object);
        final int index = constants.size() - 1;
        objectMap.put(entry, index);

        return index;
    }

    Object[] toArray() {
        return constants.toArray();
    }
}<|MERGE_RESOLUTION|>--- conflicted
+++ resolved
@@ -25,14 +25,13 @@
 
 package jdk.nashorn.internal.codegen;
 
-import jdk.nashorn.internal.runtime.Property;
-import jdk.nashorn.internal.runtime.PropertyMap;
-
 import java.util.ArrayList;
 import java.util.Arrays;
 import java.util.HashMap;
 import java.util.List;
 import java.util.Map;
+import jdk.nashorn.internal.runtime.Property;
+import jdk.nashorn.internal.runtime.PropertyMap;
 
 /**
  * Manages constants needed by code generation.  Objects are maintained in an
@@ -185,10 +184,7 @@
      * @return the index in the constant pool that the object was given
      */
     public int add(final Object object) {
-<<<<<<< HEAD
         assert object != null;
-        final Object  entry = object.getClass().isArray() ? new ArrayWrapper(object) : object;
-=======
         final Object  entry;
         if (object.getClass().isArray()) {
             entry = new ArrayWrapper(object);
@@ -197,7 +193,6 @@
         } else {
             entry = object;
         }
->>>>>>> dca0b6b7
         final Integer value = objectMap.get(entry);
 
         if (value != null) {
