--- conflicted
+++ resolved
@@ -3485,7 +3485,6 @@
                                     const TypeOopPtr* val_type,
                                     Node* pre_val,
                                     BasicType bt) {
-<<<<<<< HEAD
 
   // Some sanity checks
   // Note: val is unused in this routine.
@@ -3503,10 +3502,7 @@
   }
   assert(bt == T_OBJECT, "or we shouldn't be here");
 
-  IdealKit ideal(gvn(), control(), merged_memory(), true);
-=======
   IdealKit ideal(this, true);
->>>>>>> aab6a987
 
   Node* tls = __ thread(); // ThreadLocalStorage
 
