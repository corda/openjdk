/*
 * Copyright (c) 1997, 2016, Oracle and/or its affiliates. All rights reserved.
 * DO NOT ALTER OR REMOVE COPYRIGHT NOTICES OR THIS FILE HEADER.
 *
 * This code is free software; you can redistribute it and/or modify it
 * under the terms of the GNU General Public License version 2 only, as
 * published by the Free Software Foundation.
 *
 * This code is distributed in the hope that it will be useful, but WITHOUT
 * ANY WARRANTY; without even the implied warranty of MERCHANTABILITY or
 * FITNESS FOR A PARTICULAR PURPOSE.  See the GNU General Public License
 * version 2 for more details (a copy is included in the LICENSE file that
 * accompanied this code).
 *
 * You should have received a copy of the GNU General Public License version
 * 2 along with this work; if not, write to the Free Software Foundation,
 * Inc., 51 Franklin St, Fifth Floor, Boston, MA 02110-1301 USA.
 *
 * Please contact Oracle, 500 Oracle Parkway, Redwood Shores, CA 94065 USA
 * or visit www.oracle.com if you need additional information or have any
 * questions.
 *
 */

#include "precompiled.hpp"
#include "classfile/javaClasses.inline.hpp"
#include "classfile/systemDictionary.hpp"
#include "classfile/vmSymbols.hpp"
#include "code/codeCache.hpp"
#include "code/codeCacheExtensions.hpp"
#include "compiler/compileBroker.hpp"
#include "compiler/disassembler.hpp"
#include "gc/shared/collectedHeap.hpp"
#include "interpreter/interpreter.hpp"
#include "interpreter/interpreterRuntime.hpp"
#include "interpreter/linkResolver.hpp"
#include "interpreter/templateTable.hpp"
#include "logging/log.hpp"
#include "memory/oopFactory.hpp"
#include "memory/universe.inline.hpp"
#include "oops/constantPool.hpp"
#include "oops/instanceKlass.hpp"
#include "oops/methodData.hpp"
#include "oops/objArrayKlass.hpp"
#include "oops/objArrayOop.inline.hpp"
#include "oops/oop.inline.hpp"
#include "oops/symbol.hpp"
#include "prims/jvmtiExport.hpp"
#include "prims/nativeLookup.hpp"
#include "runtime/atomic.inline.hpp"
#include "runtime/biasedLocking.hpp"
#include "runtime/compilationPolicy.hpp"
#include "runtime/deoptimization.hpp"
#include "runtime/fieldDescriptor.hpp"
#include "runtime/handles.inline.hpp"
#include "runtime/icache.hpp"
#include "runtime/interfaceSupport.hpp"
#include "runtime/java.hpp"
#include "runtime/jfieldIDWorkaround.hpp"
#include "runtime/osThread.hpp"
#include "runtime/sharedRuntime.hpp"
#include "runtime/stubRoutines.hpp"
#include "runtime/synchronizer.hpp"
#include "runtime/threadCritical.hpp"
#include "utilities/events.hpp"
#ifdef COMPILER2
#include "opto/runtime.hpp"
#endif

class UnlockFlagSaver {
  private:
    JavaThread* _thread;
    bool _do_not_unlock;
  public:
    UnlockFlagSaver(JavaThread* t) {
      _thread = t;
      _do_not_unlock = t->do_not_unlock_if_synchronized();
      t->set_do_not_unlock_if_synchronized(false);
    }
    ~UnlockFlagSaver() {
      _thread->set_do_not_unlock_if_synchronized(_do_not_unlock);
    }
};

//------------------------------------------------------------------------------------------------------------------------
// State accessors

void InterpreterRuntime::set_bcp_and_mdp(address bcp, JavaThread *thread) {
  last_frame(thread).interpreter_frame_set_bcp(bcp);
  if (ProfileInterpreter) {
    // ProfileTraps uses MDOs independently of ProfileInterpreter.
    // That is why we must check both ProfileInterpreter and mdo != NULL.
    MethodData* mdo = last_frame(thread).interpreter_frame_method()->method_data();
    if (mdo != NULL) {
      NEEDS_CLEANUP;
      last_frame(thread).interpreter_frame_set_mdp(mdo->bci_to_dp(last_frame(thread).interpreter_frame_bci()));
    }
  }
}

//------------------------------------------------------------------------------------------------------------------------
// Constants


IRT_ENTRY(void, InterpreterRuntime::ldc(JavaThread* thread, bool wide))
  // access constant pool
  ConstantPool* pool = method(thread)->constants();
  int index = wide ? get_index_u2(thread, Bytecodes::_ldc_w) : get_index_u1(thread, Bytecodes::_ldc);
  constantTag tag = pool->tag_at(index);

  assert (tag.is_unresolved_klass() || tag.is_klass(), "wrong ldc call");
  Klass* klass = pool->klass_at(index, CHECK);
    oop java_class = klass->java_mirror();
    thread->set_vm_result(java_class);
IRT_END

IRT_ENTRY(void, InterpreterRuntime::resolve_ldc(JavaThread* thread, Bytecodes::Code bytecode)) {
  assert(bytecode == Bytecodes::_fast_aldc ||
         bytecode == Bytecodes::_fast_aldc_w, "wrong bc");
  ResourceMark rm(thread);
  methodHandle m (thread, method(thread));
  Bytecode_loadconstant ldc(m, bci(thread));
  oop result = ldc.resolve_constant(CHECK);
#ifdef ASSERT
  {
    // The bytecode wrappers aren't GC-safe so construct a new one
    Bytecode_loadconstant ldc2(m, bci(thread));
    oop coop = m->constants()->resolved_references()->obj_at(ldc2.cache_index());
    assert(result == coop, "expected result for assembly code");
  }
#endif
  thread->set_vm_result(result);
}
IRT_END


//------------------------------------------------------------------------------------------------------------------------
// Allocation

IRT_ENTRY(void, InterpreterRuntime::_new(JavaThread* thread, ConstantPool* pool, int index))
  Klass* k_oop = pool->klass_at(index, CHECK);
  instanceKlassHandle klass (THREAD, k_oop);

  // Make sure we are not instantiating an abstract klass
  klass->check_valid_for_instantiation(true, CHECK);

  // Make sure klass is initialized
  klass->initialize(CHECK);

  // At this point the class may not be fully initialized
  // because of recursive initialization. If it is fully
  // initialized & has_finalized is not set, we rewrite
  // it into its fast version (Note: no locking is needed
  // here since this is an atomic byte write and can be
  // done more than once).
  //
  // Note: In case of classes with has_finalized we don't
  //       rewrite since that saves us an extra check in
  //       the fast version which then would call the
  //       slow version anyway (and do a call back into
  //       Java).
  //       If we have a breakpoint, then we don't rewrite
  //       because the _breakpoint bytecode would be lost.
  oop obj = klass->allocate_instance(CHECK);
  thread->set_vm_result(obj);
IRT_END


IRT_ENTRY(void, InterpreterRuntime::newarray(JavaThread* thread, BasicType type, jint size))
  oop obj = oopFactory::new_typeArray(type, size, CHECK);
  thread->set_vm_result(obj);
IRT_END


IRT_ENTRY(void, InterpreterRuntime::anewarray(JavaThread* thread, ConstantPool* pool, int index, jint size))
  // Note: no oopHandle for pool & klass needed since they are not used
  //       anymore after new_objArray() and no GC can happen before.
  //       (This may have to change if this code changes!)
  Klass*    klass = pool->klass_at(index, CHECK);
  objArrayOop obj = oopFactory::new_objArray(klass, size, CHECK);
  thread->set_vm_result(obj);
IRT_END


IRT_ENTRY(void, InterpreterRuntime::multianewarray(JavaThread* thread, jint* first_size_address))
  // We may want to pass in more arguments - could make this slightly faster
  ConstantPool* constants = method(thread)->constants();
  int          i = get_index_u2(thread, Bytecodes::_multianewarray);
  Klass* klass = constants->klass_at(i, CHECK);
  int   nof_dims = number_of_dimensions(thread);
  assert(klass->is_klass(), "not a class");
  assert(nof_dims >= 1, "multianewarray rank must be nonzero");

  // We must create an array of jints to pass to multi_allocate.
  ResourceMark rm(thread);
  const int small_dims = 10;
  jint dim_array[small_dims];
  jint *dims = &dim_array[0];
  if (nof_dims > small_dims) {
    dims = (jint*) NEW_RESOURCE_ARRAY(jint, nof_dims);
  }
  for (int index = 0; index < nof_dims; index++) {
    // offset from first_size_address is addressed as local[index]
    int n = Interpreter::local_offset_in_bytes(index)/jintSize;
    dims[index] = first_size_address[n];
  }
  oop obj = ArrayKlass::cast(klass)->multi_allocate(nof_dims, dims, CHECK);
  thread->set_vm_result(obj);
IRT_END


IRT_ENTRY(void, InterpreterRuntime::register_finalizer(JavaThread* thread, oopDesc* obj))
  assert(obj->is_oop(), "must be a valid oop");
  assert(obj->klass()->has_finalizer(), "shouldn't be here otherwise");
  InstanceKlass::register_finalizer(instanceOop(obj), CHECK);
IRT_END


// Quicken instance-of and check-cast bytecodes
IRT_ENTRY(void, InterpreterRuntime::quicken_io_cc(JavaThread* thread))
  // Force resolving; quicken the bytecode
  int which = get_index_u2(thread, Bytecodes::_checkcast);
  ConstantPool* cpool = method(thread)->constants();
  // We'd expect to assert that we're only here to quicken bytecodes, but in a multithreaded
  // program we might have seen an unquick'd bytecode in the interpreter but have another
  // thread quicken the bytecode before we get here.
  // assert( cpool->tag_at(which).is_unresolved_klass(), "should only come here to quicken bytecodes" );
  Klass* klass = cpool->klass_at(which, CHECK);
  thread->set_vm_result_2(klass);
IRT_END


//------------------------------------------------------------------------------------------------------------------------
// Exceptions

void InterpreterRuntime::note_trap_inner(JavaThread* thread, int reason,
                                         methodHandle trap_method, int trap_bci, TRAPS) {
  if (trap_method.not_null()) {
    MethodData* trap_mdo = trap_method->method_data();
    if (trap_mdo == NULL) {
      Method::build_interpreter_method_data(trap_method, THREAD);
      if (HAS_PENDING_EXCEPTION) {
        assert((PENDING_EXCEPTION->is_a(SystemDictionary::OutOfMemoryError_klass())),
               "we expect only an OOM error here");
        CLEAR_PENDING_EXCEPTION;
      }
      trap_mdo = trap_method->method_data();
      // and fall through...
    }
    if (trap_mdo != NULL) {
      // Update per-method count of trap events.  The interpreter
      // is updating the MDO to simulate the effect of compiler traps.
      Deoptimization::update_method_data_from_interpreter(trap_mdo, trap_bci, reason);
    }
  }
}

// Assume the compiler is (or will be) interested in this event.
// If necessary, create an MDO to hold the information, and record it.
void InterpreterRuntime::note_trap(JavaThread* thread, int reason, TRAPS) {
  assert(ProfileTraps, "call me only if profiling");
  methodHandle trap_method(thread, method(thread));
  int trap_bci = trap_method->bci_from(bcp(thread));
  note_trap_inner(thread, reason, trap_method, trap_bci, THREAD);
}

#ifdef CC_INTERP
// As legacy note_trap, but we have more arguments.
IRT_ENTRY(void, InterpreterRuntime::note_trap(JavaThread* thread, int reason, Method *method, int trap_bci))
  methodHandle trap_method(method);
  note_trap_inner(thread, reason, trap_method, trap_bci, THREAD);
IRT_END

// Class Deoptimization is not visible in BytecodeInterpreter, so we need a wrapper
// for each exception.
void InterpreterRuntime::note_nullCheck_trap(JavaThread* thread, Method *method, int trap_bci)
  { if (ProfileTraps) note_trap(thread, Deoptimization::Reason_null_check, method, trap_bci); }
void InterpreterRuntime::note_div0Check_trap(JavaThread* thread, Method *method, int trap_bci)
  { if (ProfileTraps) note_trap(thread, Deoptimization::Reason_div0_check, method, trap_bci); }
void InterpreterRuntime::note_rangeCheck_trap(JavaThread* thread, Method *method, int trap_bci)
  { if (ProfileTraps) note_trap(thread, Deoptimization::Reason_range_check, method, trap_bci); }
void InterpreterRuntime::note_classCheck_trap(JavaThread* thread, Method *method, int trap_bci)
  { if (ProfileTraps) note_trap(thread, Deoptimization::Reason_class_check, method, trap_bci); }
void InterpreterRuntime::note_arrayCheck_trap(JavaThread* thread, Method *method, int trap_bci)
  { if (ProfileTraps) note_trap(thread, Deoptimization::Reason_array_check, method, trap_bci); }
#endif // CC_INTERP


static Handle get_preinitialized_exception(Klass* k, TRAPS) {
  // get klass
  InstanceKlass* klass = InstanceKlass::cast(k);
  assert(klass->is_initialized(),
         "this klass should have been initialized during VM initialization");
  // create instance - do not call constructor since we may have no
  // (java) stack space left (should assert constructor is empty)
  Handle exception;
  oop exception_oop = klass->allocate_instance(CHECK_(exception));
  exception = Handle(THREAD, exception_oop);
  if (StackTraceInThrowable) {
    java_lang_Throwable::fill_in_stack_trace(exception);
  }
  return exception;
}

// Special handling for stack overflow: since we don't have any (java) stack
// space left we use the pre-allocated & pre-initialized StackOverflowError
// klass to create an stack overflow error instance.  We do not call its
// constructor for the same reason (it is empty, anyway).
IRT_ENTRY(void, InterpreterRuntime::throw_StackOverflowError(JavaThread* thread))
  Handle exception = get_preinitialized_exception(
                                 SystemDictionary::StackOverflowError_klass(),
                                 CHECK);
  // Increment counter for hs_err file reporting
  Atomic::inc(&Exceptions::_stack_overflow_errors);
  THROW_HANDLE(exception);
IRT_END

IRT_ENTRY(address, InterpreterRuntime::check_ReservedStackAccess_annotated_methods(JavaThread* thread))
  frame fr = thread->last_frame();
  assert(fr.is_java_frame(), "Must be a Java frame");
  frame activation = SharedRuntime::look_for_reserved_stack_annotated_method(thread, fr);
  if (activation.sp() != NULL) {
    thread->disable_stack_reserved_zone();
    thread->set_reserved_stack_activation((address)activation.unextended_sp());
  }
  return (address)activation.sp();
IRT_END

 IRT_ENTRY(void, InterpreterRuntime::throw_delayed_StackOverflowError(JavaThread* thread))
  Handle exception = get_preinitialized_exception(
                                 SystemDictionary::StackOverflowError_klass(),
                                 CHECK);
  java_lang_Throwable::set_message(exception(),
          Universe::delayed_stack_overflow_error_message());
  // Increment counter for hs_err file reporting
  Atomic::inc(&Exceptions::_stack_overflow_errors);
  THROW_HANDLE(exception);
IRT_END

IRT_ENTRY(void, InterpreterRuntime::create_exception(JavaThread* thread, char* name, char* message))
  // lookup exception klass
  TempNewSymbol s = SymbolTable::new_symbol(name, CHECK);
  if (ProfileTraps) {
    if (s == vmSymbols::java_lang_ArithmeticException()) {
      note_trap(thread, Deoptimization::Reason_div0_check, CHECK);
    } else if (s == vmSymbols::java_lang_NullPointerException()) {
      note_trap(thread, Deoptimization::Reason_null_check, CHECK);
    }
  }
  // create exception
  Handle exception = Exceptions::new_exception(thread, s, message);
  thread->set_vm_result(exception());
IRT_END


IRT_ENTRY(void, InterpreterRuntime::create_klass_exception(JavaThread* thread, char* name, oopDesc* obj))
  ResourceMark rm(thread);
  const char* klass_name = obj->klass()->external_name();
  // lookup exception klass
  TempNewSymbol s = SymbolTable::new_symbol(name, CHECK);
  if (ProfileTraps) {
    note_trap(thread, Deoptimization::Reason_class_check, CHECK);
  }
  // create exception, with klass name as detail message
  Handle exception = Exceptions::new_exception(thread, s, klass_name);
  thread->set_vm_result(exception());
IRT_END


IRT_ENTRY(void, InterpreterRuntime::throw_ArrayIndexOutOfBoundsException(JavaThread* thread, char* name, jint index))
  char message[jintAsStringSize];
  // lookup exception klass
  TempNewSymbol s = SymbolTable::new_symbol(name, CHECK);
  if (ProfileTraps) {
    note_trap(thread, Deoptimization::Reason_range_check, CHECK);
  }
  // create exception
  sprintf(message, "%d", index);
  THROW_MSG(s, message);
IRT_END

IRT_ENTRY(void, InterpreterRuntime::throw_ClassCastException(
  JavaThread* thread, oopDesc* obj))

  ResourceMark rm(thread);
  char* message = SharedRuntime::generate_class_cast_message(
    thread, obj->klass()->external_name());

  if (ProfileTraps) {
    note_trap(thread, Deoptimization::Reason_class_check, CHECK);
  }

  // create exception
  THROW_MSG(vmSymbols::java_lang_ClassCastException(), message);
IRT_END

// exception_handler_for_exception(...) returns the continuation address,
// the exception oop (via TLS) and sets the bci/bcp for the continuation.
// The exception oop is returned to make sure it is preserved over GC (it
// is only on the stack if the exception was thrown explicitly via athrow).
// During this operation, the expression stack contains the values for the
// bci where the exception happened. If the exception was propagated back
// from a call, the expression stack contains the values for the bci at the
// invoke w/o arguments (i.e., as if one were inside the call).
IRT_ENTRY(address, InterpreterRuntime::exception_handler_for_exception(JavaThread* thread, oopDesc* exception))

  Handle             h_exception(thread, exception);
  methodHandle       h_method   (thread, method(thread));
  constantPoolHandle h_constants(thread, h_method->constants());
  bool               should_repeat;
  int                handler_bci;
  int                current_bci = bci(thread);

  if (thread->frames_to_pop_failed_realloc() > 0) {
    // Allocation of scalar replaced object used in this frame
    // failed. Unconditionally pop the frame.
    thread->dec_frames_to_pop_failed_realloc();
    thread->set_vm_result(h_exception());
    // If the method is synchronized we already unlocked the monitor
    // during deoptimization so the interpreter needs to skip it when
    // the frame is popped.
    thread->set_do_not_unlock_if_synchronized(true);
#ifdef CC_INTERP
    return (address) -1;
#else
    return Interpreter::remove_activation_entry();
#endif
  }

  // Need to do this check first since when _do_not_unlock_if_synchronized
  // is set, we don't want to trigger any classloading which may make calls
  // into java, or surprisingly find a matching exception handler for bci 0
  // since at this moment the method hasn't been "officially" entered yet.
  if (thread->do_not_unlock_if_synchronized()) {
    ResourceMark rm;
    assert(current_bci == 0,  "bci isn't zero for do_not_unlock_if_synchronized");
    thread->set_vm_result(exception);
#ifdef CC_INTERP
    return (address) -1;
#else
    return Interpreter::remove_activation_entry();
#endif
  }

  do {
    should_repeat = false;

    // assertions
#ifdef ASSERT
    assert(h_exception.not_null(), "NULL exceptions should be handled by athrow");
    assert(h_exception->is_oop(), "just checking");
    // Check that exception is a subclass of Throwable, otherwise we have a VerifyError
    if (!(h_exception->is_a(SystemDictionary::Throwable_klass()))) {
      if (ExitVMOnVerifyError) vm_exit(-1);
      ShouldNotReachHere();
    }
#endif

    // tracing
    if (log_is_enabled(Info, exceptions)) {
      ResourceMark rm(thread);
<<<<<<< HEAD
      Symbol* message = java_lang_Throwable::detail_message(h_exception());
      stringStream tempst;
      if (message != NULL) {
        tempst.print("Exception <%s: %s> (" INTPTR_FORMAT ")\n",
                     h_exception->print_value_string(), message->as_C_string(),
                     p2i(h_exception()));
      } else {
        tempst.print("Exception <%s> (" INTPTR_FORMAT ")\n",
                     h_exception->print_value_string(),
                     p2i(h_exception()));
      }
      tempst.print(" thrown in interpreter method <%s>\n"
                   " at bci %d for thread " INTPTR_FORMAT,
                   h_method->print_value_string(), current_bci, p2i(thread));
      LogHandle(exceptions)::info_stream()->print_raw_cr(tempst.as_string());
=======
      stringStream tempst;
      tempst.print("interpreter method <%s>\n"
                   " at bci %d for thread " INTPTR_FORMAT,
                   h_method->print_value_string(), current_bci, p2i(thread));
      Exceptions::log_exception(h_exception, tempst);
>>>>>>> 358ec124
    }
// Don't go paging in something which won't be used.
//     else if (extable->length() == 0) {
//       // disabled for now - interpreter is not using shortcut yet
//       // (shortcut is not to call runtime if we have no exception handlers)
//       // warning("performance bug: should not call runtime if method has no exception handlers");
//     }
    // for AbortVMOnException flag
    Exceptions::debug_check_abort(h_exception);

    // exception handler lookup
    KlassHandle h_klass(THREAD, h_exception->klass());
    handler_bci = Method::fast_exception_handler_bci_for(h_method, h_klass, current_bci, THREAD);
    if (HAS_PENDING_EXCEPTION) {
      // We threw an exception while trying to find the exception handler.
      // Transfer the new exception to the exception handle which will
      // be set into thread local storage, and do another lookup for an
      // exception handler for this exception, this time starting at the
      // BCI of the exception handler which caused the exception to be
      // thrown (bug 4307310).
      h_exception = Handle(THREAD, PENDING_EXCEPTION);
      CLEAR_PENDING_EXCEPTION;
      if (handler_bci >= 0) {
        current_bci = handler_bci;
        should_repeat = true;
      }
    }
  } while (should_repeat == true);

#if INCLUDE_JVMCI
  if (EnableJVMCI && h_method->method_data() != NULL) {
    ResourceMark rm(thread);
    ProfileData* pdata = h_method->method_data()->allocate_bci_to_data(current_bci, NULL);
    if (pdata != NULL && pdata->is_BitData()) {
      BitData* bit_data = (BitData*) pdata;
      bit_data->set_exception_seen();
    }
  }
#endif

  // notify JVMTI of an exception throw; JVMTI will detect if this is a first
  // time throw or a stack unwinding throw and accordingly notify the debugger
  if (JvmtiExport::can_post_on_exceptions()) {
    JvmtiExport::post_exception_throw(thread, h_method(), bcp(thread), h_exception());
  }

#ifdef CC_INTERP
  address continuation = (address)(intptr_t) handler_bci;
#else
  address continuation = NULL;
#endif
  address handler_pc = NULL;
  if (handler_bci < 0 || !thread->reguard_stack((address) &continuation)) {
    // Forward exception to callee (leaving bci/bcp untouched) because (a) no
    // handler in this method, or (b) after a stack overflow there is not yet
    // enough stack space available to reprotect the stack.
#ifndef CC_INTERP
    continuation = Interpreter::remove_activation_entry();
#endif
    // Count this for compilation purposes
    h_method->interpreter_throwout_increment(THREAD);
  } else {
    // handler in this method => change bci/bcp to handler bci/bcp and continue there
    handler_pc = h_method->code_base() + handler_bci;
#ifndef CC_INTERP
    set_bcp_and_mdp(handler_pc, thread);
    continuation = Interpreter::dispatch_table(vtos)[*handler_pc];
#endif
  }
  // notify debugger of an exception catch
  // (this is good for exceptions caught in native methods as well)
  if (JvmtiExport::can_post_on_exceptions()) {
    JvmtiExport::notice_unwind_due_to_exception(thread, h_method(), handler_pc, h_exception(), (handler_pc != NULL));
  }

  thread->set_vm_result(h_exception());
  return continuation;
IRT_END


IRT_ENTRY(void, InterpreterRuntime::throw_pending_exception(JavaThread* thread))
  assert(thread->has_pending_exception(), "must only ne called if there's an exception pending");
  // nothing to do - eventually we should remove this code entirely (see comments @ call sites)
IRT_END


IRT_ENTRY(void, InterpreterRuntime::throw_AbstractMethodError(JavaThread* thread))
  THROW(vmSymbols::java_lang_AbstractMethodError());
IRT_END


IRT_ENTRY(void, InterpreterRuntime::throw_IncompatibleClassChangeError(JavaThread* thread))
  THROW(vmSymbols::java_lang_IncompatibleClassChangeError());
IRT_END


//------------------------------------------------------------------------------------------------------------------------
// Fields
//

void InterpreterRuntime::resolve_get_put(JavaThread* thread, Bytecodes::Code bytecode) {
  Thread* THREAD = thread;
  // resolve field
  fieldDescriptor info;
  constantPoolHandle pool(thread, method(thread)->constants());
  bool is_put    = (bytecode == Bytecodes::_putfield  || bytecode == Bytecodes::_nofast_putfield ||
                    bytecode == Bytecodes::_putstatic);
  bool is_static = (bytecode == Bytecodes::_getstatic || bytecode == Bytecodes::_putstatic);

  {
    JvmtiHideSingleStepping jhss(thread);
    LinkResolver::resolve_field_access(info, pool, get_index_u2_cpcache(thread, bytecode),
                                       bytecode, CHECK);
  } // end JvmtiHideSingleStepping

  // check if link resolution caused cpCache to be updated
  ConstantPoolCacheEntry* cp_cache_entry = cache_entry(thread);
  if (cp_cache_entry->is_resolved(bytecode)) return;

  // compute auxiliary field attributes
  TosState state  = as_TosState(info.field_type());

  // We need to delay resolving put instructions on final fields
  // until we actually invoke one. This is required so we throw
  // exceptions at the correct place. If we do not resolve completely
  // in the current pass, leaving the put_code set to zero will
  // cause the next put instruction to reresolve.
  Bytecodes::Code put_code = (Bytecodes::Code)0;

  // We also need to delay resolving getstatic instructions until the
  // class is intitialized.  This is required so that access to the static
  // field will call the initialization function every time until the class
  // is completely initialized ala. in 2.17.5 in JVM Specification.
  InstanceKlass* klass = InstanceKlass::cast(info.field_holder());
  bool uninitialized_static = ((bytecode == Bytecodes::_getstatic || bytecode == Bytecodes::_putstatic) &&
                               !klass->is_initialized());
  Bytecodes::Code get_code = (Bytecodes::Code)0;

  if (!uninitialized_static) {
    get_code = ((is_static) ? Bytecodes::_getstatic : Bytecodes::_getfield);
    if (is_put || !info.access_flags().is_final()) {
      put_code = ((is_static) ? Bytecodes::_putstatic : Bytecodes::_putfield);
    }
  }

  cp_cache_entry->set_field(
    get_code,
    put_code,
    info.field_holder(),
    info.index(),
    info.offset(),
    state,
    info.access_flags().is_final(),
    info.access_flags().is_volatile(),
    pool->pool_holder()
  );
}


//------------------------------------------------------------------------------------------------------------------------
// Synchronization
//
// The interpreter's synchronization code is factored out so that it can
// be shared by method invocation and synchronized blocks.
//%note synchronization_3

//%note monitor_1
IRT_ENTRY_NO_ASYNC(void, InterpreterRuntime::monitorenter(JavaThread* thread, BasicObjectLock* elem))
#ifdef ASSERT
  thread->last_frame().interpreter_frame_verify_monitor(elem);
#endif
  if (PrintBiasedLockingStatistics) {
    Atomic::inc(BiasedLocking::slow_path_entry_count_addr());
  }
  Handle h_obj(thread, elem->obj());
  assert(Universe::heap()->is_in_reserved_or_null(h_obj()),
         "must be NULL or an object");
  if (UseBiasedLocking) {
    // Retry fast entry if bias is revoked to avoid unnecessary inflation
    ObjectSynchronizer::fast_enter(h_obj, elem->lock(), true, CHECK);
  } else {
    ObjectSynchronizer::slow_enter(h_obj, elem->lock(), CHECK);
  }
  assert(Universe::heap()->is_in_reserved_or_null(elem->obj()),
         "must be NULL or an object");
#ifdef ASSERT
  thread->last_frame().interpreter_frame_verify_monitor(elem);
#endif
IRT_END


//%note monitor_1
IRT_ENTRY_NO_ASYNC(void, InterpreterRuntime::monitorexit(JavaThread* thread, BasicObjectLock* elem))
#ifdef ASSERT
  thread->last_frame().interpreter_frame_verify_monitor(elem);
#endif
  Handle h_obj(thread, elem->obj());
  assert(Universe::heap()->is_in_reserved_or_null(h_obj()),
         "must be NULL or an object");
  if (elem == NULL || h_obj()->is_unlocked()) {
    THROW(vmSymbols::java_lang_IllegalMonitorStateException());
  }
  ObjectSynchronizer::slow_exit(h_obj(), elem->lock(), thread);
  // Free entry. This must be done here, since a pending exception might be installed on
  // exit. If it is not cleared, the exception handling code will try to unlock the monitor again.
  elem->set_obj(NULL);
#ifdef ASSERT
  thread->last_frame().interpreter_frame_verify_monitor(elem);
#endif
IRT_END


IRT_ENTRY(void, InterpreterRuntime::throw_illegal_monitor_state_exception(JavaThread* thread))
  THROW(vmSymbols::java_lang_IllegalMonitorStateException());
IRT_END


IRT_ENTRY(void, InterpreterRuntime::new_illegal_monitor_state_exception(JavaThread* thread))
  // Returns an illegal exception to install into the current thread. The
  // pending_exception flag is cleared so normal exception handling does not
  // trigger. Any current installed exception will be overwritten. This
  // method will be called during an exception unwind.

  assert(!HAS_PENDING_EXCEPTION, "no pending exception");
  Handle exception(thread, thread->vm_result());
  assert(exception() != NULL, "vm result should be set");
  thread->set_vm_result(NULL); // clear vm result before continuing (may cause memory leaks and assert failures)
  if (!exception->is_a(SystemDictionary::ThreadDeath_klass())) {
    exception = get_preinitialized_exception(
                       SystemDictionary::IllegalMonitorStateException_klass(),
                       CATCH);
  }
  thread->set_vm_result(exception());
IRT_END


//------------------------------------------------------------------------------------------------------------------------
// Invokes

IRT_ENTRY(Bytecodes::Code, InterpreterRuntime::get_original_bytecode_at(JavaThread* thread, Method* method, address bcp))
  return method->orig_bytecode_at(method->bci_from(bcp));
IRT_END

IRT_ENTRY(void, InterpreterRuntime::set_original_bytecode_at(JavaThread* thread, Method* method, address bcp, Bytecodes::Code new_code))
  method->set_orig_bytecode_at(method->bci_from(bcp), new_code);
IRT_END

IRT_ENTRY(void, InterpreterRuntime::_breakpoint(JavaThread* thread, Method* method, address bcp))
  JvmtiExport::post_raw_breakpoint(thread, method, bcp);
IRT_END

void InterpreterRuntime::resolve_invoke(JavaThread* thread, Bytecodes::Code bytecode) {
  Thread* THREAD = thread;
  // extract receiver from the outgoing argument list if necessary
  Handle receiver(thread, NULL);
  if (bytecode == Bytecodes::_invokevirtual || bytecode == Bytecodes::_invokeinterface) {
    ResourceMark rm(thread);
    methodHandle m (thread, method(thread));
    Bytecode_invoke call(m, bci(thread));
    Symbol* signature = call.signature();
    receiver = Handle(thread,
                  thread->last_frame().interpreter_callee_receiver(signature));
    assert(Universe::heap()->is_in_reserved_or_null(receiver()),
           "sanity check");
    assert(receiver.is_null() ||
           !Universe::heap()->is_in_reserved(receiver->klass()),
           "sanity check");
  }

  // resolve method
  CallInfo info;
  constantPoolHandle pool(thread, method(thread)->constants());

  {
    JvmtiHideSingleStepping jhss(thread);
    LinkResolver::resolve_invoke(info, receiver, pool,
                                 get_index_u2_cpcache(thread, bytecode), bytecode,
                                 CHECK);
    if (JvmtiExport::can_hotswap_or_post_breakpoint()) {
      int retry_count = 0;
      while (info.resolved_method()->is_old()) {
        // It is very unlikely that method is redefined more than 100 times
        // in the middle of resolve. If it is looping here more than 100 times
        // means then there could be a bug here.
        guarantee((retry_count++ < 100),
                  "Could not resolve to latest version of redefined method");
        // method is redefined in the middle of resolve so re-try.
        LinkResolver::resolve_invoke(info, receiver, pool,
                                     get_index_u2_cpcache(thread, bytecode), bytecode,
                                     CHECK);
      }
    }
  } // end JvmtiHideSingleStepping

  // check if link resolution caused cpCache to be updated
  ConstantPoolCacheEntry* cp_cache_entry = cache_entry(thread);
  if (cp_cache_entry->is_resolved(bytecode)) return;

  if (bytecode == Bytecodes::_invokeinterface) {
    if (develop_log_is_enabled(Trace, itables)) {
      ResourceMark rm(thread);
      log_develop_trace(itables)("Resolving: klass: %s to method: %s",
                                 info.resolved_klass()->name()->as_C_string(),
                                 info.resolved_method()->name()->as_C_string());
    }
  }
#ifdef ASSERT
  if (bytecode == Bytecodes::_invokeinterface) {
    if (info.resolved_method()->method_holder() ==
                                            SystemDictionary::Object_klass()) {
      // NOTE: THIS IS A FIX FOR A CORNER CASE in the JVM spec
      // (see also CallInfo::set_interface for details)
      assert(info.call_kind() == CallInfo::vtable_call ||
             info.call_kind() == CallInfo::direct_call, "");
      methodHandle rm = info.resolved_method();
      assert(rm->is_final() || info.has_vtable_index(),
             "should have been set already");
    } else if (!info.resolved_method()->has_itable_index()) {
      // Resolved something like CharSequence.toString.  Use vtable not itable.
      assert(info.call_kind() != CallInfo::itable_call, "");
    } else {
      // Setup itable entry
      assert(info.call_kind() == CallInfo::itable_call, "");
      int index = info.resolved_method()->itable_index();
      assert(info.itable_index() == index, "");
    }
  } else {
    assert(info.call_kind() == CallInfo::direct_call ||
           info.call_kind() == CallInfo::vtable_call, "");
  }
#endif
  switch (info.call_kind()) {
  case CallInfo::direct_call:
    cp_cache_entry->set_direct_call(
      bytecode,
      info.resolved_method());
    break;
  case CallInfo::vtable_call:
    cp_cache_entry->set_vtable_call(
      bytecode,
      info.resolved_method(),
      info.vtable_index());
    break;
  case CallInfo::itable_call:
    cp_cache_entry->set_itable_call(
      bytecode,
      info.resolved_method(),
      info.itable_index());
    break;
  default:  ShouldNotReachHere();
  }
}


// First time execution:  Resolve symbols, create a permanent MethodType object.
void InterpreterRuntime::resolve_invokehandle(JavaThread* thread) {
  Thread* THREAD = thread;
  const Bytecodes::Code bytecode = Bytecodes::_invokehandle;

  // resolve method
  CallInfo info;
  constantPoolHandle pool(thread, method(thread)->constants());
  {
    JvmtiHideSingleStepping jhss(thread);
    LinkResolver::resolve_invoke(info, Handle(), pool,
                                 get_index_u2_cpcache(thread, bytecode), bytecode,
                                 CHECK);
  } // end JvmtiHideSingleStepping

  ConstantPoolCacheEntry* cp_cache_entry = cache_entry(thread);
  cp_cache_entry->set_method_handle(pool, info);
}

// First time execution:  Resolve symbols, create a permanent CallSite object.
void InterpreterRuntime::resolve_invokedynamic(JavaThread* thread) {
  Thread* THREAD = thread;
  const Bytecodes::Code bytecode = Bytecodes::_invokedynamic;

  //TO DO: consider passing BCI to Java.
  //  int caller_bci = method(thread)->bci_from(bcp(thread));

  // resolve method
  CallInfo info;
  constantPoolHandle pool(thread, method(thread)->constants());
  int index = get_index_u4(thread, bytecode);
  {
    JvmtiHideSingleStepping jhss(thread);
    LinkResolver::resolve_invoke(info, Handle(), pool,
                                 index, bytecode, CHECK);
  } // end JvmtiHideSingleStepping

  ConstantPoolCacheEntry* cp_cache_entry = pool->invokedynamic_cp_cache_entry_at(index);
  cp_cache_entry->set_dynamic_call(pool, info);
}

// This function is the interface to the assembly code. It returns the resolved
// cpCache entry.  This doesn't safepoint, but the helper routines safepoint.
// This function will check for redefinition!
IRT_ENTRY(void, InterpreterRuntime::resolve_from_cache(JavaThread* thread, Bytecodes::Code bytecode)) {
  switch (bytecode) {
  case Bytecodes::_getstatic:
  case Bytecodes::_putstatic:
  case Bytecodes::_getfield:
  case Bytecodes::_putfield:
    resolve_get_put(thread, bytecode);
    break;
  case Bytecodes::_invokevirtual:
  case Bytecodes::_invokespecial:
  case Bytecodes::_invokestatic:
  case Bytecodes::_invokeinterface:
    resolve_invoke(thread, bytecode);
    break;
  case Bytecodes::_invokehandle:
    resolve_invokehandle(thread);
    break;
  case Bytecodes::_invokedynamic:
    resolve_invokedynamic(thread);
    break;
  default:
    fatal("unexpected bytecode: %s", Bytecodes::name(bytecode));
    break;
  }
}
IRT_END

//------------------------------------------------------------------------------------------------------------------------
// Miscellaneous


nmethod* InterpreterRuntime::frequency_counter_overflow(JavaThread* thread, address branch_bcp) {
  nmethod* nm = frequency_counter_overflow_inner(thread, branch_bcp);
  assert(branch_bcp != NULL || nm == NULL, "always returns null for non OSR requests");
  if (branch_bcp != NULL && nm != NULL) {
    // This was a successful request for an OSR nmethod.  Because
    // frequency_counter_overflow_inner ends with a safepoint check,
    // nm could have been unloaded so look it up again.  It's unsafe
    // to examine nm directly since it might have been freed and used
    // for something else.
    frame fr = thread->last_frame();
    Method* method =  fr.interpreter_frame_method();
    int bci = method->bci_from(fr.interpreter_frame_bcp());
    nm = method->lookup_osr_nmethod_for(bci, CompLevel_none, false);
  }
#ifndef PRODUCT
  if (TraceOnStackReplacement) {
    if (nm != NULL) {
      tty->print("OSR entry @ pc: " INTPTR_FORMAT ": ", p2i(nm->osr_entry()));
      nm->print();
    }
  }
#endif
  return nm;
}

IRT_ENTRY(nmethod*,
          InterpreterRuntime::frequency_counter_overflow_inner(JavaThread* thread, address branch_bcp))
  // use UnlockFlagSaver to clear and restore the _do_not_unlock_if_synchronized
  // flag, in case this method triggers classloading which will call into Java.
  UnlockFlagSaver fs(thread);

  frame fr = thread->last_frame();
  assert(fr.is_interpreted_frame(), "must come from interpreter");
  methodHandle method(thread, fr.interpreter_frame_method());
  const int branch_bci = branch_bcp != NULL ? method->bci_from(branch_bcp) : InvocationEntryBci;
  const int bci = branch_bcp != NULL ? method->bci_from(fr.interpreter_frame_bcp()) : InvocationEntryBci;

  assert(!HAS_PENDING_EXCEPTION, "Should not have any exceptions pending");
  nmethod* osr_nm = CompilationPolicy::policy()->event(method, method, branch_bci, bci, CompLevel_none, NULL, thread);
  assert(!HAS_PENDING_EXCEPTION, "Event handler should not throw any exceptions");

  if (osr_nm != NULL) {
    // We may need to do on-stack replacement which requires that no
    // monitors in the activation are biased because their
    // BasicObjectLocks will need to migrate during OSR. Force
    // unbiasing of all monitors in the activation now (even though
    // the OSR nmethod might be invalidated) because we don't have a
    // safepoint opportunity later once the migration begins.
    if (UseBiasedLocking) {
      ResourceMark rm;
      GrowableArray<Handle>* objects_to_revoke = new GrowableArray<Handle>();
      for( BasicObjectLock *kptr = fr.interpreter_frame_monitor_end();
           kptr < fr.interpreter_frame_monitor_begin();
           kptr = fr.next_monitor_in_interpreter_frame(kptr) ) {
        if( kptr->obj() != NULL ) {
          objects_to_revoke->append(Handle(THREAD, kptr->obj()));
        }
      }
      BiasedLocking::revoke(objects_to_revoke);
    }
  }
  return osr_nm;
IRT_END

IRT_LEAF(jint, InterpreterRuntime::bcp_to_di(Method* method, address cur_bcp))
  assert(ProfileInterpreter, "must be profiling interpreter");
  int bci = method->bci_from(cur_bcp);
  MethodData* mdo = method->method_data();
  if (mdo == NULL)  return 0;
  return mdo->bci_to_di(bci);
IRT_END

IRT_ENTRY(void, InterpreterRuntime::profile_method(JavaThread* thread))
  // use UnlockFlagSaver to clear and restore the _do_not_unlock_if_synchronized
  // flag, in case this method triggers classloading which will call into Java.
  UnlockFlagSaver fs(thread);

  assert(ProfileInterpreter, "must be profiling interpreter");
  frame fr = thread->last_frame();
  assert(fr.is_interpreted_frame(), "must come from interpreter");
  methodHandle method(thread, fr.interpreter_frame_method());
  Method::build_interpreter_method_data(method, THREAD);
  if (HAS_PENDING_EXCEPTION) {
    assert((PENDING_EXCEPTION->is_a(SystemDictionary::OutOfMemoryError_klass())), "we expect only an OOM error here");
    CLEAR_PENDING_EXCEPTION;
    // and fall through...
  }
IRT_END


#ifdef ASSERT
IRT_LEAF(void, InterpreterRuntime::verify_mdp(Method* method, address bcp, address mdp))
  assert(ProfileInterpreter, "must be profiling interpreter");

  MethodData* mdo = method->method_data();
  assert(mdo != NULL, "must not be null");

  int bci = method->bci_from(bcp);

  address mdp2 = mdo->bci_to_dp(bci);
  if (mdp != mdp2) {
    ResourceMark rm;
    ResetNoHandleMark rnm; // In a LEAF entry.
    HandleMark hm;
    tty->print_cr("FAILED verify : actual mdp %p   expected mdp %p @ bci %d", mdp, mdp2, bci);
    int current_di = mdo->dp_to_di(mdp);
    int expected_di  = mdo->dp_to_di(mdp2);
    tty->print_cr("  actual di %d   expected di %d", current_di, expected_di);
    int expected_approx_bci = mdo->data_at(expected_di)->bci();
    int approx_bci = -1;
    if (current_di >= 0) {
      approx_bci = mdo->data_at(current_di)->bci();
    }
    tty->print_cr("  actual bci is %d  expected bci %d", approx_bci, expected_approx_bci);
    mdo->print_on(tty);
    method->print_codes();
  }
  assert(mdp == mdp2, "wrong mdp");
IRT_END
#endif // ASSERT

IRT_ENTRY(void, InterpreterRuntime::update_mdp_for_ret(JavaThread* thread, int return_bci))
  assert(ProfileInterpreter, "must be profiling interpreter");
  ResourceMark rm(thread);
  HandleMark hm(thread);
  frame fr = thread->last_frame();
  assert(fr.is_interpreted_frame(), "must come from interpreter");
  MethodData* h_mdo = fr.interpreter_frame_method()->method_data();

  // Grab a lock to ensure atomic access to setting the return bci and
  // the displacement.  This can block and GC, invalidating all naked oops.
  MutexLocker ml(RetData_lock);

  // ProfileData is essentially a wrapper around a derived oop, so we
  // need to take the lock before making any ProfileData structures.
  ProfileData* data = h_mdo->data_at(h_mdo->dp_to_di(fr.interpreter_frame_mdp()));
  RetData* rdata = data->as_RetData();
  address new_mdp = rdata->fixup_ret(return_bci, h_mdo);
  fr.interpreter_frame_set_mdp(new_mdp);
IRT_END

IRT_ENTRY(MethodCounters*, InterpreterRuntime::build_method_counters(JavaThread* thread, Method* m))
  MethodCounters* mcs = Method::build_method_counters(m, thread);
  if (HAS_PENDING_EXCEPTION) {
    assert((PENDING_EXCEPTION->is_a(SystemDictionary::OutOfMemoryError_klass())), "we expect only an OOM error here");
    CLEAR_PENDING_EXCEPTION;
  }
  return mcs;
IRT_END


IRT_ENTRY(void, InterpreterRuntime::at_safepoint(JavaThread* thread))
  // We used to need an explict preserve_arguments here for invoke bytecodes. However,
  // stack traversal automatically takes care of preserving arguments for invoke, so
  // this is no longer needed.

  // IRT_END does an implicit safepoint check, hence we are guaranteed to block
  // if this is called during a safepoint

  if (JvmtiExport::should_post_single_step()) {
    // We are called during regular safepoints and when the VM is
    // single stepping. If any thread is marked for single stepping,
    // then we may have JVMTI work to do.
    JvmtiExport::at_single_stepping_point(thread, method(thread), bcp(thread));
  }
IRT_END

IRT_ENTRY(void, InterpreterRuntime::post_field_access(JavaThread *thread, oopDesc* obj,
ConstantPoolCacheEntry *cp_entry))

  // check the access_flags for the field in the klass

  InstanceKlass* ik = InstanceKlass::cast(cp_entry->f1_as_klass());
  int index = cp_entry->field_index();
  if ((ik->field_access_flags(index) & JVM_ACC_FIELD_ACCESS_WATCHED) == 0) return;

  bool is_static = (obj == NULL);
  HandleMark hm(thread);

  Handle h_obj;
  if (!is_static) {
    // non-static field accessors have an object, but we need a handle
    h_obj = Handle(thread, obj);
  }
  instanceKlassHandle h_cp_entry_f1(thread, (Klass*)cp_entry->f1_as_klass());
  jfieldID fid = jfieldIDWorkaround::to_jfieldID(h_cp_entry_f1, cp_entry->f2_as_index(), is_static);
  JvmtiExport::post_field_access(thread, method(thread), bcp(thread), h_cp_entry_f1, h_obj, fid);
IRT_END

IRT_ENTRY(void, InterpreterRuntime::post_field_modification(JavaThread *thread,
  oopDesc* obj, ConstantPoolCacheEntry *cp_entry, jvalue *value))

  Klass* k = (Klass*)cp_entry->f1_as_klass();

  // check the access_flags for the field in the klass
  InstanceKlass* ik = InstanceKlass::cast(k);
  int index = cp_entry->field_index();
  // bail out if field modifications are not watched
  if ((ik->field_access_flags(index) & JVM_ACC_FIELD_MODIFICATION_WATCHED) == 0) return;

  char sig_type = '\0';

  switch(cp_entry->flag_state()) {
    case btos: sig_type = 'Z'; break;
    case ctos: sig_type = 'C'; break;
    case stos: sig_type = 'S'; break;
    case itos: sig_type = 'I'; break;
    case ftos: sig_type = 'F'; break;
    case atos: sig_type = 'L'; break;
    case ltos: sig_type = 'J'; break;
    case dtos: sig_type = 'D'; break;
    default:  ShouldNotReachHere(); return;
  }
  bool is_static = (obj == NULL);

  HandleMark hm(thread);
  instanceKlassHandle h_klass(thread, k);
  jfieldID fid = jfieldIDWorkaround::to_jfieldID(h_klass, cp_entry->f2_as_index(), is_static);
  jvalue fvalue;
#ifdef _LP64
  fvalue = *value;
#else
  // Long/double values are stored unaligned and also noncontiguously with
  // tagged stacks.  We can't just do a simple assignment even in the non-
  // J/D cases because a C++ compiler is allowed to assume that a jvalue is
  // 8-byte aligned, and interpreter stack slots are only 4-byte aligned.
  // We assume that the two halves of longs/doubles are stored in interpreter
  // stack slots in platform-endian order.
  jlong_accessor u;
  jint* newval = (jint*)value;
  u.words[0] = newval[0];
  u.words[1] = newval[Interpreter::stackElementWords]; // skip if tag
  fvalue.j = u.long_value;
#endif // _LP64

  Handle h_obj;
  if (!is_static) {
    // non-static field accessors have an object, but we need a handle
    h_obj = Handle(thread, obj);
  }

  JvmtiExport::post_raw_field_modification(thread, method(thread), bcp(thread), h_klass, h_obj,
                                           fid, sig_type, &fvalue);
IRT_END

IRT_ENTRY(void, InterpreterRuntime::post_method_entry(JavaThread *thread))
  JvmtiExport::post_method_entry(thread, InterpreterRuntime::method(thread), InterpreterRuntime::last_frame(thread));
IRT_END


IRT_ENTRY(void, InterpreterRuntime::post_method_exit(JavaThread *thread))
  JvmtiExport::post_method_exit(thread, InterpreterRuntime::method(thread), InterpreterRuntime::last_frame(thread));
IRT_END

IRT_LEAF(int, InterpreterRuntime::interpreter_contains(address pc))
{
  return (Interpreter::contains(pc) ? 1 : 0);
}
IRT_END


// Implementation of SignatureHandlerLibrary

#ifndef SHARING_FAST_NATIVE_FINGERPRINTS
// Dummy definition (else normalization method is defined in CPU
// dependant code)
uint64_t InterpreterRuntime::normalize_fast_native_fingerprint(uint64_t fingerprint) {
  return fingerprint;
}
#endif

address SignatureHandlerLibrary::set_handler_blob() {
  BufferBlob* handler_blob = BufferBlob::create("native signature handlers", blob_size);
  if (handler_blob == NULL) {
    return NULL;
  }
  address handler = handler_blob->code_begin();
  _handler_blob = handler_blob;
  _handler = handler;
  return handler;
}

void SignatureHandlerLibrary::initialize() {
  if (_fingerprints != NULL) {
    return;
  }
  if (set_handler_blob() == NULL) {
    vm_exit_out_of_memory(blob_size, OOM_MALLOC_ERROR, "native signature handlers");
  }

  BufferBlob* bb = BufferBlob::create("Signature Handler Temp Buffer",
                                      SignatureHandlerLibrary::buffer_size);
  _buffer = bb->code_begin();

  _fingerprints = new(ResourceObj::C_HEAP, mtCode)GrowableArray<uint64_t>(32, true);
  _handlers     = new(ResourceObj::C_HEAP, mtCode)GrowableArray<address>(32, true);
}

address SignatureHandlerLibrary::set_handler(CodeBuffer* buffer) {
  address handler   = _handler;
  int     insts_size = buffer->pure_insts_size();
  if (handler + insts_size > _handler_blob->code_end()) {
    // get a new handler blob
    handler = set_handler_blob();
  }
  if (handler != NULL) {
    memcpy(handler, buffer->insts_begin(), insts_size);
    pd_set_handler(handler);
    ICache::invalidate_range(handler, insts_size);
    _handler = handler + insts_size;
  }
  CodeCacheExtensions::handle_generated_handler(handler, buffer->name(), _handler);
  return handler;
}

void SignatureHandlerLibrary::add(const methodHandle& method) {
  if (method->signature_handler() == NULL) {
    // use slow signature handler if we can't do better
    int handler_index = -1;
    // check if we can use customized (fast) signature handler
    if (UseFastSignatureHandlers && CodeCacheExtensions::support_fast_signature_handlers() && method->size_of_parameters() <= Fingerprinter::max_size_of_parameters) {
      // use customized signature handler
      MutexLocker mu(SignatureHandlerLibrary_lock);
      // make sure data structure is initialized
      initialize();
      // lookup method signature's fingerprint
      uint64_t fingerprint = Fingerprinter(method).fingerprint();
      // allow CPU dependant code to optimize the fingerprints for the fast handler
      fingerprint = InterpreterRuntime::normalize_fast_native_fingerprint(fingerprint);
      handler_index = _fingerprints->find(fingerprint);
      // create handler if necessary
      if (handler_index < 0) {
        ResourceMark rm;
        ptrdiff_t align_offset = (address)
          round_to((intptr_t)_buffer, CodeEntryAlignment) - (address)_buffer;
        CodeBuffer buffer((address)(_buffer + align_offset),
                          SignatureHandlerLibrary::buffer_size - align_offset);
        if (!CodeCacheExtensions::support_dynamic_code()) {
          // we need a name for the signature (for lookups or saving)
          const int SYMBOL_SIZE = 50;
          char *symbolName = NEW_RESOURCE_ARRAY(char, SYMBOL_SIZE);
          // support for named signatures
          jio_snprintf(symbolName, SYMBOL_SIZE,
                       "native_" UINT64_FORMAT, fingerprint);
          buffer.set_name(symbolName);
        }
        InterpreterRuntime::SignatureHandlerGenerator(method, &buffer).generate(fingerprint);
        // copy into code heap
        address handler = set_handler(&buffer);
        if (handler == NULL) {
          // use slow signature handler (without memorizing it in the fingerprints)
        } else {
          // debugging suppport
          if (PrintSignatureHandlers && (handler != Interpreter::slow_signature_handler())) {
            tty->cr();
            tty->print_cr("argument handler #%d for: %s %s (fingerprint = " UINT64_FORMAT ", %d bytes generated)",
                          _handlers->length(),
                          (method->is_static() ? "static" : "receiver"),
                          method->name_and_sig_as_C_string(),
                          fingerprint,
                          buffer.insts_size());
            if (buffer.insts_size() > 0) {
              // buffer may be empty for pregenerated handlers
              Disassembler::decode(handler, handler + buffer.insts_size());
            }
#ifndef PRODUCT
            address rh_begin = Interpreter::result_handler(method()->result_type());
            if (CodeCache::contains(rh_begin)) {
              // else it might be special platform dependent values
              tty->print_cr(" --- associated result handler ---");
              address rh_end = rh_begin;
              while (*(int*)rh_end != 0) {
                rh_end += sizeof(int);
              }
              Disassembler::decode(rh_begin, rh_end);
            } else {
              tty->print_cr(" associated result handler: " PTR_FORMAT, p2i(rh_begin));
            }
#endif
          }
          // add handler to library
          _fingerprints->append(fingerprint);
          _handlers->append(handler);
          // set handler index
          assert(_fingerprints->length() == _handlers->length(), "sanity check");
          handler_index = _fingerprints->length() - 1;
        }
      }
      // Set handler under SignatureHandlerLibrary_lock
      if (handler_index < 0) {
        // use generic signature handler
        method->set_signature_handler(Interpreter::slow_signature_handler());
      } else {
        // set handler
        method->set_signature_handler(_handlers->at(handler_index));
      }
    } else {
      CHECK_UNHANDLED_OOPS_ONLY(Thread::current()->clear_unhandled_oops());
      // use generic signature handler
      method->set_signature_handler(Interpreter::slow_signature_handler());
    }
  }
#ifdef ASSERT
  int handler_index = -1;
  int fingerprint_index = -2;
  {
    // '_handlers' and '_fingerprints' are 'GrowableArray's and are NOT synchronized
    // in any way if accessed from multiple threads. To avoid races with another
    // thread which may change the arrays in the above, mutex protected block, we
    // have to protect this read access here with the same mutex as well!
    MutexLocker mu(SignatureHandlerLibrary_lock);
    if (_handlers != NULL) {
      handler_index = _handlers->find(method->signature_handler());
      uint64_t fingerprint = Fingerprinter(method).fingerprint();
      fingerprint = InterpreterRuntime::normalize_fast_native_fingerprint(fingerprint);
      fingerprint_index = _fingerprints->find(fingerprint);
    }
  }
  assert(method->signature_handler() == Interpreter::slow_signature_handler() ||
         handler_index == fingerprint_index, "sanity check");
#endif // ASSERT
}

void SignatureHandlerLibrary::add(uint64_t fingerprint, address handler) {
  int handler_index = -1;
  // use customized signature handler
  MutexLocker mu(SignatureHandlerLibrary_lock);
  // make sure data structure is initialized
  initialize();
  fingerprint = InterpreterRuntime::normalize_fast_native_fingerprint(fingerprint);
  handler_index = _fingerprints->find(fingerprint);
  // create handler if necessary
  if (handler_index < 0) {
    if (PrintSignatureHandlers && (handler != Interpreter::slow_signature_handler())) {
      tty->cr();
      tty->print_cr("argument handler #%d at " PTR_FORMAT " for fingerprint " UINT64_FORMAT,
                    _handlers->length(),
                    p2i(handler),
                    fingerprint);
    }
    _fingerprints->append(fingerprint);
    _handlers->append(handler);
  } else {
    if (PrintSignatureHandlers) {
      tty->cr();
      tty->print_cr("duplicate argument handler #%d for fingerprint " UINT64_FORMAT "(old: " PTR_FORMAT ", new : " PTR_FORMAT ")",
                    _handlers->length(),
                    fingerprint,
                    p2i(_handlers->at(handler_index)),
                    p2i(handler));
    }
  }
}


BufferBlob*              SignatureHandlerLibrary::_handler_blob = NULL;
address                  SignatureHandlerLibrary::_handler      = NULL;
GrowableArray<uint64_t>* SignatureHandlerLibrary::_fingerprints = NULL;
GrowableArray<address>*  SignatureHandlerLibrary::_handlers     = NULL;
address                  SignatureHandlerLibrary::_buffer       = NULL;


IRT_ENTRY(void, InterpreterRuntime::prepare_native_call(JavaThread* thread, Method* method))
  methodHandle m(thread, method);
  assert(m->is_native(), "sanity check");
  // lookup native function entry point if it doesn't exist
  bool in_base_library;
  if (!m->has_native_function()) {
    NativeLookup::lookup(m, in_base_library, CHECK);
  }
  // make sure signature handler is installed
  SignatureHandlerLibrary::add(m);
  // The interpreter entry point checks the signature handler first,
  // before trying to fetch the native entry point and klass mirror.
  // We must set the signature handler last, so that multiple processors
  // preparing the same method will be sure to see non-null entry & mirror.
IRT_END

#if defined(IA32) || defined(AMD64) || defined(ARM)
IRT_LEAF(void, InterpreterRuntime::popframe_move_outgoing_args(JavaThread* thread, void* src_address, void* dest_address))
  if (src_address == dest_address) {
    return;
  }
  ResetNoHandleMark rnm; // In a LEAF entry.
  HandleMark hm;
  ResourceMark rm;
  frame fr = thread->last_frame();
  assert(fr.is_interpreted_frame(), "");
  jint bci = fr.interpreter_frame_bci();
  methodHandle mh(thread, fr.interpreter_frame_method());
  Bytecode_invoke invoke(mh, bci);
  ArgumentSizeComputer asc(invoke.signature());
  int size_of_arguments = (asc.size() + (invoke.has_receiver() ? 1 : 0)); // receiver
  Copy::conjoint_jbytes(src_address, dest_address,
                       size_of_arguments * Interpreter::stackElementSize);
IRT_END
#endif

#if INCLUDE_JVMTI
// This is a support of the JVMTI PopFrame interface.
// Make sure it is an invokestatic of a polymorphic intrinsic that has a member_name argument
// and return it as a vm_result so that it can be reloaded in the list of invokestatic parameters.
// The member_name argument is a saved reference (in local#0) to the member_name.
// For backward compatibility with some JDK versions (7, 8) it can also be a direct method handle.
// FIXME: remove DMH case after j.l.i.InvokerBytecodeGenerator code shape is updated.
IRT_ENTRY(void, InterpreterRuntime::member_name_arg_or_null(JavaThread* thread, address member_name,
                                                            Method* method, address bcp))
  Bytecodes::Code code = Bytecodes::code_at(method, bcp);
  if (code != Bytecodes::_invokestatic) {
    return;
  }
  ConstantPool* cpool = method->constants();
  int cp_index = Bytes::get_native_u2(bcp + 1) + ConstantPool::CPCACHE_INDEX_TAG;
  Symbol* cname = cpool->klass_name_at(cpool->klass_ref_index_at(cp_index));
  Symbol* mname = cpool->name_ref_at(cp_index);

  if (MethodHandles::has_member_arg(cname, mname)) {
    oop member_name_oop = (oop) member_name;
    if (java_lang_invoke_DirectMethodHandle::is_instance(member_name_oop)) {
      // FIXME: remove after j.l.i.InvokerBytecodeGenerator code shape is updated.
      member_name_oop = java_lang_invoke_DirectMethodHandle::member(member_name_oop);
    }
    thread->set_vm_result(member_name_oop);
  } else {
    thread->set_vm_result(NULL);
  }
IRT_END
#endif // INCLUDE_JVMTI<|MERGE_RESOLUTION|>--- conflicted
+++ resolved
@@ -459,29 +459,11 @@
     // tracing
     if (log_is_enabled(Info, exceptions)) {
       ResourceMark rm(thread);
-<<<<<<< HEAD
-      Symbol* message = java_lang_Throwable::detail_message(h_exception());
-      stringStream tempst;
-      if (message != NULL) {
-        tempst.print("Exception <%s: %s> (" INTPTR_FORMAT ")\n",
-                     h_exception->print_value_string(), message->as_C_string(),
-                     p2i(h_exception()));
-      } else {
-        tempst.print("Exception <%s> (" INTPTR_FORMAT ")\n",
-                     h_exception->print_value_string(),
-                     p2i(h_exception()));
-      }
-      tempst.print(" thrown in interpreter method <%s>\n"
-                   " at bci %d for thread " INTPTR_FORMAT,
-                   h_method->print_value_string(), current_bci, p2i(thread));
-      LogHandle(exceptions)::info_stream()->print_raw_cr(tempst.as_string());
-=======
       stringStream tempst;
       tempst.print("interpreter method <%s>\n"
                    " at bci %d for thread " INTPTR_FORMAT,
                    h_method->print_value_string(), current_bci, p2i(thread));
       Exceptions::log_exception(h_exception, tempst);
->>>>>>> 358ec124
     }
 // Don't go paging in something which won't be used.
 //     else if (extable->length() == 0) {
