--- conflicted
+++ resolved
@@ -1,9 +1,5 @@
 /*
-<<<<<<< HEAD
- * Copyright (c) 1997, 2015, Oracle and/or its affiliates. All rights reserved.
-=======
  * Copyright (c) 1997, 2016, Oracle and/or its affiliates. All rights reserved.
->>>>>>> 358ec124
  * DO NOT ALTER OR REMOVE COPYRIGHT NOTICES OR THIS FILE HEADER.
  *
  * This code is free software; you can redistribute it and/or modify it
@@ -43,11 +39,8 @@
  private:
   void generate_all();
 
-<<<<<<< HEAD
-=======
   address generate_slow_signature_handler();
 
->>>>>>> 358ec124
   address generate_method_entry(AbstractInterpreter::MethodKind kind);
   address generate_normal_entry(bool synchronized);
   address generate_native_entry(bool synchronized);
