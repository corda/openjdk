/*
<<<<<<< HEAD
 * Copyright (c) 1997, 2015, Oracle and/or its affiliates. All rights reserved.
=======
 * Copyright (c) 1997, 2016, Oracle and/or its affiliates. All rights reserved.
>>>>>>> 358ec124
 * DO NOT ALTER OR REMOVE COPYRIGHT NOTICES OR THIS FILE HEADER.
 *
 * This code is free software; you can redistribute it and/or modify it
 * under the terms of the GNU General Public License version 2 only, as
 * published by the Free Software Foundation.
 *
 * This code is distributed in the hope that it will be useful, but WITHOUT
 * ANY WARRANTY; without even the implied warranty of MERCHANTABILITY or
 * FITNESS FOR A PARTICULAR PURPOSE.  See the GNU General Public License
 * version 2 for more details (a copy is included in the LICENSE file that
 * accompanied this code).
 *
 * You should have received a copy of the GNU General Public License version
 * 2 along with this work; if not, write to the Free Software Foundation,
 * Inc., 51 Franklin St, Fifth Floor, Boston, MA 02110-1301 USA.
 *
 * Please contact Oracle, 500 Oracle Parkway, Redwood Shores, CA 94065 USA
 * or visit www.oracle.com if you need additional information or have any
 * questions.
 *
 */

#ifndef SHARE_VM_INTERPRETER_TEMPLATEINTERPRETERGENERATOR_HPP
#define SHARE_VM_INTERPRETER_TEMPLATEINTERPRETERGENERATOR_HPP

// This file contains the platform-independent parts
// of the template interpreter generator.

#ifndef CC_INTERP

class TemplateInterpreterGenerator: public AbstractInterpreterGenerator {
 protected:

  // entry points for shared code sequence
  address _unimplemented_bytecode;
  address _illegal_bytecode_sequence;

  // shared code sequences
  // Converter for native abi result to tosca result
  address generate_result_handler_for(BasicType type);
  address generate_slow_signature_handler();
  address generate_error_exit(const char* msg);
  address generate_StackOverflowError_handler();
  address generate_exception_handler(const char* name, const char* message) {
    return generate_exception_handler_common(name, message, false);
  }
  address generate_klass_exception_handler(const char* name) {
    return generate_exception_handler_common(name, NULL, true);
  }
  address generate_exception_handler_common(const char* name, const char* message, bool pass_oop);
  address generate_ClassCastException_handler();
  address generate_ArrayIndexOutOfBounds_handler(const char* name);
  address generate_continuation_for(TosState state);
  address generate_return_entry_for(TosState state, int step, size_t index_size);
  address generate_earlyret_entry_for(TosState state);
  address generate_deopt_entry_for(TosState state, int step);
  address generate_safept_entry_for(TosState state, address runtime_entry);
  void    generate_throw_exception();

  void lock_method();

  void bang_stack_shadow_pages(bool native_call);

  // Instruction generation
  void generate_and_dispatch (Template* t, TosState tos_out = ilgl);
  void set_vtos_entry_points (Template* t, address& bep, address& cep, address& sep, address& aep, address& iep, address& lep, address& fep, address& dep, address& vep);
  void set_short_entry_points(Template* t, address& bep, address& cep, address& sep, address& aep, address& iep, address& lep, address& fep, address& dep, address& vep);
  void set_wide_entry_point  (Template* t, address& wep);

  void set_entry_points(Bytecodes::Code code);
  void set_unimplemented(int i);
  void set_entry_points_for_all_bytes();
  void set_safepoints_for_all_bytes();

  // Helpers for generate_and_dispatch
  address generate_trace_code(TosState state)   PRODUCT_RETURN0;
  void count_bytecode()                         PRODUCT_RETURN;
  void histogram_bytecode(Template* t)          PRODUCT_RETURN;
  void histogram_bytecode_pair(Template* t)     PRODUCT_RETURN;
  void trace_bytecode(Template* t)              PRODUCT_RETURN;
  void stop_interpreter_at()                    PRODUCT_RETURN;

  void generate_all();

  // entry point generator
  address generate_method_entry(AbstractInterpreter::MethodKind kind);

  address generate_normal_entry(bool synchronized);
  address generate_native_entry(bool synchronized);
  address generate_abstract_entry(void);
  address generate_math_entry(AbstractInterpreter::MethodKind kind);
  address generate_Reference_get_entry();
  address generate_CRC32_update_entry();
  address generate_CRC32_updateBytes_entry(AbstractInterpreter::MethodKind kind);
  address generate_CRC32C_updateBytes_entry(AbstractInterpreter::MethodKind kind);
#ifdef IA32
  address generate_Float_intBitsToFloat_entry();
  address generate_Float_floatToRawIntBits_entry();
  address generate_Double_longBitsToDouble_entry();
  address generate_Double_doubleToRawLongBits_entry();
#endif // IA32
  void generate_stack_overflow_check(void);

  void generate_counter_incr(Label* overflow, Label* profile_method, Label* profile_method_continue);
  void generate_counter_overflow(Label& continue_entry);

  void generate_fixed_frame(bool native_call);
#ifdef SPARC
  void generate_stack_overflow_check(Register Rframe_size, Register Rscratch,
                                     Register Rscratch2);
  void save_native_result(void);
  void restore_native_result(void);
#endif // SPARC

#ifdef AARCH64
<<<<<<< HEAD
  void bang_stack_shadow_pages(bool native_call);
=======
>>>>>>> 358ec124
  void generate_transcendental_entry(AbstractInterpreter::MethodKind kind, int fpargs);
#endif // AARCH64

#ifdef PPC
  void lock_method(Register Rflags, Register Rscratch1, Register Rscratch2, bool flags_preloaded=false);
  void unlock_method(bool check_exceptions = true);

  void generate_fixed_frame(bool native_call, Register Rsize_of_parameters, Register Rsize_of_locals);
  void generate_stack_overflow_check(Register Rframe_size, Register Rscratch1);
#endif // PPC

 public:
  TemplateInterpreterGenerator(StubQueue* _code);
};

#endif // !CC_INTERP

#endif // SHARE_VM_INTERPRETER_TEMPLATEINTERPRETERGENERATOR_HPP<|MERGE_RESOLUTION|>--- conflicted
+++ resolved
@@ -1,9 +1,5 @@
 /*
-<<<<<<< HEAD
- * Copyright (c) 1997, 2015, Oracle and/or its affiliates. All rights reserved.
-=======
  * Copyright (c) 1997, 2016, Oracle and/or its affiliates. All rights reserved.
->>>>>>> 358ec124
  * DO NOT ALTER OR REMOVE COPYRIGHT NOTICES OR THIS FILE HEADER.
  *
  * This code is free software; you can redistribute it and/or modify it
@@ -119,10 +115,6 @@
 #endif // SPARC
 
 #ifdef AARCH64
-<<<<<<< HEAD
-  void bang_stack_shadow_pages(bool native_call);
-=======
->>>>>>> 358ec124
   void generate_transcendental_entry(AbstractInterpreter::MethodKind kind, int fpargs);
 #endif // AARCH64
 
