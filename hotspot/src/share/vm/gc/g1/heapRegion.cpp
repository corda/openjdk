--- conflicted
+++ resolved
@@ -256,11 +256,7 @@
     _rem_set(NULL), _recorded_rs_length(0), _predicted_elapsed_time_ms(0),
     _predicted_bytes_to_copy(0)
 {
-<<<<<<< HEAD
-  _rem_set = new HeapRegionRemSet(sharedOffsetArray, this);
-=======
   _rem_set = new HeapRegionRemSet(bot, this);
->>>>>>> 358ec124
 
   initialize(mr);
 }
