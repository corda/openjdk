/*
 * Copyright (c) 2001, 2015, Oracle and/or its affiliates. All rights reserved.
 * DO NOT ALTER OR REMOVE COPYRIGHT NOTICES OR THIS FILE HEADER.
 *
 * This code is free software; you can redistribute it and/or modify it
 * under the terms of the GNU General Public License version 2 only, as
 * published by the Free Software Foundation.
 *
 * This code is distributed in the hope that it will be useful, but WITHOUT
 * ANY WARRANTY; without even the implied warranty of MERCHANTABILITY or
 * FITNESS FOR A PARTICULAR PURPOSE.  See the GNU General Public License
 * version 2 for more details (a copy is included in the LICENSE file that
 * accompanied this code).
 *
 * You should have received a copy of the GNU General Public License version
 * 2 along with this work; if not, write to the Free Software Foundation,
 * Inc., 51 Franklin St, Fifth Floor, Boston, MA 02110-1301 USA.
 *
 * Please contact Oracle, 500 Oracle Parkway, Redwood Shores, CA 94065 USA
 * or visit www.oracle.com if you need additional information or have any
 * questions.
 *
 */

#include "precompiled.hpp"
#include "gc/g1/concurrentG1Refine.hpp"
#include "gc/g1/g1BlockOffsetTable.inline.hpp"
#include "gc/g1/g1CollectedHeap.inline.hpp"
#include "gc/g1/heapRegionManager.inline.hpp"
#include "gc/g1/heapRegionRemSet.hpp"
#include "gc/shared/space.inline.hpp"
#include "memory/allocation.hpp"
#include "memory/padded.inline.hpp"
#include "oops/oop.inline.hpp"
#include "runtime/atomic.inline.hpp"
#include "utilities/bitMap.inline.hpp"
#include "utilities/globalDefinitions.hpp"
#include "utilities/growableArray.hpp"

class PerRegionTable: public CHeapObj<mtGC> {
  friend class OtherRegionsTable;
  friend class HeapRegionRemSetIterator;

  HeapRegion*     _hr;
  BitMap          _bm;
  jint            _occupied;

  // next pointer for free/allocated 'all' list
  PerRegionTable* _next;

  // prev pointer for the allocated 'all' list
  PerRegionTable* _prev;

  // next pointer in collision list
  PerRegionTable * _collision_list_next;

  // Global free list of PRTs
  static PerRegionTable* _free_list;

protected:
  // We need access in order to union things into the base table.
  BitMap* bm() { return &_bm; }

  void recount_occupied() {
    _occupied = (jint) bm()->count_one_bits();
  }

  PerRegionTable(HeapRegion* hr) :
    _hr(hr),
    _occupied(0),
    _bm(HeapRegion::CardsPerRegion, false /* in-resource-area */),
    _collision_list_next(NULL), _next(NULL), _prev(NULL)
  {}

  void add_card_work(CardIdx_t from_card, bool par) {
    if (!_bm.at(from_card)) {
      if (par) {
        if (_bm.par_at_put(from_card, 1)) {
          Atomic::inc(&_occupied);
        }
      } else {
        _bm.at_put(from_card, 1);
        _occupied++;
      }
    }
  }

  void add_reference_work(OopOrNarrowOopStar from, bool par) {
    // Must make this robust in case "from" is not in "_hr", because of
    // concurrency.

    HeapRegion* loc_hr = hr();
    // If the test below fails, then this table was reused concurrently
    // with this operation.  This is OK, since the old table was coarsened,
    // and adding a bit to the new table is never incorrect.
    // If the table used to belong to a continues humongous region and is
    // now reused for the corresponding start humongous region, we need to
    // make sure that we detect this. Thus, we call is_in_reserved_raw()
    // instead of just is_in_reserved() here.
    if (loc_hr->is_in_reserved(from)) {
      size_t hw_offset = pointer_delta((HeapWord*)from, loc_hr->bottom());
      CardIdx_t from_card = (CardIdx_t)
          hw_offset >> (CardTableModRefBS::card_shift - LogHeapWordSize);

      assert(0 <= from_card && (size_t)from_card < HeapRegion::CardsPerRegion,
             "Must be in range.");
      add_card_work(from_card, par);
    }
  }

public:

  HeapRegion* hr() const { return _hr; }

  jint occupied() const {
    // Overkill, but if we ever need it...
    // guarantee(_occupied == _bm.count_one_bits(), "Check");
    return _occupied;
  }

  void init(HeapRegion* hr, bool clear_links_to_all_list) {
    if (clear_links_to_all_list) {
      set_next(NULL);
      set_prev(NULL);
    }
    _hr = hr;
    _collision_list_next = NULL;
    _occupied = 0;
    _bm.clear();
  }

  void add_reference(OopOrNarrowOopStar from) {
    add_reference_work(from, /*parallel*/ true);
  }

  void seq_add_reference(OopOrNarrowOopStar from) {
    add_reference_work(from, /*parallel*/ false);
  }

  void scrub(CardTableModRefBS* ctbs, BitMap* card_bm) {
    HeapWord* hr_bot = hr()->bottom();
    size_t hr_first_card_index = ctbs->index_for(hr_bot);
    bm()->set_intersection_at_offset(*card_bm, hr_first_card_index);
    recount_occupied();
  }

  void add_card(CardIdx_t from_card_index) {
    add_card_work(from_card_index, /*parallel*/ true);
  }

  void seq_add_card(CardIdx_t from_card_index) {
    add_card_work(from_card_index, /*parallel*/ false);
  }

  // (Destructively) union the bitmap of the current table into the given
  // bitmap (which is assumed to be of the same size.)
  void union_bitmap_into(BitMap* bm) {
    bm->set_union(_bm);
  }

  // Mem size in bytes.
  size_t mem_size() const {
    return sizeof(PerRegionTable) + _bm.size_in_words() * HeapWordSize;
  }

  // Requires "from" to be in "hr()".
  bool contains_reference(OopOrNarrowOopStar from) const {
    assert(hr()->is_in_reserved(from), "Precondition.");
    size_t card_ind = pointer_delta(from, hr()->bottom(),
                                    CardTableModRefBS::card_size);
    return _bm.at(card_ind);
  }

  // Bulk-free the PRTs from prt to last, assumes that they are
  // linked together using their _next field.
  static void bulk_free(PerRegionTable* prt, PerRegionTable* last) {
    while (true) {
      PerRegionTable* fl = _free_list;
      last->set_next(fl);
      PerRegionTable* res = (PerRegionTable*) Atomic::cmpxchg_ptr(prt, &_free_list, fl);
      if (res == fl) {
        return;
      }
    }
    ShouldNotReachHere();
  }

  static void free(PerRegionTable* prt) {
    bulk_free(prt, prt);
  }

  // Returns an initialized PerRegionTable instance.
  static PerRegionTable* alloc(HeapRegion* hr) {
    PerRegionTable* fl = _free_list;
    while (fl != NULL) {
      PerRegionTable* nxt = fl->next();
      PerRegionTable* res =
        (PerRegionTable*)
        Atomic::cmpxchg_ptr(nxt, &_free_list, fl);
      if (res == fl) {
        fl->init(hr, true);
        return fl;
      } else {
        fl = _free_list;
      }
    }
    assert(fl == NULL, "Loop condition.");
    return new PerRegionTable(hr);
  }

  PerRegionTable* next() const { return _next; }
  void set_next(PerRegionTable* next) { _next = next; }
  PerRegionTable* prev() const { return _prev; }
  void set_prev(PerRegionTable* prev) { _prev = prev; }

  // Accessor and Modification routines for the pointer for the
  // singly linked collision list that links the PRTs within the
  // OtherRegionsTable::_fine_grain_regions hash table.
  //
  // It might be useful to also make the collision list doubly linked
  // to avoid iteration over the collisions list during scrubbing/deletion.
  // OTOH there might not be many collisions.

  PerRegionTable* collision_list_next() const {
    return _collision_list_next;
  }

  void set_collision_list_next(PerRegionTable* next) {
    _collision_list_next = next;
  }

  PerRegionTable** collision_list_next_addr() {
    return &_collision_list_next;
  }

  static size_t fl_mem_size() {
    PerRegionTable* cur = _free_list;
    size_t res = 0;
    while (cur != NULL) {
      res += cur->mem_size();
      cur = cur->next();
    }
    return res;
  }

  static void test_fl_mem_size();
};

PerRegionTable* PerRegionTable::_free_list = NULL;

size_t OtherRegionsTable::_max_fine_entries = 0;
size_t OtherRegionsTable::_mod_max_fine_entries_mask = 0;
size_t OtherRegionsTable::_fine_eviction_stride = 0;
size_t OtherRegionsTable::_fine_eviction_sample_size = 0;

OtherRegionsTable::OtherRegionsTable(HeapRegion* hr, Mutex* m) :
  _g1h(G1CollectedHeap::heap()),
  _hr(hr), _m(m),
  _coarse_map(G1CollectedHeap::heap()->max_regions(),
              false /* in-resource-area */),
  _fine_grain_regions(NULL),
  _first_all_fine_prts(NULL), _last_all_fine_prts(NULL),
  _n_fine_entries(0), _n_coarse_entries(0),
  _fine_eviction_start(0),
  _sparse_table(hr)
{
  typedef PerRegionTable* PerRegionTablePtr;

  if (_max_fine_entries == 0) {
    assert(_mod_max_fine_entries_mask == 0, "Both or none.");
    size_t max_entries_log = (size_t)log2_long((jlong)G1RSetRegionEntries);
    _max_fine_entries = (size_t)1 << max_entries_log;
    _mod_max_fine_entries_mask = _max_fine_entries - 1;

    assert(_fine_eviction_sample_size == 0
           && _fine_eviction_stride == 0, "All init at same time.");
    _fine_eviction_sample_size = MAX2((size_t)4, max_entries_log);
    _fine_eviction_stride = _max_fine_entries / _fine_eviction_sample_size;
  }

  _fine_grain_regions = NEW_C_HEAP_ARRAY3(PerRegionTablePtr, _max_fine_entries,
                        mtGC, CURRENT_PC, AllocFailStrategy::RETURN_NULL);

  if (_fine_grain_regions == NULL) {
    vm_exit_out_of_memory(sizeof(void*)*_max_fine_entries, OOM_MALLOC_ERROR,
                          "Failed to allocate _fine_grain_entries.");
  }

  for (size_t i = 0; i < _max_fine_entries; i++) {
    _fine_grain_regions[i] = NULL;
  }
}

void OtherRegionsTable::link_to_all(PerRegionTable* prt) {
  // We always append to the beginning of the list for convenience;
  // the order of entries in this list does not matter.
  if (_first_all_fine_prts != NULL) {
    assert(_first_all_fine_prts->prev() == NULL, "invariant");
    _first_all_fine_prts->set_prev(prt);
    prt->set_next(_first_all_fine_prts);
  } else {
    // this is the first element we insert. Adjust the "last" pointer
    _last_all_fine_prts = prt;
    assert(prt->next() == NULL, "just checking");
  }
  // the new element is always the first element without a predecessor
  prt->set_prev(NULL);
  _first_all_fine_prts = prt;

  assert(prt->prev() == NULL, "just checking");
  assert(_first_all_fine_prts == prt, "just checking");
  assert((_first_all_fine_prts == NULL && _last_all_fine_prts == NULL) ||
         (_first_all_fine_prts != NULL && _last_all_fine_prts != NULL),
         "just checking");
  assert(_last_all_fine_prts == NULL || _last_all_fine_prts->next() == NULL,
         "just checking");
  assert(_first_all_fine_prts == NULL || _first_all_fine_prts->prev() == NULL,
         "just checking");
}

void OtherRegionsTable::unlink_from_all(PerRegionTable* prt) {
  if (prt->prev() != NULL) {
    assert(_first_all_fine_prts != prt, "just checking");
    prt->prev()->set_next(prt->next());
    // removing the last element in the list?
    if (_last_all_fine_prts == prt) {
      _last_all_fine_prts = prt->prev();
    }
  } else {
    assert(_first_all_fine_prts == prt, "just checking");
    _first_all_fine_prts = prt->next();
    // list is empty now?
    if (_first_all_fine_prts == NULL) {
      _last_all_fine_prts = NULL;
    }
  }

  if (prt->next() != NULL) {
    prt->next()->set_prev(prt->prev());
  }

  prt->set_next(NULL);
  prt->set_prev(NULL);

  assert((_first_all_fine_prts == NULL && _last_all_fine_prts == NULL) ||
         (_first_all_fine_prts != NULL && _last_all_fine_prts != NULL),
         "just checking");
  assert(_last_all_fine_prts == NULL || _last_all_fine_prts->next() == NULL,
         "just checking");
  assert(_first_all_fine_prts == NULL || _first_all_fine_prts->prev() == NULL,
         "just checking");
}

void OtherRegionsTable::add_reference(OopOrNarrowOopStar from, uint tid) {
  uint cur_hrm_ind = _hr->hrm_index();

  int from_card = (int)(uintptr_t(from) >> CardTableModRefBS::card_shift);

  if (G1FromCardCache::contains_or_replace(tid, cur_hrm_ind, from_card)) {
    assert(contains_reference(from), "We just added it!");
    return;
  }

  // Note that this may be a continued H region.
  HeapRegion* from_hr = _g1h->heap_region_containing(from);
  RegionIdx_t from_hrm_ind = (RegionIdx_t) from_hr->hrm_index();

  // If the region is already coarsened, return.
  if (_coarse_map.at(from_hrm_ind)) {
    assert(contains_reference(from), "We just added it!");
    return;
  }

  // Otherwise find a per-region table to add it to.
  size_t ind = from_hrm_ind & _mod_max_fine_entries_mask;
  PerRegionTable* prt = find_region_table(ind, from_hr);
  if (prt == NULL) {
    MutexLockerEx x(_m, Mutex::_no_safepoint_check_flag);
    // Confirm that it's really not there...
    prt = find_region_table(ind, from_hr);
    if (prt == NULL) {

      uintptr_t from_hr_bot_card_index =
        uintptr_t(from_hr->bottom())
          >> CardTableModRefBS::card_shift;
      CardIdx_t card_index = from_card - from_hr_bot_card_index;
      assert(0 <= card_index && (size_t)card_index < HeapRegion::CardsPerRegion,
             "Must be in range.");
      if (G1HRRSUseSparseTable &&
          _sparse_table.add_card(from_hrm_ind, card_index)) {
        assert(contains_reference_locked(from), "We just added it!");
        return;
      }

      if (_n_fine_entries == _max_fine_entries) {
        prt = delete_region_table();
        // There is no need to clear the links to the 'all' list here:
        // prt will be reused immediately, i.e. remain in the 'all' list.
        prt->init(from_hr, false /* clear_links_to_all_list */);
      } else {
        prt = PerRegionTable::alloc(from_hr);
        link_to_all(prt);
      }

      PerRegionTable* first_prt = _fine_grain_regions[ind];
      prt->set_collision_list_next(first_prt);
      // The assignment into _fine_grain_regions allows the prt to
      // start being used concurrently. In addition to
      // collision_list_next which must be visible (else concurrent
      // parsing of the list, if any, may fail to see other entries),
      // the content of the prt must be visible (else for instance
      // some mark bits may not yet seem cleared or a 'later' update
      // performed by a concurrent thread could be undone when the
      // zeroing becomes visible). This requires store ordering.
      OrderAccess::release_store_ptr((volatile PerRegionTable*)&_fine_grain_regions[ind], prt);
      _n_fine_entries++;

      if (G1HRRSUseSparseTable) {
        // Transfer from sparse to fine-grain.
        SparsePRTEntry *sprt_entry = _sparse_table.get_entry(from_hrm_ind);
        assert(sprt_entry != NULL, "There should have been an entry");
        for (int i = 0; i < SparsePRTEntry::cards_num(); i++) {
          CardIdx_t c = sprt_entry->card(i);
          if (c != SparsePRTEntry::NullEntry) {
            prt->add_card(c);
          }
        }
        // Now we can delete the sparse entry.
        bool res = _sparse_table.delete_entry(from_hrm_ind);
        assert(res, "It should have been there.");
      }
    }
    assert(prt != NULL && prt->hr() == from_hr, "consequence");
  }
  // Note that we can't assert "prt->hr() == from_hr", because of the
  // possibility of concurrent reuse.  But see head comment of
  // OtherRegionsTable for why this is OK.
  assert(prt != NULL, "Inv");

  prt->add_reference(from);
  assert(contains_reference(from), "We just added it!");
}

PerRegionTable*
OtherRegionsTable::find_region_table(size_t ind, HeapRegion* hr) const {
  assert(ind < _max_fine_entries, "Preconditions.");
  PerRegionTable* prt = _fine_grain_regions[ind];
  while (prt != NULL && prt->hr() != hr) {
    prt = prt->collision_list_next();
  }
  // Loop postcondition is the method postcondition.
  return prt;
}

jint OtherRegionsTable::_n_coarsenings = 0;

PerRegionTable* OtherRegionsTable::delete_region_table() {
  assert(_m->owned_by_self(), "Precondition");
  assert(_n_fine_entries == _max_fine_entries, "Precondition");
  PerRegionTable* max = NULL;
  jint max_occ = 0;
  PerRegionTable** max_prev = NULL;
  size_t max_ind;

  size_t i = _fine_eviction_start;
  for (size_t k = 0; k < _fine_eviction_sample_size; k++) {
    size_t ii = i;
    // Make sure we get a non-NULL sample.
    while (_fine_grain_regions[ii] == NULL) {
      ii++;
      if (ii == _max_fine_entries) ii = 0;
      guarantee(ii != i, "We must find one.");
    }
    PerRegionTable** prev = &_fine_grain_regions[ii];
    PerRegionTable* cur = *prev;
    while (cur != NULL) {
      jint cur_occ = cur->occupied();
      if (max == NULL || cur_occ > max_occ) {
        max = cur;
        max_prev = prev;
        max_ind = i;
        max_occ = cur_occ;
      }
      prev = cur->collision_list_next_addr();
      cur = cur->collision_list_next();
    }
    i = i + _fine_eviction_stride;
    if (i >= _n_fine_entries) i = i - _n_fine_entries;
  }

  _fine_eviction_start++;

  if (_fine_eviction_start >= _n_fine_entries) {
    _fine_eviction_start -= _n_fine_entries;
  }

  guarantee(max != NULL, "Since _n_fine_entries > 0");
  guarantee(max_prev != NULL, "Since max != NULL.");

  // Set the corresponding coarse bit.
  size_t max_hrm_index = (size_t) max->hr()->hrm_index();
  if (!_coarse_map.at(max_hrm_index)) {
    _coarse_map.at_put(max_hrm_index, true);
    _n_coarse_entries++;
  }

  // Unsplice.
  *max_prev = max->collision_list_next();
  Atomic::inc(&_n_coarsenings);
  _n_fine_entries--;
  return max;
}

void OtherRegionsTable::scrub(CardTableModRefBS* ctbs,
                              BitMap* region_bm, BitMap* card_bm) {
  // First eliminated garbage regions from the coarse map.
  log_develop_trace(gc, remset, scrub)("Scrubbing region %u:", _hr->hrm_index());

  assert(_coarse_map.size() == region_bm->size(), "Precondition");
  log_develop_trace(gc, remset, scrub)("   Coarse map: before = " SIZE_FORMAT "...", _n_coarse_entries);
  _coarse_map.set_intersection(*region_bm);
  _n_coarse_entries = _coarse_map.count_one_bits();
  log_develop_trace(gc, remset, scrub)("   after = " SIZE_FORMAT ".", _n_coarse_entries);

  // Now do the fine-grained maps.
  for (size_t i = 0; i < _max_fine_entries; i++) {
    PerRegionTable* cur = _fine_grain_regions[i];
    PerRegionTable** prev = &_fine_grain_regions[i];
    while (cur != NULL) {
      PerRegionTable* nxt = cur->collision_list_next();
      // If the entire region is dead, eliminate.
      log_develop_trace(gc, remset, scrub)("     For other region %u:", cur->hr()->hrm_index());
      if (!region_bm->at((size_t) cur->hr()->hrm_index())) {
        *prev = nxt;
        cur->set_collision_list_next(NULL);
        _n_fine_entries--;
        log_develop_trace(gc, remset, scrub)("          deleted via region map.");
        unlink_from_all(cur);
        PerRegionTable::free(cur);
      } else {
        // Do fine-grain elimination.
        log_develop_trace(gc, remset, scrub)("          occ: before = %4d.", cur->occupied());
        cur->scrub(ctbs, card_bm);
        log_develop_trace(gc, remset, scrub)("          after = %4d.", cur->occupied());
        // Did that empty the table completely?
        if (cur->occupied() == 0) {
          *prev = nxt;
          cur->set_collision_list_next(NULL);
          _n_fine_entries--;
          unlink_from_all(cur);
          PerRegionTable::free(cur);
        } else {
          prev = cur->collision_list_next_addr();
        }
      }
      cur = nxt;
    }
  }
  // Since we may have deleted a from_card_cache entry from the RS, clear
  // the FCC.
  clear_fcc();
}

bool OtherRegionsTable::occupancy_less_or_equal_than(size_t limit) const {
  if (limit <= (size_t)G1RSetSparseRegionEntries) {
    return occ_coarse() == 0 && _first_all_fine_prts == NULL && occ_sparse() <= limit;
  } else {
    // Current uses of this method may only use values less than G1RSetSparseRegionEntries
    // for the limit. The solution, comparing against occupied() would be too slow
    // at this time.
    Unimplemented();
    return false;
  }
}

bool OtherRegionsTable::is_empty() const {
  return occ_sparse() == 0 && occ_coarse() == 0 && _first_all_fine_prts == NULL;
}

size_t OtherRegionsTable::occupied() const {
  size_t sum = occ_fine();
  sum += occ_sparse();
  sum += occ_coarse();
  return sum;
}

size_t OtherRegionsTable::occ_fine() const {
  size_t sum = 0;

  size_t num = 0;
  PerRegionTable * cur = _first_all_fine_prts;
  while (cur != NULL) {
    sum += cur->occupied();
    cur = cur->next();
    num++;
  }
  guarantee(num == _n_fine_entries, "just checking");
  return sum;
}

size_t OtherRegionsTable::occ_coarse() const {
  return (_n_coarse_entries * HeapRegion::CardsPerRegion);
}

size_t OtherRegionsTable::occ_sparse() const {
  return _sparse_table.occupied();
}

size_t OtherRegionsTable::mem_size() const {
  size_t sum = 0;
  // all PRTs are of the same size so it is sufficient to query only one of them.
  if (_first_all_fine_prts != NULL) {
    assert(_last_all_fine_prts != NULL &&
      _first_all_fine_prts->mem_size() == _last_all_fine_prts->mem_size(), "check that mem_size() is constant");
    sum += _first_all_fine_prts->mem_size() * _n_fine_entries;
  }
  sum += (sizeof(PerRegionTable*) * _max_fine_entries);
  sum += (_coarse_map.size_in_words() * HeapWordSize);
  sum += (_sparse_table.mem_size());
  sum += sizeof(OtherRegionsTable) - sizeof(_sparse_table); // Avoid double counting above.
  return sum;
}

size_t OtherRegionsTable::static_mem_size() {
  return G1FromCardCache::static_mem_size();
}

size_t OtherRegionsTable::fl_mem_size() {
  return PerRegionTable::fl_mem_size();
}

void OtherRegionsTable::clear_fcc() {
  G1FromCardCache::clear(_hr->hrm_index());
}

void OtherRegionsTable::clear() {
  // if there are no entries, skip this step
  if (_first_all_fine_prts != NULL) {
    guarantee(_first_all_fine_prts != NULL && _last_all_fine_prts != NULL, "just checking");
    PerRegionTable::bulk_free(_first_all_fine_prts, _last_all_fine_prts);
    memset(_fine_grain_regions, 0, _max_fine_entries * sizeof(_fine_grain_regions[0]));
  } else {
    guarantee(_first_all_fine_prts == NULL && _last_all_fine_prts == NULL, "just checking");
  }

  _first_all_fine_prts = _last_all_fine_prts = NULL;
  _sparse_table.clear();
  _coarse_map.clear();
  _n_fine_entries = 0;
  _n_coarse_entries = 0;

  clear_fcc();
}

bool OtherRegionsTable::contains_reference(OopOrNarrowOopStar from) const {
  // Cast away const in this case.
  MutexLockerEx x((Mutex*)_m, Mutex::_no_safepoint_check_flag);
  return contains_reference_locked(from);
}

bool OtherRegionsTable::contains_reference_locked(OopOrNarrowOopStar from) const {
  HeapRegion* hr = _g1h->heap_region_containing(from);
  RegionIdx_t hr_ind = (RegionIdx_t) hr->hrm_index();
  // Is this region in the coarse map?
  if (_coarse_map.at(hr_ind)) return true;

  PerRegionTable* prt = find_region_table(hr_ind & _mod_max_fine_entries_mask,
                                     hr);
  if (prt != NULL) {
    return prt->contains_reference(from);

  } else {
    uintptr_t from_card =
      (uintptr_t(from) >> CardTableModRefBS::card_shift);
    uintptr_t hr_bot_card_index =
      uintptr_t(hr->bottom()) >> CardTableModRefBS::card_shift;
    assert(from_card >= hr_bot_card_index, "Inv");
    CardIdx_t card_index = from_card - hr_bot_card_index;
    assert(0 <= card_index && (size_t)card_index < HeapRegion::CardsPerRegion,
           "Must be in range.");
    return _sparse_table.contains_card(hr_ind, card_index);
  }
}

void
OtherRegionsTable::do_cleanup_work(HRRSCleanupTask* hrrs_cleanup_task) {
  _sparse_table.do_cleanup_work(hrrs_cleanup_task);
}

<<<<<<< HEAD
HeapRegionRemSet::HeapRegionRemSet(G1BlockOffsetSharedArray* bosa,
=======
HeapRegionRemSet::HeapRegionRemSet(G1BlockOffsetTable* bot,
>>>>>>> 358ec124
                                   HeapRegion* hr)
  : _bot(bot),
    _m(Mutex::leaf, FormatBuffer<128>("HeapRegionRemSet lock #%u", hr->hrm_index()), true, Monitor::_safepoint_check_never),
    _code_roots(), _other_regions(hr, &_m), _iter_state(Unclaimed), _iter_claimed(0) {
  reset_for_par_iteration();
}

void HeapRegionRemSet::setup_remset_size() {
  // Setup sparse and fine-grain tables sizes.
  // table_size = base * (log(region_size / 1M) + 1)
  const int LOG_M = 20;
  int region_size_log_mb = MAX2(HeapRegion::LogOfHRGrainBytes - LOG_M, 0);
  if (FLAG_IS_DEFAULT(G1RSetSparseRegionEntries)) {
    G1RSetSparseRegionEntries = G1RSetSparseRegionEntriesBase * (region_size_log_mb + 1);
  }
  if (FLAG_IS_DEFAULT(G1RSetRegionEntries)) {
    G1RSetRegionEntries = G1RSetRegionEntriesBase * (region_size_log_mb + 1);
  }
  guarantee(G1RSetSparseRegionEntries > 0 && G1RSetRegionEntries > 0 , "Sanity");
}

bool HeapRegionRemSet::claim_iter() {
  if (_iter_state != Unclaimed) return false;
  jint res = Atomic::cmpxchg(Claimed, (jint*)(&_iter_state), Unclaimed);
  return (res == Unclaimed);
}

void HeapRegionRemSet::set_iter_complete() {
  _iter_state = Complete;
}

bool HeapRegionRemSet::iter_is_complete() {
  return _iter_state == Complete;
}

#ifndef PRODUCT
void HeapRegionRemSet::print() {
  HeapRegionRemSetIterator iter(this);
  size_t card_index;
  while (iter.has_next(card_index)) {
    HeapWord* card_start = _bot->address_for_index(card_index);
    tty->print_cr("  Card " PTR_FORMAT, p2i(card_start));
  }
  if (iter.n_yielded() != occupied()) {
    tty->print_cr("Yielded disagrees with occupied:");
    tty->print_cr("  " SIZE_FORMAT_W(6) " yielded (" SIZE_FORMAT_W(6)
                  " coarse, " SIZE_FORMAT_W(6) " fine).",
                  iter.n_yielded(),
                  iter.n_yielded_coarse(), iter.n_yielded_fine());
    tty->print_cr("  " SIZE_FORMAT_W(6) " occ     (" SIZE_FORMAT_W(6)
                           " coarse, " SIZE_FORMAT_W(6) " fine).",
                  occupied(), occ_coarse(), occ_fine());
  }
  guarantee(iter.n_yielded() == occupied(),
            "We should have yielded all the represented cards.");
}
#endif

void HeapRegionRemSet::cleanup() {
  SparsePRT::cleanup_all();
}

void HeapRegionRemSet::clear() {
  MutexLockerEx x(&_m, Mutex::_no_safepoint_check_flag);
  clear_locked();
}

void HeapRegionRemSet::clear_locked() {
  _code_roots.clear();
  _other_regions.clear();
  assert(occupied_locked() == 0, "Should be clear.");
  reset_for_par_iteration();
}

void HeapRegionRemSet::reset_for_par_iteration() {
  _iter_state = Unclaimed;
  _iter_claimed = 0;
  // It's good to check this to make sure that the two methods are in sync.
  assert(verify_ready_for_par_iteration(), "post-condition");
}

void HeapRegionRemSet::scrub(CardTableModRefBS* ctbs,
                             BitMap* region_bm, BitMap* card_bm) {
  _other_regions.scrub(ctbs, region_bm, card_bm);
}

// Code roots support
//
// The code root set is protected by two separate locking schemes
// When at safepoint the per-hrrs lock must be held during modifications
// except when doing a full gc.
// When not at safepoint the CodeCache_lock must be held during modifications.
// When concurrent readers access the contains() function
// (during the evacuation phase) no removals are allowed.

void HeapRegionRemSet::add_strong_code_root(nmethod* nm) {
  assert(nm != NULL, "sanity");
  // Optimistic unlocked contains-check
  if (!_code_roots.contains(nm)) {
    MutexLockerEx ml(&_m, Mutex::_no_safepoint_check_flag);
    add_strong_code_root_locked(nm);
  }
}

void HeapRegionRemSet::add_strong_code_root_locked(nmethod* nm) {
  assert(nm != NULL, "sanity");
  _code_roots.add(nm);
}

void HeapRegionRemSet::remove_strong_code_root(nmethod* nm) {
  assert(nm != NULL, "sanity");
  assert_locked_or_safepoint(CodeCache_lock);

  MutexLockerEx ml(CodeCache_lock->owned_by_self() ? NULL : &_m, Mutex::_no_safepoint_check_flag);
  _code_roots.remove(nm);

  // Check that there were no duplicates
  guarantee(!_code_roots.contains(nm), "duplicate entry found");
}

void HeapRegionRemSet::strong_code_roots_do(CodeBlobClosure* blk) const {
  _code_roots.nmethods_do(blk);
}

void HeapRegionRemSet::clean_strong_code_roots(HeapRegion* hr) {
  _code_roots.clean(hr);
}

size_t HeapRegionRemSet::strong_code_roots_mem_size() {
  return _code_roots.mem_size();
}

HeapRegionRemSetIterator:: HeapRegionRemSetIterator(HeapRegionRemSet* hrrs) :
  _hrrs(hrrs),
  _g1h(G1CollectedHeap::heap()),
  _coarse_map(&hrrs->_other_regions._coarse_map),
  _bot(hrrs->_bot),
  _is(Sparse),
  // Set these values so that we increment to the first region.
  _coarse_cur_region_index(-1),
  _coarse_cur_region_cur_card(HeapRegion::CardsPerRegion-1),
  _cur_card_in_prt(HeapRegion::CardsPerRegion),
  _fine_cur_prt(NULL),
  _n_yielded_coarse(0),
  _n_yielded_fine(0),
  _n_yielded_sparse(0),
  _sparse_iter(&hrrs->_other_regions._sparse_table) {}

bool HeapRegionRemSetIterator::coarse_has_next(size_t& card_index) {
  if (_hrrs->_other_regions._n_coarse_entries == 0) return false;
  // Go to the next card.
  _coarse_cur_region_cur_card++;
  // Was the last the last card in the current region?
  if (_coarse_cur_region_cur_card == HeapRegion::CardsPerRegion) {
    // Yes: find the next region.  This may leave _coarse_cur_region_index
    // Set to the last index, in which case there are no more coarse
    // regions.
    _coarse_cur_region_index =
      (int) _coarse_map->get_next_one_offset(_coarse_cur_region_index + 1);
    if ((size_t)_coarse_cur_region_index < _coarse_map->size()) {
      _coarse_cur_region_cur_card = 0;
      HeapWord* r_bot =
        _g1h->region_at((uint) _coarse_cur_region_index)->bottom();
      _cur_region_card_offset = _bot->index_for(r_bot);
    } else {
      return false;
    }
  }
  // If we didn't return false above, then we can yield a card.
  card_index = _cur_region_card_offset + _coarse_cur_region_cur_card;
  return true;
}

bool HeapRegionRemSetIterator::fine_has_next(size_t& card_index) {
  if (fine_has_next()) {
    _cur_card_in_prt =
      _fine_cur_prt->_bm.get_next_one_offset(_cur_card_in_prt + 1);
  }
  if (_cur_card_in_prt == HeapRegion::CardsPerRegion) {
    // _fine_cur_prt may still be NULL in case if there are not PRTs at all for
    // the remembered set.
    if (_fine_cur_prt == NULL || _fine_cur_prt->next() == NULL) {
      return false;
    }
    PerRegionTable* next_prt = _fine_cur_prt->next();
    switch_to_prt(next_prt);
    _cur_card_in_prt = _fine_cur_prt->_bm.get_next_one_offset(_cur_card_in_prt + 1);
  }

  card_index = _cur_region_card_offset + _cur_card_in_prt;
  guarantee(_cur_card_in_prt < HeapRegion::CardsPerRegion,
            "Card index " SIZE_FORMAT " must be within the region", _cur_card_in_prt);
  return true;
}

bool HeapRegionRemSetIterator::fine_has_next() {
  return _cur_card_in_prt != HeapRegion::CardsPerRegion;
}

void HeapRegionRemSetIterator::switch_to_prt(PerRegionTable* prt) {
  assert(prt != NULL, "Cannot switch to NULL prt");
  _fine_cur_prt = prt;

  HeapWord* r_bot = _fine_cur_prt->hr()->bottom();
  _cur_region_card_offset = _bot->index_for(r_bot);

  // The bitmap scan for the PRT always scans from _cur_region_cur_card + 1.
  // To avoid special-casing this start case, and not miss the first bitmap
  // entry, initialize _cur_region_cur_card with -1 instead of 0.
  _cur_card_in_prt = (size_t)-1;
}

bool HeapRegionRemSetIterator::has_next(size_t& card_index) {
  switch (_is) {
  case Sparse: {
    if (_sparse_iter.has_next(card_index)) {
      _n_yielded_sparse++;
      return true;
    }
    // Otherwise, deliberate fall-through
    _is = Fine;
    PerRegionTable* initial_fine_prt = _hrrs->_other_regions._first_all_fine_prts;
    if (initial_fine_prt != NULL) {
      switch_to_prt(_hrrs->_other_regions._first_all_fine_prts);
    }
  }
  case Fine:
    if (fine_has_next(card_index)) {
      _n_yielded_fine++;
      return true;
    }
    // Otherwise, deliberate fall-through
    _is = Coarse;
  case Coarse:
    if (coarse_has_next(card_index)) {
      _n_yielded_coarse++;
      return true;
    }
    // Otherwise...
    break;
  }
  assert(ParallelGCThreads > 1 ||
         n_yielded() == _hrrs->occupied(),
         "Should have yielded all the cards in the rem set "
         "(in the non-par case).");
  return false;
}

void HeapRegionRemSet::reset_for_cleanup_tasks() {
  SparsePRT::reset_for_cleanup_tasks();
}

void HeapRegionRemSet::do_cleanup_work(HRRSCleanupTask* hrrs_cleanup_task) {
  _other_regions.do_cleanup_work(hrrs_cleanup_task);
}

void
HeapRegionRemSet::finish_cleanup_task(HRRSCleanupTask* hrrs_cleanup_task) {
  SparsePRT::finish_cleanup_task(hrrs_cleanup_task);
}

#ifndef PRODUCT
void HeapRegionRemSet::test() {
  os::sleep(Thread::current(), (jlong)5000, false);
  G1CollectedHeap* g1h = G1CollectedHeap::heap();

  // Run with "-XX:G1LogRSetRegionEntries=2", so that 1 and 5 end up in same
  // hash bucket.
  HeapRegion* hr0 = g1h->region_at(0);
  HeapRegion* hr1 = g1h->region_at(1);
  HeapRegion* hr2 = g1h->region_at(5);
  HeapRegion* hr3 = g1h->region_at(6);
  HeapRegion* hr4 = g1h->region_at(7);
  HeapRegion* hr5 = g1h->region_at(8);

  HeapWord* hr1_start = hr1->bottom();
  HeapWord* hr1_mid = hr1_start + HeapRegion::GrainWords/2;
  HeapWord* hr1_last = hr1->end() - 1;

  HeapWord* hr2_start = hr2->bottom();
  HeapWord* hr2_mid = hr2_start + HeapRegion::GrainWords/2;
  HeapWord* hr2_last = hr2->end() - 1;

  HeapWord* hr3_start = hr3->bottom();
  HeapWord* hr3_mid = hr3_start + HeapRegion::GrainWords/2;
  HeapWord* hr3_last = hr3->end() - 1;

  HeapRegionRemSet* hrrs = hr0->rem_set();

  // Make three references from region 0x101...
  hrrs->add_reference((OopOrNarrowOopStar)hr1_start);
  hrrs->add_reference((OopOrNarrowOopStar)hr1_mid);
  hrrs->add_reference((OopOrNarrowOopStar)hr1_last);

  hrrs->add_reference((OopOrNarrowOopStar)hr2_start);
  hrrs->add_reference((OopOrNarrowOopStar)hr2_mid);
  hrrs->add_reference((OopOrNarrowOopStar)hr2_last);

  hrrs->add_reference((OopOrNarrowOopStar)hr3_start);
  hrrs->add_reference((OopOrNarrowOopStar)hr3_mid);
  hrrs->add_reference((OopOrNarrowOopStar)hr3_last);

  // Now cause a coarsening.
  hrrs->add_reference((OopOrNarrowOopStar)hr4->bottom());
  hrrs->add_reference((OopOrNarrowOopStar)hr5->bottom());

  // Now, does iteration yield these three?
  HeapRegionRemSetIterator iter(hrrs);
  size_t sum = 0;
  size_t card_index;
  while (iter.has_next(card_index)) {
    HeapWord* card_start =
      G1CollectedHeap::heap()->bot()->address_for_index(card_index);
    tty->print_cr("  Card " PTR_FORMAT ".", p2i(card_start));
    sum++;
  }
  guarantee(sum == 11 - 3 + 2048, "Failure");
  guarantee(sum == hrrs->occupied(), "Failure");
}
#endif<|MERGE_RESOLUTION|>--- conflicted
+++ resolved
@@ -687,11 +687,7 @@
   _sparse_table.do_cleanup_work(hrrs_cleanup_task);
 }
 
-<<<<<<< HEAD
-HeapRegionRemSet::HeapRegionRemSet(G1BlockOffsetSharedArray* bosa,
-=======
 HeapRegionRemSet::HeapRegionRemSet(G1BlockOffsetTable* bot,
->>>>>>> 358ec124
                                    HeapRegion* hr)
   : _bot(bot),
     _m(Mutex::leaf, FormatBuffer<128>("HeapRegionRemSet lock #%u", hr->hrm_index()), true, Monitor::_safepoint_check_never),
