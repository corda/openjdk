--- conflicted
+++ resolved
@@ -1091,8 +1091,6 @@
 address TemplateInterpreterGenerator::generate_math_entry(AbstractInterpreter::MethodKind kind) {
   return NULL;
 }
-<<<<<<< HEAD
-=======
 
 // TODO: rather than touching all pages, check against stack_overflow_limit and bang yellow page to
 // generate exception
@@ -1118,7 +1116,6 @@
   }
 }
 
->>>>>>> 358ec124
 //
 // Interpreter stub for calling a native method. (asm interpreter)
 // This sets up a somewhat different looking stack for calling the native method
