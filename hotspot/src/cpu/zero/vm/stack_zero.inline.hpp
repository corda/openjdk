--- conflicted
+++ resolved
@@ -49,18 +49,10 @@
 // value can be negative.
 inline int ZeroStack::abi_stack_available(Thread *thread) const {
   guarantee(Thread::current() == thread, "should run in the same thread");
-<<<<<<< HEAD
-  assert(thread->stack_size() -
-         (thread->stack_base() - (address) &stack_used +
-          JavaThread::stack_guard_zone_size() + JavaThread::stack_shadow_zone_size()) ==
-         (address)&stack_used - thread->stack_overflow_limit(), "sanity");
-  return (address)&stack_used - stack_overflow_limit();
-=======
   int stack_used = thread->stack_base() - (address) &stack_used
     + (JavaThread::stack_guard_zone_size() + JavaThread::stack_shadow_zone_size());
   int stack_free = thread->stack_size() - stack_used;
   return stack_free;
->>>>>>> 358ec124
 }
 
 #endif // CPU_ZERO_VM_STACK_ZERO_INLINE_HPP