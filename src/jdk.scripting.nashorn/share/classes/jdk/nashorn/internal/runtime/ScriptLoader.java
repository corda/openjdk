--- conflicted
+++ resolved
@@ -68,21 +68,13 @@
 
     private Module createModule(final String moduleName) {
         final Module structMod = context.getStructLoader().getModule();
-<<<<<<< HEAD
-        final ModuleDescriptor descriptor
-                = ModuleDescriptor.module(moduleName)
-                    .requires(NASHORN_MODULE.getName())
-                    .requires(structMod.getName())
-                    .contains(SCRIPTS_PKG)
-                    .build();
-=======
         final ModuleDescriptor.Builder builder =
-            new ModuleDescriptor.Builder(moduleName)
+            ModuleDescriptor.module(moduleName)
                     .requires("java.base")
                     .requires("java.logging")
                     .requires(NASHORN_MODULE.getName())
                     .requires(structMod.getName())
-                    .conceals(SCRIPTS_PKG);
+                    .contains(SCRIPTS_PKG);
 
         if (Context.javaSqlFound) {
             builder.requires("java.sql");
@@ -93,7 +85,6 @@
         }
 
         final ModuleDescriptor descriptor = builder.build();
->>>>>>> e0effdf7
 
         final Module mod = Context.createModuleTrusted(structMod.getLayer(), descriptor, this);
         loadModuleManipulator();
