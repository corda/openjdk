--- conflicted
+++ resolved
@@ -481,23 +481,20 @@
      * @return a result value
      */
     R visitWildcard(WildcardTree node, P p);
-<<<<<<< HEAD
+
+    /**
+     * Visits an unknown type of Tree node.
+     * This can occur if the language evolves and new kinds
+     * of nodes are added to the {@code Tree} hierarchy.
+     * @param node the node being visited
+     * @param p a parameter value
+     * @return a result value
+     */
     R visitModule(ModuleTree node, P p);
     R visitExports(ExportsTree node, P p);
     R visitPermits(PermitsTree node, P p);
     R visitProvides(ProvidesTree node, P p);
     R visitRequires(RequiresTree node, P p);
     R visitUses(UsesTree node, P p);
-=======
-
-    /**
-     * Visits an unknown type of Tree node.
-     * This can occur if the language evolves and new kinds
-     * of nodes are added to the {@code Tree} hierarchy.
-     * @param node the node being visited
-     * @param p a parameter value
-     * @return a result value
-     */
->>>>>>> 4adff230
     R visitOther(Tree node, P p);
 }