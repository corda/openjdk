/*
 * Copyright (c) 2002, 2014, Oracle and/or its affiliates. All rights reserved.
 * DO NOT ALTER OR REMOVE COPYRIGHT NOTICES OR THIS FILE HEADER.
 *
 * This code is free software; you can redistribute it and/or modify it
 * under the terms of the GNU General Public License version 2 only, as
 * published by the Free Software Foundation.  Oracle designates this
 * particular file as subject to the "Classpath" exception as provided
 * by Oracle in the LICENSE file that accompanied this code.
 *
 * This code is distributed in the hope that it will be useful, but WITHOUT
 * ANY WARRANTY; without even the implied warranty of MERCHANTABILITY or
 * FITNESS FOR A PARTICULAR PURPOSE.  See the GNU General Public License
 * version 2 for more details (a copy is included in the LICENSE file that
 * accompanied this code).
 *
 * You should have received a copy of the GNU General Public License version
 * 2 along with this work; if not, write to the Free Software Foundation,
 * Inc., 51 Franklin St, Fifth Floor, Boston, MA 02110-1301 USA.
 *
 * Please contact Oracle, 500 Oracle Parkway, Redwood Shores, CA 94065 USA
 * or visit www.oracle.com if you need additional information or have any
 * questions.
 */

package com.sun.tools.javac.code;

import java.util.*;

import javax.lang.model.SourceVersion;
import static javax.lang.model.SourceVersion.*;

import com.sun.tools.javac.jvm.Target;
import com.sun.tools.javac.util.*;
import static com.sun.tools.javac.main.Option.*;

/** The source language version accepted.
 *
 *  <p><b>This is NOT part of any supported API.
 *  If you write code that depends on this, you do so at your own risk.
 *  This code and its internal interfaces are subject to change or
 *  deletion without notice.</b>
 */
public enum Source {
    /** 1.0 had no inner classes, and so could not pass the JCK. */
    // public static final Source JDK1_0 =              new Source("1.0");

    /** 1.1 did not have strictfp, and so could not pass the JCK. */
    // public static final Source JDK1_1 =              new Source("1.1");

    /** 1.2 introduced strictfp. */
    JDK1_2("1.2"),

    /** 1.3 is the same language as 1.2. */
    JDK1_3("1.3"),

    /** 1.4 introduced assert. */
    JDK1_4("1.4"),

    /** 1.5 introduced generics, attributes, foreach, boxing, static import,
     *  covariant return, enums, varargs, et al. */
    JDK1_5("1.5"),

    /** 1.6 reports encoding problems as errors instead of warnings. */
    JDK1_6("1.6"),

    /** 1.7 introduced try-with-resources, multi-catch, string switch, etc. */
    JDK1_7("1.7"),

    /** 1.8 lambda expressions and default methods. */
    JDK1_8("1.8"),

    /** 1.9 covers the to be determined language features that will be added in JDK 9. */
    JDK1_9("1.9");

    private static final Context.Key<Source> sourceKey = new Context.Key<>();

    public static Source instance(Context context) {
        Source instance = context.get(sourceKey);
        if (instance == null) {
            Options options = Options.instance(context);
            String sourceString = options.get(SOURCE);
            if (sourceString != null) instance = lookup(sourceString);
            if (instance == null) instance = DEFAULT;
            context.put(sourceKey, instance);
        }
        return instance;
    }

    public final String name;

    private static final Map<String,Source> tab = new HashMap<>();
    static {
        for (Source s : values()) {
            tab.put(s.name, s);
        }
        tab.put("5", JDK1_5); // Make 5 an alias for 1.5
        tab.put("6", JDK1_6); // Make 6 an alias for 1.6
        tab.put("7", JDK1_7); // Make 7 an alias for 1.7
        tab.put("8", JDK1_8); // Make 8 an alias for 1.8
        tab.put("9", JDK1_9); // Make 9 an alias for 1.9
    }

    private Source(String name) {
        this.name = name;
    }

    public static final Source MIN = Source.JDK1_6;

    private static final Source MAX = values()[values().length - 1];

    public static final Source DEFAULT = MAX;

    public static Source lookup(String name) {
        return tab.get(name);
    }

    public Target requiredTarget() {
        if (this.compareTo(JDK1_9) >= 0) return Target.JDK1_9;
        if (this.compareTo(JDK1_8) >= 0) return Target.JDK1_8;
        if (this.compareTo(JDK1_7) >= 0) return Target.JDK1_7;
        if (this.compareTo(JDK1_6) >= 0) return Target.JDK1_6;
        if (this.compareTo(JDK1_5) >= 0) return Target.JDK1_5;
        if (this.compareTo(JDK1_4) >= 0) return Target.JDK1_4;
        return Target.JDK1_1;
    }

    public boolean allowDiamond() {
        return compareTo(JDK1_7) >= 0;
    }
    public boolean allowMulticatch() {
        return compareTo(JDK1_7) >= 0;
    }
    public boolean allowImprovedRethrowAnalysis() {
        return compareTo(JDK1_7) >= 0;
    }
    public boolean allowImprovedCatchAnalysis() {
        return compareTo(JDK1_7) >= 0;
    }
<<<<<<< HEAD
    public boolean allowEnums() {
        return compareTo(JDK1_5) >= 0;
    }
    public boolean allowForeach() {
        return compareTo(JDK1_5) >= 0;
    }
    public boolean allowStaticImport() {
        return compareTo(JDK1_5) >= 0;
    }
    public boolean allowBoxing() {
        return compareTo(JDK1_5) >= 0;
    }
    public boolean allowVarargs() {
        return compareTo(JDK1_5) >= 0;
    }
    public boolean allowAnnotations() {
        return compareTo(JDK1_5) >= 0;
    }
    // hex floating-point literals supported?
    public boolean allowHexFloats() {
        return compareTo(JDK1_5) >= 0;
    }
    public boolean allowAnonOuterThis() {
        return compareTo(JDK1_5) >= 0;
    }
    public boolean allowModules() {
        return compareTo(JDK1_9) >= 0;
    }
    public boolean addBridges() {
        return compareTo(JDK1_5) >= 0;
    }
    public boolean enforceMandatoryWarnings() {
        return compareTo(JDK1_5) >= 0;
    }
=======
>>>>>>> 4adff230
    public boolean allowTryWithResources() {
        return compareTo(JDK1_7) >= 0;
    }
    public boolean allowBinaryLiterals() {
        return compareTo(JDK1_7) >= 0;
    }
    public boolean allowUnderscoresInLiterals() {
        return compareTo(JDK1_7) >= 0;
    }
    public boolean allowStringsInSwitch() {
        return compareTo(JDK1_7) >= 0;
    }
    public boolean allowSimplifiedVarargs() {
        return compareTo(JDK1_7) >= 0;
    }
    public boolean allowObjectToPrimitiveCast() {
        return compareTo(JDK1_7) >= 0;
    }
    public boolean enforceThisDotInit() {
        return compareTo(JDK1_7) >= 0;
    }
    public boolean allowPoly() {
        return compareTo(JDK1_8) >= 0;
    }
    public boolean allowLambda() {
        return compareTo(JDK1_8) >= 0;
    }
    public boolean allowMethodReferences() {
        return compareTo(JDK1_8) >= 0;
    }
    public boolean allowDefaultMethods() {
        return compareTo(JDK1_8) >= 0;
    }
    public boolean allowStaticInterfaceMethods() {
        return compareTo(JDK1_8) >= 0;
    }
    public boolean allowStrictMethodClashCheck() {
        return compareTo(JDK1_8) >= 0;
    }
    public boolean allowEffectivelyFinalInInnerClasses() {
        return compareTo(JDK1_8) >= 0;
    }
    public boolean allowTypeAnnotations() {
        return compareTo(JDK1_8) >= 0;
    }
    public boolean allowAnnotationsAfterTypeParams() {
        return compareTo(JDK1_8) >= 0;
    }
    public boolean allowRepeatedAnnotations() {
        return compareTo(JDK1_8) >= 0;
    }
    public boolean allowIntersectionTypesInCast() {
        return compareTo(JDK1_8) >= 0;
    }
    public boolean allowGraphInference() {
        return compareTo(JDK1_8) >= 0;
    }
    public boolean allowFunctionalInterfaceMostSpecific() {
        return compareTo(JDK1_8) >= 0;
    }
    public boolean allowPostApplicabilityVarargsAccessCheck() {
        return compareTo(JDK1_8) >= 0;
    }
    public boolean allowPrivateSafeVarargs() {
        return compareTo(JDK1_9) >= 0;
    }
    public static SourceVersion toSourceVersion(Source source) {
        switch(source) {
        case JDK1_2:
            return RELEASE_2;
        case JDK1_3:
            return RELEASE_3;
        case JDK1_4:
            return RELEASE_4;
        case JDK1_5:
            return RELEASE_5;
        case JDK1_6:
            return RELEASE_6;
        case JDK1_7:
            return RELEASE_7;
        case JDK1_8:
            return RELEASE_8;
        case JDK1_9:
            return RELEASE_9;
        default:
            return null;
        }
    }
}<|MERGE_RESOLUTION|>--- conflicted
+++ resolved
@@ -137,43 +137,9 @@
     public boolean allowImprovedCatchAnalysis() {
         return compareTo(JDK1_7) >= 0;
     }
-<<<<<<< HEAD
-    public boolean allowEnums() {
-        return compareTo(JDK1_5) >= 0;
-    }
-    public boolean allowForeach() {
-        return compareTo(JDK1_5) >= 0;
-    }
-    public boolean allowStaticImport() {
-        return compareTo(JDK1_5) >= 0;
-    }
-    public boolean allowBoxing() {
-        return compareTo(JDK1_5) >= 0;
-    }
-    public boolean allowVarargs() {
-        return compareTo(JDK1_5) >= 0;
-    }
-    public boolean allowAnnotations() {
-        return compareTo(JDK1_5) >= 0;
-    }
-    // hex floating-point literals supported?
-    public boolean allowHexFloats() {
-        return compareTo(JDK1_5) >= 0;
-    }
-    public boolean allowAnonOuterThis() {
-        return compareTo(JDK1_5) >= 0;
-    }
     public boolean allowModules() {
         return compareTo(JDK1_9) >= 0;
     }
-    public boolean addBridges() {
-        return compareTo(JDK1_5) >= 0;
-    }
-    public boolean enforceMandatoryWarnings() {
-        return compareTo(JDK1_5) >= 0;
-    }
-=======
->>>>>>> 4adff230
     public boolean allowTryWithResources() {
         return compareTo(JDK1_7) >= 0;
     }
