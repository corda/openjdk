--- conflicted
+++ resolved
@@ -103,12 +103,9 @@
     Names names;
     JavaFileManager fileManager;
     PkgInfo pkginfoOpt;
-<<<<<<< HEAD
+    TypeEnvs typeEnvs;
     Modules modules;
     JCDiagnostic.Factory diags;
-=======
-    TypeEnvs typeEnvs;
->>>>>>> 4adff230
 
     private final Todo todo;
 
@@ -250,7 +247,7 @@
     public Env<AttrContext> moduleEnv(JCModuleDecl tree, Env<AttrContext> env) {
         assert tree.sym != null;
         Env<AttrContext> localEnv =
-            env.dup(tree, env.info.dup(new Scope(tree.sym)));
+            env.dup(tree, env.info.dup(WriteableScope.create(tree.sym)));
         localEnv.enclClass = predefClassDef;
         localEnv.outer = env;
         localEnv.info.isSelfCall = false;
@@ -420,12 +417,8 @@
         c.completer = memberEnter;
         c.flags_field = chk.checkFlags(tree.pos(), tree.mods.flags, c, tree);
         c.sourcefile = env.toplevel.sourcefile;
-<<<<<<< HEAD
-        c.members_field = new Scope(c);
+        c.members_field = WriteableScope.create(c);
         c.modle = env.toplevel.modle;
-=======
-        c.members_field = WriteableScope.create(c);
->>>>>>> 4adff230
 
         ClassType ct = (ClassType)c.type;
         if (owner.kind != PCK && (c.flags_field & STATIC) == 0) {
