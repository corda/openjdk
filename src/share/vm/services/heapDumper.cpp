--- conflicted
+++ resolved
@@ -346,12 +346,8 @@
 
 // Default stack trace ID (used for dummy HPROF_TRACE record)
 enum {
-<<<<<<< HEAD
   STACK_TRACE_ID = 1,
   INITIAL_CLASS_COUNT = 200
-=======
-  STACK_TRACE_ID = 1 
->>>>>>> 2571633a
 };
 
 
@@ -688,7 +684,6 @@
 void DumperSupport::dump_field_value(DumpWriter* writer, char type, address addr) {
   switch (type) {
     case JVM_SIGNATURE_CLASS :
-<<<<<<< HEAD
     case JVM_SIGNATURE_ARRAY : {
       oop o;
       if (UseCompressedOops) {
@@ -696,11 +691,6 @@
       } else {
         o = oopDesc::load_decode_heap_oop((oop*)addr);
       }
-=======
-    case JVM_SIGNATURE_ARRAY : { 
-      oop* f = (oop*)addr;
-      oop o = *f;
->>>>>>> 2571633a
 
       // reflection and sun.misc.Unsafe classes may have a reference to a 
       // klassOop so filter it out.
@@ -1152,12 +1142,8 @@
  private:
   DumpWriter* _writer;
   u4 _thread_serial_num;
-<<<<<<< HEAD
   int _frame_num;
   DumpWriter* writer() const                { return _writer; }
-=======
-  DumpWriter* writer() const		    { return _writer; }
->>>>>>> 2571633a
  public:
   JNILocalsDumper(DumpWriter* writer, u4 thread_serial_num) { 
     _writer = writer; 
@@ -1552,15 +1538,8 @@
 
   oop threadObj = java_thread->threadObj();
   assert(threadObj != NULL, "sanity check");
-<<<<<<< HEAD
 
   int stack_depth = 0;
-=======
-  
-  // JNI locals for the top frame
-  java_thread->active_handles()->oops_do(&blk);
-
->>>>>>> 2571633a
   if (java_thread->has_last_Java_frame()) {
 
     // vframes are resource allocated
@@ -1571,17 +1550,12 @@
     RegisterMap reg_map(java_thread);   
     frame f = java_thread->last_frame();
     vframe* vf = vframe::new_vframe(&f, &reg_map, java_thread);
-<<<<<<< HEAD
     frame* last_entry_frame = NULL;
 
-=======
-   
->>>>>>> 2571633a
     while (vf != NULL) {
       blk.set_frame_number(stack_depth);
       if (vf->is_java_frame()) {
 
-<<<<<<< HEAD
         // java frame (interpreted, compiled, ...)
         javaVFrame *jvf = javaVFrame::cast(vf);
         if (!(jvf->method()->is_native())) {
@@ -1589,22 +1563,11 @@
           for (int slot=0; slot<locals->size(); slot++) {
             if (locals->at(slot)->type() == T_OBJECT) {
               oop o = locals->obj_at(slot)();
-=======
-	// java frame (interpreted, compiled, ...)
-	javaVFrame *jvf = javaVFrame::cast(vf);
-
-	if (!(jvf->method()->is_native())) {         	
-	  StackValueCollection* locals = jvf->locals();
-	  for (int slot=0; slot<locals->size(); slot++) {
-	    if (locals->at(slot)->type() == T_OBJECT) {
-	      oop o = locals->obj_at(slot)();
->>>>>>> 2571633a
 
 	      if (o != NULL) {	     
 	        writer()->write_u1(HPROF_GC_ROOT_JAVA_FRAME);
 	        writer()->write_objectID(o);
                 writer()->write_u4(thread_serial_num);
-<<<<<<< HEAD
                 writer()->write_u4((u4) stack_depth);
               }
             }
@@ -1634,32 +1597,12 @@
         if (fr->is_entry_frame()) {
           last_entry_frame = fr;
         }
-=======
-                writer()->write_u4((u4)-1); // empty
-	      }
-	    }
-	  }
-	}
-      } else {
-
-	// externalVFrame - if it's an entry frame then report any JNI locals
-	// as roots
-	frame* fr = vf->frame_pointer();
-        assert(fr != NULL, "sanity check");
-        if (fr->is_entry_frame()) {
-          fr->entry_frame_call_wrapper()->handles()->oops_do(&blk);
-	}
->>>>>>> 2571633a
       }
       vf = vf->sender();
-<<<<<<< HEAD
     }
   } else {
     // no last java frame but there may be JNI locals
     java_thread->active_handles()->oops_do(&blk);
-=======
-    }  
->>>>>>> 2571633a
   }
   return stack_depth;
 }
@@ -1733,15 +1676,6 @@
   writer()->write_u4(oopSize);
   writer()->write_u8(os::javaTimeMillis());
 
-<<<<<<< HEAD
-=======
-  // HPROF_TRACE record without any frames
-  DumperSupport::write_header(writer(), HPROF_TRACE, 3*sizeof(u4));
-  writer()->write_u4(STACK_TRACE_ID);
-  writer()->write_u4(0);		    // thread number
-  writer()->write_u4(0);		    // frame count
-
->>>>>>> 2571633a
   // HPROF_UTF8 records
   SymbolTableDumper sym_dumper(writer());
   SymbolTable::oops_do(&sym_dumper);
