/*
 * Copyright (c) 1998, 2012, Oracle and/or its affiliates. All rights reserved.
 * DO NOT ALTER OR REMOVE COPYRIGHT NOTICES OR THIS FILE HEADER.
 *
 * This code is free software; you can redistribute it and/or modify it
 * under the terms of the GNU General Public License version 2 only, as
 * published by the Free Software Foundation.
 *
 * This code is distributed in the hope that it will be useful, but WITHOUT
 * ANY WARRANTY; without even the implied warranty of MERCHANTABILITY or
 * FITNESS FOR A PARTICULAR PURPOSE.  See the GNU General Public License
 * version 2 for more details (a copy is included in the LICENSE file that
 * accompanied this code).
 *
 * You should have received a copy of the GNU General Public License version
 * 2 along with this work; if not, write to the Free Software Foundation,
 * Inc., 51 Franklin St, Fifth Floor, Boston, MA 02110-1301 USA.
 *
 * Please contact Oracle, 500 Oracle Parkway, Redwood Shores, CA 94065 USA
 * or visit www.oracle.com if you need additional information or have any
 * questions.
 *
 */

#include "precompiled.hpp"
#include "compiler/compilerOracle.hpp"
#include "memory/allocation.inline.hpp"
#include "memory/oopFactory.hpp"
#include "memory/resourceArea.hpp"
#include "oops/klass.hpp"
#include "oops/methodOop.hpp"
#include "oops/oop.inline.hpp"
#include "oops/symbol.hpp"
#include "runtime/handles.inline.hpp"
#include "runtime/jniHandles.hpp"

class MethodMatcher : public CHeapObj {
 public:
  enum Mode {
    Exact,
    Prefix = 1,
    Suffix = 2,
    Substring = Prefix | Suffix,
    Any,
    Unknown = -1
  };

 protected:
  Symbol*        _class_name;
  Symbol*        _method_name;
  Symbol*        _signature;
  Mode           _class_mode;
  Mode           _method_mode;
  MethodMatcher* _next;

  static bool match(Symbol* candidate, Symbol* match, Mode match_mode);

  Symbol* class_name() const { return _class_name; }
  Symbol* method_name() const { return _method_name; }
  Symbol* signature() const { return _signature; }

 public:
  MethodMatcher(Symbol* class_name, Mode class_mode,
                Symbol* method_name, Mode method_mode,
                Symbol* signature, MethodMatcher* next);
  MethodMatcher(Symbol* class_name, Symbol* method_name, MethodMatcher* next);

  // utility method
  MethodMatcher* find(methodHandle method) {
    Symbol* class_name  = Klass::cast(method->method_holder())->name();
    Symbol* method_name = method->name();
    for (MethodMatcher* current = this; current != NULL; current = current->_next) {
      if (match(class_name, current->class_name(), current->_class_mode) &&
          match(method_name, current->method_name(), current->_method_mode) &&
          (current->signature() == NULL || current->signature() == method->signature())) {
        return current;
      }
    }
    return NULL;
  }

  bool match(methodHandle method) {
    return find(method) != NULL;
  }

  MethodMatcher* next() const { return _next; }

  static void print_symbol(Symbol* h, Mode mode) {
    ResourceMark rm;

    if (mode == Suffix || mode == Substring || mode == Any) {
      tty->print("*");
    }
    if (mode != Any) {
      h->print_symbol_on(tty);
    }
    if (mode == Prefix || mode == Substring) {
      tty->print("*");
    }
  }

  void print_base() {
    print_symbol(class_name(), _class_mode);
    tty->print(".");
    print_symbol(method_name(), _method_mode);
    if (signature() != NULL) {
      tty->print(" ");
      signature()->print_symbol_on(tty);
    }
  }

  virtual void print() {
    print_base();
    tty->cr();
  }
};

MethodMatcher::MethodMatcher(Symbol* class_name, Symbol* method_name, MethodMatcher* next) {
  _class_name  = class_name;
  _method_name = method_name;
  _next        = next;
  _class_mode  = MethodMatcher::Exact;
  _method_mode = MethodMatcher::Exact;
  _signature   = NULL;
}


MethodMatcher::MethodMatcher(Symbol* class_name, Mode class_mode,
                             Symbol* method_name, Mode method_mode,
                             Symbol* signature, MethodMatcher* next):
    _class_mode(class_mode)
  , _method_mode(method_mode)
  , _next(next)
  , _class_name(class_name)
  , _method_name(method_name)
  , _signature(signature) {
}

bool MethodMatcher::match(Symbol* candidate, Symbol* match, Mode match_mode) {
  if (match_mode == Any) {
    return true;
  }

  if (match_mode == Exact) {
    return candidate == match;
  }

  ResourceMark rm;
  const char * candidate_string = candidate->as_C_string();
  const char * match_string = match->as_C_string();

  switch (match_mode) {
  case Prefix:
    return strstr(candidate_string, match_string) == candidate_string;

  case Suffix: {
    size_t clen = strlen(candidate_string);
    size_t mlen = strlen(match_string);
    return clen >= mlen && strcmp(candidate_string + clen - mlen, match_string) == 0;
  }

  case Substring:
    return strstr(candidate_string, match_string) != NULL;

  default:
    return false;
  }
}


class MethodOptionMatcher: public MethodMatcher {
  const char * option;
 public:
  MethodOptionMatcher(Symbol* class_name, Mode class_mode,
                             Symbol* method_name, Mode method_mode,
                             Symbol* signature, const char * opt, MethodMatcher* next):
    MethodMatcher(class_name, class_mode, method_name, method_mode, signature, next) {
    option = opt;
  }

  bool match(methodHandle method, const char* opt) {
    MethodOptionMatcher* current = this;
    while (current != NULL) {
      current = (MethodOptionMatcher*)current->find(method);
      if (current == NULL) {
        return false;
      }
      if (strcmp(current->option, opt) == 0) {
        return true;
      }
      current = current->next();
    }
    return false;
  }

  MethodOptionMatcher* next() {
    return (MethodOptionMatcher*)_next;
  }

  virtual void print() {
    print_base();
    tty->print(" %s", option);
    tty->cr();
  }
};



// this must parallel the command_names below
enum OracleCommand {
  UnknownCommand = -1,
  OracleFirstCommand = 0,
  BreakCommand = OracleFirstCommand,
  PrintCommand,
  ExcludeCommand,
  InlineCommand,
  DontInlineCommand,
  CompileOnlyCommand,
  LogCommand,
  OptionCommand,
  QuietCommand,
  HelpCommand,
  OracleCommandCount
};

// this must parallel the enum OracleCommand
static const char * command_names[] = {
  "break",
  "print",
  "exclude",
  "inline",
  "dontinline",
  "compileonly",
  "log",
  "option",
  "quiet",
  "help"
};

static const char * command_name(OracleCommand command) {
  if (command < OracleFirstCommand || command >= OracleCommandCount) {
    return "unknown command";
  }
  return command_names[command];
}

class MethodMatcher;
static MethodMatcher* lists[OracleCommandCount] = { 0, };


static bool check_predicate(OracleCommand command, methodHandle method) {
  return ((lists[command] != NULL) &&
          !method.is_null() &&
          lists[command]->match(method));
}


static MethodMatcher* add_predicate(OracleCommand command,
                                    Symbol* class_name, MethodMatcher::Mode c_mode,
                                    Symbol* method_name, MethodMatcher::Mode m_mode,
                                    Symbol* signature) {
  assert(command != OptionCommand, "must use add_option_string");
  if (command == LogCommand && !LogCompilation && lists[LogCommand] == NULL)
    tty->print_cr("Warning:  +LogCompilation must be enabled in order for individual methods to be logged.");
  lists[command] = new MethodMatcher(class_name, c_mode, method_name, m_mode, signature, lists[command]);
  return lists[command];
}



static MethodMatcher* add_option_string(Symbol* class_name, MethodMatcher::Mode c_mode,
                                        Symbol* method_name, MethodMatcher::Mode m_mode,
                                        Symbol* signature,
                                        const char* option) {
  lists[OptionCommand] = new MethodOptionMatcher(class_name, c_mode, method_name, m_mode,
                                                 signature, option, lists[OptionCommand]);
  return lists[OptionCommand];
}


bool CompilerOracle::has_option_string(methodHandle method, const char* option) {
  return lists[OptionCommand] != NULL &&
    ((MethodOptionMatcher*)lists[OptionCommand])->match(method, option);
}


bool CompilerOracle::should_exclude(methodHandle method, bool& quietly) {
  quietly = true;
  if (lists[ExcludeCommand] != NULL) {
    if (lists[ExcludeCommand]->match(method)) {
      quietly = _quiet;
      return true;
    }
  }

  if (lists[CompileOnlyCommand] != NULL) {
    return !lists[CompileOnlyCommand]->match(method);
  }
  return false;
}


bool CompilerOracle::should_inline(methodHandle method) {
  return (check_predicate(InlineCommand, method));
}


bool CompilerOracle::should_not_inline(methodHandle method) {
  return (check_predicate(DontInlineCommand, method));
}


bool CompilerOracle::should_print(methodHandle method) {
  return (check_predicate(PrintCommand, method));
}


bool CompilerOracle::should_log(methodHandle method) {
  if (!LogCompilation)            return false;
  if (lists[LogCommand] == NULL)  return true;  // by default, log all
  return (check_predicate(LogCommand, method));
}


bool CompilerOracle::should_break_at(methodHandle method) {
  return check_predicate(BreakCommand, method);
}


static OracleCommand parse_command_name(const char * line, int* bytes_read) {
  assert(ARRAY_SIZE(command_names) == OracleCommandCount,
         "command_names size mismatch");

  *bytes_read = 0;
  char command[33];
  int result = sscanf(line, "%32[a-z]%n", command, bytes_read);
  for (uint i = 0; i < ARRAY_SIZE(command_names); i++) {
    if (strcmp(command, command_names[i]) == 0) {
      return (OracleCommand)i;
    }
  }
  return UnknownCommand;
}


static void usage() {
  tty->print_cr("  CompileCommand and the CompilerOracle allows simple control over");
  tty->print_cr("  what's allowed to be compiled.  The standard supported directives");
  tty->print_cr("  are exclude and compileonly.  The exclude directive stops a method");
  tty->print_cr("  from being compiled and compileonly excludes all methods except for");
  tty->print_cr("  the ones mentioned by compileonly directives.  The basic form of");
  tty->print_cr("  all commands is a command name followed by the name of the method");
  tty->print_cr("  in one of two forms: the standard class file format as in");
  tty->print_cr("  class/name.methodName or the PrintCompilation format");
  tty->print_cr("  class.name::methodName.  The method name can optionally be followed");
  tty->print_cr("  by a space then the signature of the method in the class file");
  tty->print_cr("  format.  Otherwise the directive applies to all methods with the");
  tty->print_cr("  same name and class regardless of signature.  Leading and trailing");
  tty->print_cr("  *'s in the class and/or method name allows a small amount of");
  tty->print_cr("  wildcarding.  ");
  tty->cr();
  tty->print_cr("  Examples:");
  tty->cr();
  tty->print_cr("  exclude java/lang/StringBuffer.append");
  tty->print_cr("  compileonly java/lang/StringBuffer.toString ()Ljava/lang/String;");
  tty->print_cr("  exclude java/lang/String*.*");
  tty->print_cr("  exclude *.toString");
}


// The characters allowed in a class or method name.  All characters > 0x7f
// are allowed in order to handle obfuscated class files (e.g. Volano)
#define RANGEBASE "abcdefghijklmnopqrstuvwxyzABCDEFGHIJKLMNOPQRSTUVWXYZ0123456789$_<>" \
        "\x80\x81\x82\x83\x84\x85\x86\x87\x88\x89\x8a\x8b\x8c\x8d\x8e\x8f" \
        "\x90\x91\x92\x93\x94\x95\x96\x97\x98\x99\x9a\x9b\x9c\x9d\x9e\x9f" \
        "\xa0\xa1\xa2\xa3\xa4\xa5\xa6\xa7\xa8\xa9\xaa\xab\xac\xad\xae\xaf" \
        "\xb0\xb1\xb2\xb3\xb4\xb5\xb6\xb7\xb8\xb9\xba\xbb\xbc\xbd\xbe\xbf" \
        "\xc0\xc1\xc2\xc3\xc4\xc5\xc6\xc7\xc8\xc9\xca\xcb\xcc\xcd\xce\xcf" \
        "\xd0\xd1\xd2\xd3\xd4\xd5\xd6\xd7\xd8\xd9\xda\xdb\xdc\xdd\xde\xdf" \
        "\xe0\xe1\xe2\xe3\xe4\xe5\xe6\xe7\xe8\xe9\xea\xeb\xec\xed\xee\xef" \
        "\xf0\xf1\xf2\xf3\xf4\xf5\xf6\xf7\xf8\xf9\xfa\xfb\xfc\xfd\xfe\xff"

#define RANGE0 "[*" RANGEBASE "]"
#define RANGEDOT "[*" RANGEBASE ".]"
#define RANGESLASH "[*" RANGEBASE "/]"


// Accept several syntaxes for these patterns
//  original syntax
//   cmd  java.lang.String foo
//  PrintCompilation syntax
//   cmd  java.lang.String::foo
//  VM syntax
//   cmd  java/lang/String[. ]foo
//

static const char* patterns[] = {
  "%*[ \t]%255" RANGEDOT    " "     "%255"  RANGE0 "%n",
  "%*[ \t]%255" RANGEDOT   "::"     "%255"  RANGE0 "%n",
  "%*[ \t]%255" RANGESLASH "%*[ .]" "%255"  RANGE0 "%n",
};

static MethodMatcher::Mode check_mode(char name[], const char*& error_msg) {
  int match = MethodMatcher::Exact;
  while (name[0] == '*') {
    match |= MethodMatcher::Suffix;
    strcpy(name, name + 1);
  }

  if (strcmp(name, "*") == 0) return MethodMatcher::Any;

  size_t len = strlen(name);
  while (len > 0 && name[len - 1] == '*') {
    match |= MethodMatcher::Prefix;
    name[--len] = '\0';
  }

  if (strstr(name, "*") != NULL) {
    error_msg = "  Embedded * not allowed";
    return MethodMatcher::Unknown;
  }
  return (MethodMatcher::Mode)match;
}

static bool scan_line(const char * line,
                      char class_name[],  MethodMatcher::Mode* c_mode,
                      char method_name[], MethodMatcher::Mode* m_mode,
                      int* bytes_read, const char*& error_msg) {
  *bytes_read = 0;
  error_msg = NULL;
  for (uint i = 0; i < ARRAY_SIZE(patterns); i++) {
    if (2 == sscanf(line, patterns[i], class_name, method_name, bytes_read)) {
      *c_mode = check_mode(class_name, error_msg);
      *m_mode = check_mode(method_name, error_msg);
      return *c_mode != MethodMatcher::Unknown && *m_mode != MethodMatcher::Unknown;
    }
  }
  return false;
}



void CompilerOracle::parse_from_line(char* line) {
  if (line[0] == '\0') return;
  if (line[0] == '#')  return;

  bool have_colon = (strstr(line, "::") != NULL);
  for (char* lp = line; *lp != '\0'; lp++) {
    // Allow '.' to separate the class name from the method name.
    // This is the preferred spelling of methods:
    //      exclude java/lang/String.indexOf(I)I
    // Allow ',' for spaces (eases command line quoting).
    //      exclude,java/lang/String.indexOf
    // For backward compatibility, allow space as separator also.
    //      exclude java/lang/String indexOf
    //      exclude,java/lang/String,indexOf
    // For easy cut-and-paste of method names, allow VM output format
    // as produced by methodOopDesc::print_short_name:
    //      exclude java.lang.String::indexOf
    // For simple implementation convenience here, convert them all to space.
    if (have_colon) {
      if (*lp == '.')  *lp = '/';   // dots build the package prefix
      if (*lp == ':')  *lp = ' ';
    }
    if (*lp == ',' || *lp == '.')  *lp = ' ';
  }

  char* original_line = line;
  int bytes_read;
  OracleCommand command = parse_command_name(line, &bytes_read);
  line += bytes_read;

  if (command == UnknownCommand) {
    tty->print_cr("CompilerOracle: unrecognized line");
    tty->print_cr("  \"%s\"", original_line);
    return;
  }

  if (command == QuietCommand) {
    _quiet = true;
    return;
  }

  if (command == HelpCommand) {
    usage();
    return;
  }

  MethodMatcher::Mode c_match = MethodMatcher::Exact;
  MethodMatcher::Mode m_match = MethodMatcher::Exact;
  char class_name[256];
  char method_name[256];
  char sig[1024];
  char errorbuf[1024];
  const char* error_msg = NULL;
  MethodMatcher* match = NULL;

  if (scan_line(line, class_name, &c_match, method_name, &m_match, &bytes_read, error_msg)) {
    EXCEPTION_MARK;
    Symbol* c_name = SymbolTable::new_symbol(class_name, CHECK);
    Symbol* m_name = SymbolTable::new_symbol(method_name, CHECK);
    Symbol* signature = NULL;

    line += bytes_read;
    // there might be a signature following the method.
    // signatures always begin with ( so match that by hand
    if (1 == sscanf(line, "%*[ \t](%254[[);/" RANGEBASE "]%n", sig + 1, &bytes_read)) {
      sig[0] = '(';
      line += bytes_read;
      signature = SymbolTable::new_symbol(sig, CHECK);
    }

    if (command == OptionCommand) {
      // Look for trailing options to support
      // ciMethod::has_option("string") to control features in the
      // compiler.  Multiple options may follow the method name.
      char option[256];
      while (sscanf(line, "%*[ \t]%255[a-zA-Z0-9]%n", option, &bytes_read) == 1) {
        if (match != NULL && !_quiet) {
          // Print out the last match added
          tty->print("CompilerOracle: %s ", command_names[command]);
          match->print();
        }
        match = add_option_string(c_name, c_match, m_name, m_match, signature, strdup(option));
        line += bytes_read;
      }
    } else {
      bytes_read = 0;
      sscanf(line, "%*[ \t]%n", &bytes_read);
      if (line[bytes_read] != '\0') {
        jio_snprintf(errorbuf, sizeof(errorbuf), "  Unrecognized text after command: %s", line);
        error_msg = errorbuf;
      } else {
        match = add_predicate(command, c_name, c_match, m_name, m_match, signature);
      }
    }
  }

  if (match != NULL) {
    if (!_quiet) {
      tty->print("CompilerOracle: %s ", command_names[command]);
      match->print();
    }
  } else {
    tty->print_cr("CompilerOracle: unrecognized line");
    tty->print_cr("  \"%s\"", original_line);
    if (error_msg != NULL) {
      tty->print_cr(error_msg);
    }
  }
}

static const char* default_cc_file = ".hotspot_compiler";

static const char* cc_file() {
#ifdef ASSERT
  if (CompileCommandFile == NULL) {
<<<<<<< HEAD
    return ".hotspot_compiler";
=======
    return default_cc_file;
>>>>>>> 7b452e39
  }
#endif
  return CompileCommandFile;
}

bool CompilerOracle::has_command_file() {
  return cc_file() != NULL;
}

bool CompilerOracle::_quiet = false;

void CompilerOracle::parse_from_file() {
  assert(has_command_file(), "command file must be specified");
  FILE* stream = fopen(cc_file(), "rt");
  if (stream == NULL) return;

  char token[1024];
  int  pos = 0;
  int  c = getc(stream);
  while(c != EOF && pos < (int)(sizeof(token)-1)) {
    if (c == '\n') {
      token[pos++] = '\0';
      parse_from_line(token);
      pos = 0;
    } else {
      token[pos++] = c;
    }
    c = getc(stream);
  }
  token[pos++] = '\0';
  parse_from_line(token);

  fclose(stream);
}

void CompilerOracle::parse_from_string(const char* str, void (*parse_line)(char*)) {
  char token[1024];
  int  pos = 0;
  const char* sp = str;
  int  c = *sp++;
  while (c != '\0' && pos < (int)(sizeof(token)-1)) {
    if (c == '\n') {
      token[pos++] = '\0';
      parse_line(token);
      pos = 0;
    } else {
      token[pos++] = c;
    }
    c = *sp++;
  }
  token[pos++] = '\0';
  parse_line(token);
}

void CompilerOracle::append_comment_to_file(const char* message) {
  assert(has_command_file(), "command file must be specified");
  fileStream stream(fopen(cc_file(), "at"));
  stream.print("# ");
  for (int index = 0; message[index] != '\0'; index++) {
    stream.put(message[index]);
    if (message[index] == '\n') stream.print("# ");
  }
  stream.cr();
}

void CompilerOracle::append_exclude_to_file(methodHandle method) {
  assert(has_command_file(), "command file must be specified");
  fileStream stream(fopen(cc_file(), "at"));
  stream.print("exclude ");
  Klass::cast(method->method_holder())->name()->print_symbol_on(&stream);
  stream.print(".");
  method->name()->print_symbol_on(&stream);
  method->signature()->print_symbol_on(&stream);
  stream.cr();
  stream.cr();
}


void compilerOracle_init() {
  CompilerOracle::parse_from_string(CompileCommand, CompilerOracle::parse_from_line);
  CompilerOracle::parse_from_string(CompileOnly, CompilerOracle::parse_compile_only);
  if (CompilerOracle::has_command_file()) {
    CompilerOracle::parse_from_file();
<<<<<<< HEAD
=======
  } else {
    struct stat buf;
    if (os::stat(default_cc_file, &buf) == 0) {
      warning("%s file is present but has been ignored.  "
              "Run with -XX:CompileCommandFile=%s to load the file.",
              default_cc_file, default_cc_file);
    }
>>>>>>> 7b452e39
  }
  if (lists[PrintCommand] != NULL) {
    if (PrintAssembly) {
      warning("CompileCommand and/or %s file contains 'print' commands, but PrintAssembly is also enabled", default_cc_file);
    } else if (FLAG_IS_DEFAULT(DebugNonSafepoints)) {
      warning("printing of assembly code is enabled; turning on DebugNonSafepoints to gain additional output");
      DebugNonSafepoints = true;
    }
  }
}


void CompilerOracle::parse_compile_only(char * line) {
  int i;
  char name[1024];
  const char* className = NULL;
  const char* methodName = NULL;

  bool have_colon = (strstr(line, "::") != NULL);
  char method_sep = have_colon ? ':' : '.';

  if (Verbose) {
    tty->print_cr(line);
  }

  ResourceMark rm;
  while (*line != '\0') {
    MethodMatcher::Mode c_match = MethodMatcher::Exact;
    MethodMatcher::Mode m_match = MethodMatcher::Exact;

    for (i = 0;
         i < 1024 && *line != '\0' && *line != method_sep && *line != ',' && !isspace(*line);
         line++, i++) {
      name[i] = *line;
      if (name[i] == '.')  name[i] = '/';  // package prefix uses '/'
    }

    if (i > 0) {
      char* newName = NEW_RESOURCE_ARRAY( char, i + 1);
      if (newName == NULL)
        return;
      strncpy(newName, name, i);
      newName[i] = '\0';

      if (className == NULL) {
        className = newName;
        c_match = MethodMatcher::Prefix;
      } else {
        methodName = newName;
      }
    }

    if (*line == method_sep) {
      if (className == NULL) {
        className = "";
        c_match = MethodMatcher::Any;
      } else {
        // foo/bar.blah is an exact match on foo/bar, bar.blah is a suffix match on bar
        if (strchr(className, '/') != NULL) {
          c_match = MethodMatcher::Exact;
        } else {
          c_match = MethodMatcher::Suffix;
        }
      }
    } else {
      // got foo or foo/bar
      if (className == NULL) {
        ShouldNotReachHere();
      } else {
        // got foo or foo/bar
        if (strchr(className, '/') != NULL) {
          c_match = MethodMatcher::Prefix;
        } else if (className[0] == '\0') {
          c_match = MethodMatcher::Any;
        } else {
          c_match = MethodMatcher::Substring;
        }
      }
    }

    // each directive is terminated by , or NUL or . followed by NUL
    if (*line == ',' || *line == '\0' || (line[0] == '.' && line[1] == '\0')) {
      if (methodName == NULL) {
        methodName = "";
        if (*line != method_sep) {
          m_match = MethodMatcher::Any;
        }
      }

      EXCEPTION_MARK;
      Symbol* c_name = SymbolTable::new_symbol(className, CHECK);
      Symbol* m_name = SymbolTable::new_symbol(methodName, CHECK);
      Symbol* signature = NULL;

      add_predicate(CompileOnlyCommand, c_name, c_match, m_name, m_match, signature);
      if (PrintVMOptions) {
        tty->print("CompileOnly: compileonly ");
        lists[CompileOnlyCommand]->print();
      }

      className = NULL;
      methodName = NULL;
    }

    line = *line == '\0' ? line : line + 1;
  }
}<|MERGE_RESOLUTION|>--- conflicted
+++ resolved
@@ -555,11 +555,7 @@
 static const char* cc_file() {
 #ifdef ASSERT
   if (CompileCommandFile == NULL) {
-<<<<<<< HEAD
-    return ".hotspot_compiler";
-=======
     return default_cc_file;
->>>>>>> 7b452e39
   }
 #endif
   return CompileCommandFile;
@@ -643,8 +639,6 @@
   CompilerOracle::parse_from_string(CompileOnly, CompilerOracle::parse_compile_only);
   if (CompilerOracle::has_command_file()) {
     CompilerOracle::parse_from_file();
-<<<<<<< HEAD
-=======
   } else {
     struct stat buf;
     if (os::stat(default_cc_file, &buf) == 0) {
@@ -652,7 +646,6 @@
               "Run with -XX:CompileCommandFile=%s to load the file.",
               default_cc_file, default_cc_file);
     }
->>>>>>> 7b452e39
   }
   if (lists[PrintCommand] != NULL) {
     if (PrintAssembly) {
