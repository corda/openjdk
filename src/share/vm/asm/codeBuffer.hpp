/*
 * Copyright (c) 1997, 2010, Oracle and/or its affiliates. All rights reserved.
 * DO NOT ALTER OR REMOVE COPYRIGHT NOTICES OR THIS FILE HEADER.
 *
 * This code is free software; you can redistribute it and/or modify it
 * under the terms of the GNU General Public License version 2 only, as
 * published by the Free Software Foundation.
 *
 * This code is distributed in the hope that it will be useful, but WITHOUT
 * ANY WARRANTY; without even the implied warranty of MERCHANTABILITY or
 * FITNESS FOR A PARTICULAR PURPOSE.  See the GNU General Public License
 * version 2 for more details (a copy is included in the LICENSE file that
 * accompanied this code).
 *
 * You should have received a copy of the GNU General Public License version
 * 2 along with this work; if not, write to the Free Software Foundation,
 * Inc., 51 Franklin St, Fifth Floor, Boston, MA 02110-1301 USA.
 *
 * Please contact Oracle, 500 Oracle Parkway, Redwood Shores, CA 94065 USA
 * or visit www.oracle.com if you need additional information or have any
 * questions.
 *
 */

class  CodeComments;
class  AbstractAssembler;
class  MacroAssembler;
class  PhaseCFG;
class  Compile;
class  BufferBlob;
class  CodeBuffer;

class CodeOffsets: public StackObj {
public:
  enum Entries { Entry,
                 Verified_Entry,
                 Frame_Complete, // Offset in the code where the frame setup is (for forte stackwalks) is complete
                 OSR_Entry,
                 Dtrace_trap = OSR_Entry,  // dtrace probes can never have an OSR entry so reuse it
                 Exceptions,     // Offset where exception handler lives
                 Deopt,          // Offset where deopt handler lives
                 DeoptMH,        // Offset where MethodHandle deopt handler lives
<<<<<<< HEAD
=======
                 UnwindHandler,  // Offset to default unwind handler
>>>>>>> eb8bd999
                 max_Entries };

  // special value to note codeBlobs where profile (forte) stack walking is
  // always dangerous and suspect.

  enum { frame_never_safe = -1 };

private:
  int _values[max_Entries];

public:
  CodeOffsets() {
    _values[Entry         ] = 0;
    _values[Verified_Entry] = 0;
    _values[Frame_Complete] = frame_never_safe;
    _values[OSR_Entry     ] = 0;
    _values[Exceptions    ] = -1;
    _values[Deopt         ] = -1;
    _values[DeoptMH       ] = -1;
<<<<<<< HEAD
=======
    _values[UnwindHandler ] = -1;
>>>>>>> eb8bd999
  }

  int value(Entries e) { return _values[e]; }
  void set_value(Entries e, int val) { _values[e] = val; }
};

// This class represents a stream of code and associated relocations.
// There are a few in each CodeBuffer.
// They are filled concurrently, and concatenated at the end.
class CodeSection VALUE_OBJ_CLASS_SPEC {
  friend class CodeBuffer;
 public:
  typedef int csize_t;  // code size type; would be size_t except for history

 private:
  address     _start;           // first byte of contents (instructions)
  address     _mark;            // user mark, usually an instruction beginning
  address     _end;             // current end address
  address     _limit;           // last possible (allocated) end address
  relocInfo*  _locs_start;      // first byte of relocation information
  relocInfo*  _locs_end;        // first byte after relocation information
  relocInfo*  _locs_limit;      // first byte after relocation information buf
  address     _locs_point;      // last relocated position (grows upward)
  bool        _locs_own;        // did I allocate the locs myself?
  bool        _frozen;          // no more expansion of this section
  char        _index;           // my section number (SECT_INST, etc.)
  CodeBuffer* _outer;           // enclosing CodeBuffer

  // (Note:  _locs_point used to be called _last_reloc_offset.)

  CodeSection() {
    _start         = NULL;
    _mark          = NULL;
    _end           = NULL;
    _limit         = NULL;
    _locs_start    = NULL;
    _locs_end      = NULL;
    _locs_limit    = NULL;
    _locs_point    = NULL;
    _locs_own      = false;
    _frozen        = false;
    debug_only(_index = (char)-1);
    debug_only(_outer = (CodeBuffer*)badAddress);
  }

  void initialize_outer(CodeBuffer* outer, int index) {
    _outer = outer;
    _index = index;
  }

  void initialize(address start, csize_t size = 0) {
    assert(_start == NULL, "only one init step, please");
    _start         = start;
    _mark          = NULL;
    _end           = start;

    _limit         = start + size;
    _locs_point    = start;
  }

  void initialize_locs(int locs_capacity);
  void expand_locs(int new_capacity);
  void initialize_locs_from(const CodeSection* source_cs);

  // helper for CodeBuffer::expand()
  void take_over_code_from(CodeSection* cs) {
    _start      = cs->_start;
    _mark       = cs->_mark;
    _end        = cs->_end;
    _limit      = cs->_limit;
    _locs_point = cs->_locs_point;
  }

 public:
  address     start() const         { return _start; }
  address     mark() const          { return _mark; }
  address     end() const           { return _end; }
  address     limit() const         { return _limit; }
  csize_t     size() const          { return (csize_t)(_end - _start); }
  csize_t     mark_off() const      { assert(_mark != NULL, "not an offset");
                                      return (csize_t)(_mark - _start); }
  csize_t     capacity() const      { return (csize_t)(_limit - _start); }
  csize_t     remaining() const     { return (csize_t)(_limit - _end); }

  relocInfo*  locs_start() const    { return _locs_start; }
  relocInfo*  locs_end() const      { return _locs_end; }
  int         locs_count() const    { return (int)(_locs_end - _locs_start); }
  relocInfo*  locs_limit() const    { return _locs_limit; }
  address     locs_point() const    { return _locs_point; }
  csize_t     locs_point_off() const{ return (csize_t)(_locs_point - _start); }
  csize_t     locs_capacity() const { return (csize_t)(_locs_limit - _locs_start); }
  csize_t     locs_remaining()const { return (csize_t)(_locs_limit - _locs_end); }

  int         index() const         { return _index; }
  bool        is_allocated() const  { return _start != NULL; }
  bool        is_empty() const      { return _start == _end; }
  bool        is_frozen() const     { return _frozen; }
  bool        has_locs() const      { return _locs_end != NULL; }

  CodeBuffer* outer() const         { return _outer; }

  // is a given address in this section?  (2nd version is end-inclusive)
  bool contains(address pc) const   { return pc >= _start && pc <  _end; }
  bool contains2(address pc) const  { return pc >= _start && pc <= _end; }
  bool allocates(address pc) const  { return pc >= _start && pc <  _limit; }
  bool allocates2(address pc) const { return pc >= _start && pc <= _limit; }

  void    set_end(address pc)       { assert(allocates2(pc),""); _end = pc; }
  void    set_mark(address pc)      { assert(contains2(pc),"not in codeBuffer");
                                      _mark = pc; }
  void    set_mark_off(int offset)  { assert(contains2(offset+_start),"not in codeBuffer");
                                      _mark = offset + _start; }
  void    set_mark()                { _mark = _end; }
  void    clear_mark()              { _mark = NULL; }

  void    set_locs_end(relocInfo* p) {
    assert(p <= locs_limit(), "locs data fits in allocated buffer");
    _locs_end = p;
  }
  void    set_locs_point(address pc) {
    assert(pc >= locs_point(), "relocation addr may not decrease");
    assert(allocates2(pc),     "relocation addr must be in this section");
    _locs_point = pc;
  }

  // Share a scratch buffer for relocinfo.  (Hacky; saves a resource allocation.)
  void initialize_shared_locs(relocInfo* buf, int length);

  // Manage labels and their addresses.
  address target(Label& L, address branch_pc);

  // Emit a relocation.
  void relocate(address at, RelocationHolder const& rspec, int format = 0);
  void relocate(address at,    relocInfo::relocType rtype, int format = 0) {
    if (rtype != relocInfo::none)
      relocate(at, Relocation::spec_simple(rtype), format);
  }

  // alignment requirement for starting offset
  // Requirements are that the instruction area and the
  // stubs area must start on CodeEntryAlignment, and
  // the ctable on sizeof(jdouble)
  int alignment() const             { return MAX2((int)sizeof(jdouble), (int)CodeEntryAlignment); }

  // Slop between sections, used only when allocating temporary BufferBlob buffers.
  static csize_t end_slop()         { return MAX2((int)sizeof(jdouble), (int)CodeEntryAlignment); }

  csize_t align_at_start(csize_t off) const { return (csize_t) align_size_up(off, alignment()); }

  // Mark a section frozen.  Assign its remaining space to
  // the following section.  It will never expand after this point.
  inline void freeze();         //  { _outer->freeze_section(this); }

  // Ensure there's enough space left in the current section.
  // Return true if there was an expansion.
  bool maybe_expand_to_ensure_remaining(csize_t amount);

#ifndef PRODUCT
  void decode();
  void dump();
  void print(const char* name);
#endif //PRODUCT
};

class CodeComment;
class CodeComments VALUE_OBJ_CLASS_SPEC {
private:
#ifndef PRODUCT
  CodeComment* _comments;
#endif

public:
  CodeComments() {
#ifndef PRODUCT
    _comments = NULL;
#endif
  }

  void add_comment(intptr_t offset, const char * comment) PRODUCT_RETURN;
  void print_block_comment(outputStream* stream, intptr_t offset)  PRODUCT_RETURN;
  void assign(CodeComments& other)  PRODUCT_RETURN;
  void free() PRODUCT_RETURN;
};


// A CodeBuffer describes a memory space into which assembly
// code is generated.  This memory space usually occupies the
// interior of a single BufferBlob, but in some cases it may be
// an arbitrary span of memory, even outside the code cache.
//
// A code buffer comes in two variants:
//
// (1) A CodeBuffer referring to an already allocated piece of memory:
//     This is used to direct 'static' code generation (e.g. for interpreter
//     or stubroutine generation, etc.).  This code comes with NO relocation
//     information.
//
// (2) A CodeBuffer referring to a piece of memory allocated when the
//     CodeBuffer is allocated.  This is used for nmethod generation.
//
// The memory can be divided up into several parts called sections.
// Each section independently accumulates code (or data) an relocations.
// Sections can grow (at the expense of a reallocation of the BufferBlob
// and recopying of all active sections).  When the buffered code is finally
// written to an nmethod (or other CodeBlob), the contents (code, data,
// and relocations) of the sections are padded to an alignment and concatenated.
// Instructions and data in one section can contain relocatable references to
// addresses in a sibling section.

class CodeBuffer: public StackObj {
  friend class CodeSection;

 private:
  // CodeBuffers must be allocated on the stack except for a single
  // special case during expansion which is handled internally.  This
  // is done to guarantee proper cleanup of resources.
  void* operator new(size_t size) { return ResourceObj::operator new(size); }
  void  operator delete(void* p)  { ShouldNotCallThis(); }

 public:
  typedef int csize_t;  // code size type; would be size_t except for history
  enum {
    // Here is the list of all possible sections, in order of ascending address.
    SECT_INSTS,               // Executable instructions.
    SECT_STUBS,               // Outbound trampolines for supporting call sites.
    SECT_CONSTS,              // Non-instruction data:  Floats, jump tables, etc.
    SECT_LIMIT, SECT_NONE = -1
  };

 private:
  enum {
    sect_bits = 2,      // assert (SECT_LIMIT <= (1<<sect_bits))
    sect_mask = (1<<sect_bits)-1
  };

  const char*  _name;

  CodeSection  _insts;              // instructions (the main section)
  CodeSection  _stubs;              // stubs (call site support), deopt, exception handling
  CodeSection  _consts;             // constants, jump tables

  CodeBuffer*  _before_expand;  // dead buffer, from before the last expansion

  BufferBlob*  _blob;           // optional buffer in CodeCache for generated code
  address      _total_start;    // first address of combined memory buffer
  csize_t      _total_size;     // size in bytes of combined memory buffer

  OopRecorder* _oop_recorder;
  CodeComments _comments;
  OopRecorder  _default_oop_recorder;  // override with initialize_oop_recorder
  Arena*       _overflow_arena;

  address      _decode_begin;   // start address for decode
  address      decode_begin();

  void initialize_misc(const char * name) {
    // all pointers other than code_start/end and those inside the sections
    assert(name != NULL, "must have a name");
    _name            = name;
    _before_expand   = NULL;
    _blob            = NULL;
    _oop_recorder    = NULL;
    _decode_begin    = NULL;
    _overflow_arena  = NULL;
  }

  void initialize(address code_start, csize_t code_size) {
    _insts.initialize_outer(this,   SECT_INSTS);
    _stubs.initialize_outer(this,   SECT_STUBS);
    _consts.initialize_outer(this,  SECT_CONSTS);
    _total_start = code_start;
    _total_size  = code_size;
    // Initialize the main section:
    _insts.initialize(code_start, code_size);
    assert(!_stubs.is_allocated(),  "no garbage here");
    assert(!_consts.is_allocated(), "no garbage here");
    _oop_recorder = &_default_oop_recorder;
  }

  void initialize_section_size(CodeSection* cs, csize_t size);

  void freeze_section(CodeSection* cs);

  // helper for CodeBuffer::expand()
  void take_over_code_from(CodeBuffer* cs);

#ifdef ASSERT
  // ensure sections are disjoint, ordered, and contained in the blob
  bool verify_section_allocation();
#endif

  // copies combined relocations to the blob, returns bytes copied
  // (if target is null, it is a dry run only, just for sizing)
  csize_t copy_relocations_to(CodeBlob* blob) const;

  // copies combined code to the blob (assumes relocs are already in there)
  void copy_code_to(CodeBlob* blob);

  // moves code sections to new buffer (assumes relocs are already in there)
  void relocate_code_to(CodeBuffer* cb) const;

  // set up a model of the final layout of my contents
  void compute_final_layout(CodeBuffer* dest) const;

  // Expand the given section so at least 'amount' is remaining.
  // Creates a new, larger BufferBlob, and rewrites the code & relocs.
  void expand(CodeSection* which_cs, csize_t amount);

  // Helper for expand.
  csize_t figure_expanded_capacities(CodeSection* which_cs, csize_t amount, csize_t* new_capacity);

 public:
  // (1) code buffer referring to pre-allocated instruction memory
  CodeBuffer(address code_start, csize_t code_size);

  // (2) code buffer allocating codeBlob memory for code & relocation
  // info but with lazy initialization.  The name must be something
  // informative.
  CodeBuffer(const char* name) {
    initialize_misc(name);
  }


  // (3) code buffer allocating codeBlob memory for code & relocation
  // info.  The name must be something informative and code_size must
  // include both code and stubs sizes.
  CodeBuffer(const char* name, csize_t code_size, csize_t locs_size) {
    initialize_misc(name);
    initialize(code_size, locs_size);
  }

  ~CodeBuffer();

  // Initialize a CodeBuffer constructed using constructor 2.  Using
  // constructor 3 is equivalent to calling constructor 2 and then
  // calling this method.  It's been factored out for convenience of
  // construction.
  void initialize(csize_t code_size, csize_t locs_size);

  CodeSection* insts()             { return &_insts; }
  CodeSection* stubs()             { return &_stubs; }
  CodeSection* consts()            { return &_consts; }

  // present sections in order; return NULL at end; insts is #0, etc.
  CodeSection* code_section(int n) {
    // This makes the slightly questionable but portable assumption that
    // the various members (_insts, _stubs, etc.) are adjacent in the
    // layout of CodeBuffer.
    CodeSection* cs = &_insts + n;
    assert(cs->index() == n || !cs->is_allocated(), "sanity");
    return cs;
  }
  const CodeSection* code_section(int n) const {  // yucky const stuff
    return ((CodeBuffer*)this)->code_section(n);
  }
  static const char* code_section_name(int n);
  int section_index_of(address addr) const;
  bool contains(address addr) const {
    // handy for debugging
    return section_index_of(addr) > SECT_NONE;
  }

  // A stable mapping between 'locators' (small ints) and addresses.
  static int locator_pos(int locator)   { return locator >> sect_bits; }
  static int locator_sect(int locator)  { return locator &  sect_mask; }
  static int locator(int pos, int sect) { return (pos << sect_bits) | sect; }
  int        locator(address addr) const;
  address    locator_address(int locator) const;

  // Properties
  const char* name() const                  { return _name; }
  CodeBuffer* before_expand() const         { return _before_expand; }
  BufferBlob* blob() const                  { return _blob; }
  void    set_blob(BufferBlob* blob);
  void   free_blob();                       // Free the blob, if we own one.

  // Properties relative to the insts section:
  address code_begin() const            { return _insts.start(); }
  address code_end() const              { return _insts.end();   }
  void set_code_end(address end)        { _insts.set_end(end); }
  address code_limit() const            { return _insts.limit(); }
  address inst_mark() const             { return _insts.mark(); }
  void set_inst_mark()                  { _insts.set_mark(); }
  void clear_inst_mark()                { _insts.clear_mark(); }

  // is there anything in the buffer other than the current section?
  bool    is_pure() const               { return code_size() == total_code_size(); }

  // size in bytes of output so far in the insts sections
  csize_t code_size() const             { return _insts.size(); }

  // same as code_size(), except that it asserts there is no non-code here
  csize_t pure_code_size() const        { assert(is_pure(), "no non-code");
                                          return code_size(); }
  // capacity in bytes of the insts sections
  csize_t code_capacity() const         { return _insts.capacity(); }

  // number of bytes remaining in the insts section
  csize_t code_remaining() const        { return _insts.remaining(); }

  // is a given address in the insts section?  (2nd version is end-inclusive)
  bool code_contains(address pc) const  { return _insts.contains(pc); }
  bool code_contains2(address pc) const { return _insts.contains2(pc); }

  // allocated size of code in all sections, when aligned and concatenated
  // (this is the eventual state of the code in its final CodeBlob)
  csize_t total_code_size() const;

  // combined offset (relative to start of insts) of given address,
  // as eventually found in the final CodeBlob
  csize_t total_offset_of(address addr) const;

  // allocated size of all relocation data, including index, rounded up
  csize_t total_relocation_size() const;

  // allocated size of any and all recorded oops
  csize_t total_oop_size() const {
    OopRecorder* recorder = oop_recorder();
    return (recorder == NULL)? 0: recorder->oop_size();
  }

  // Configuration functions, called immediately after the CB is constructed.
  // The section sizes are subtracted from the original insts section.
  // Note:  Call them in reverse section order, because each steals from insts.
  void initialize_consts_size(csize_t size)            { initialize_section_size(&_consts,  size); }
  void initialize_stubs_size(csize_t size)             { initialize_section_size(&_stubs,   size); }
  // Override default oop recorder.
  void initialize_oop_recorder(OopRecorder* r);

  OopRecorder* oop_recorder() const   { return _oop_recorder; }
  CodeComments& comments()            { return _comments; }

  // Code generation
  void relocate(address at, RelocationHolder const& rspec, int format = 0) {
    _insts.relocate(at, rspec, format);
  }
  void relocate(address at,    relocInfo::relocType rtype, int format = 0) {
    _insts.relocate(at, rtype, format);
  }

  // Management of overflow storage for binding of Labels.
  GrowableArray<int>* create_patch_overflow();

  // NMethod generation
  void copy_code_and_locs_to(CodeBlob* blob) {
    assert(blob != NULL, "sane");
    copy_relocations_to(blob);
    copy_code_to(blob);
  }
  void copy_oops_to(nmethod* nm) {
    if (!oop_recorder()->is_unused()) {
      oop_recorder()->copy_to(nm);
    }
  }

  // Transform an address from the code in this code buffer to a specified code buffer
  address transform_address(const CodeBuffer &cb, address addr) const;

  void block_comment(intptr_t offset, const char * comment) PRODUCT_RETURN;

#ifndef PRODUCT
 public:
  // Printing / Decoding
  // decodes from decode_begin() to code_end() and sets decode_begin to end
  void    decode();
  void    decode_all();         // decodes all the code
  void    skip_decode();        // sets decode_begin to code_end();
  void    print();
#endif


  // The following header contains architecture-specific implementations
  #include "incls/_codeBuffer_pd.hpp.incl"
};


inline void CodeSection::freeze() {
  _outer->freeze_section(this);
}

inline bool CodeSection::maybe_expand_to_ensure_remaining(csize_t amount) {
  if (remaining() < amount) { _outer->expand(this, amount); return true; }
  return false;
}<|MERGE_RESOLUTION|>--- conflicted
+++ resolved
@@ -40,10 +40,7 @@
                  Exceptions,     // Offset where exception handler lives
                  Deopt,          // Offset where deopt handler lives
                  DeoptMH,        // Offset where MethodHandle deopt handler lives
-<<<<<<< HEAD
-=======
                  UnwindHandler,  // Offset to default unwind handler
->>>>>>> eb8bd999
                  max_Entries };
 
   // special value to note codeBlobs where profile (forte) stack walking is
@@ -63,10 +60,7 @@
     _values[Exceptions    ] = -1;
     _values[Deopt         ] = -1;
     _values[DeoptMH       ] = -1;
-<<<<<<< HEAD
-=======
     _values[UnwindHandler ] = -1;
->>>>>>> eb8bd999
   }
 
   int value(Entries e) { return _values[e]; }
