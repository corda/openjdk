--- conflicted
+++ resolved
@@ -24,12 +24,9 @@
 
 #include "precompiled.hpp"
 #include "classfile/classLoaderExt.hpp"
-<<<<<<< HEAD
 #include "classfile/javaClasses.inline.hpp"
 #include "classfile/stringTable.hpp"
-=======
 #include "classfile/modules.hpp"
->>>>>>> 19e30fa0
 #include "classfile/systemDictionary.hpp"
 #include "classfile/vmSymbols.hpp"
 #include "interpreter/bytecodeStream.hpp"
@@ -207,7 +204,28 @@
 } /* end GetAllModules */
 
 
-<<<<<<< HEAD
+// class_loader - NULL is a valid value, must be pre-checked
+// package_name - pre-checked for NULL
+// module_ptr - pre-checked for NULL
+jvmtiError
+JvmtiEnv::GetNamedModule(jobject class_loader, const char* package_name, jobject* module_ptr) {
+  JavaThread* THREAD = JavaThread::current(); // pass to macros
+  ResourceMark rm(THREAD);
+
+  Handle h_loader (THREAD, JNIHandles::resolve(class_loader));
+  // Check that loader is a subclass of java.lang.ClassLoader.
+  if (h_loader.not_null() && !java_lang_ClassLoader::is_subclass(h_loader->klass())) {
+    return JVMTI_ERROR_ILLEGAL_ARGUMENT;
+  }
+  jobject module = Modules::get_named_module(h_loader, package_name, THREAD);
+  if (HAS_PENDING_EXCEPTION) {
+    CLEAR_PENDING_EXCEPTION;
+    return JVMTI_ERROR_INTERNAL; // unexpected exception
+  }
+  *module_ptr = module;
+  return JVMTI_ERROR_NONE;
+} /* end GetNamedModule */
+
 
 // module - pre-checked for NULL
 // to_module - pre-checked for NULL
@@ -300,29 +318,6 @@
   return JvmtiExport::add_module_provides(h_module, h_service, h_impl_class, THREAD);
 } /* end AddModuleProvides */
 
-=======
-// class_loader - NULL is a valid value, must be pre-checked
-// package_name - pre-checked for NULL
-// module_ptr - pre-checked for NULL
-jvmtiError
-JvmtiEnv::GetNamedModule(jobject class_loader, const char* package_name, jobject* module_ptr) {
-  JavaThread* THREAD = JavaThread::current(); // pass to macros
-  ResourceMark rm(THREAD);
-
-  Handle h_loader (THREAD, JNIHandles::resolve(class_loader));
-  // Check that loader is a subclass of java.lang.ClassLoader.
-  if (h_loader.not_null() && !java_lang_ClassLoader::is_subclass(h_loader->klass())) {
-    return JVMTI_ERROR_ILLEGAL_ARGUMENT;
-  }
-  jobject module = Modules::get_named_module(h_loader, package_name, THREAD);
-  if (HAS_PENDING_EXCEPTION) {
-    CLEAR_PENDING_EXCEPTION;
-    return JVMTI_ERROR_INTERNAL; // unexpected exception
-  }
-  *module_ptr = module;
-  return JVMTI_ERROR_NONE;
-} /* end GetNamedModule */
->>>>>>> 19e30fa0
 
   //
   // Class functions
