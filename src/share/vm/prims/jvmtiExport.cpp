--- conflicted
+++ resolved
@@ -2259,16 +2259,11 @@
 void JvmtiEventCollector::setup_jvmti_thread_state() {
   // set this event collector to be the current one.
   JvmtiThreadState* state = JvmtiThreadState::state_for(JavaThread::current());
-<<<<<<< HEAD
   // state can only be NULL if the current thread is exiting which
   // should not happen since we're trying to configure for event collection
   guarantee(state != NULL, "exiting thread called setup_jvmti_thread_state");
   if (is_vm_object_alloc_event()) {
     _prev = state->get_vm_object_alloc_event_collector();
-=======
-  if (is_vm_object_alloc_event()) { 
-    _prev = state->get_vm_object_alloc_event_collector(); 
->>>>>>> 2571633a
     state->set_vm_object_alloc_event_collector((JvmtiVMObjectAllocEventCollector *)this);
   } else if (is_dynamic_code_event()) {
     _prev = state->get_dynamic_code_event_collector(); 
@@ -2469,24 +2464,7 @@
   // generation but could have ended up doing a "full" GC - check the
   // GC count to see.
   if (!_full) {
-<<<<<<< HEAD
     _full = (_invocation_count != Universe::heap()->total_full_collections());
-=======
-    if (Universe::heap()->kind() == CollectedHeap::GenCollectedHeap) {
-      GenCollectedHeap* gch = GenCollectedHeap::heap();
-      if (_invocation_count != (unsigned int)gch->get_gen(1)->stat_record()->invocations) {
-        _full = true;      
-      }
-    } else {
-#ifndef SERIALGC
-      if (_invocation_count != PSMarkSweep::total_invocations()) {
-        _full = true;
-      }
-#else  // SERIALGC
-      fatal("SerialGC only supported in this configuration.");
-#endif // SERIALGC
-    }
->>>>>>> 2571633a
   }
 
   // Full collection probably means the perm generation has been GC'ed
