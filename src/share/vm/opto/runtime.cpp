/*
 * Copyright (c) 1998, 2010, Oracle and/or its affiliates. All rights reserved.
 * DO NOT ALTER OR REMOVE COPYRIGHT NOTICES OR THIS FILE HEADER.
 *
 * This code is free software; you can redistribute it and/or modify it
 * under the terms of the GNU General Public License version 2 only, as
 * published by the Free Software Foundation.
 *
 * This code is distributed in the hope that it will be useful, but WITHOUT
 * ANY WARRANTY; without even the implied warranty of MERCHANTABILITY or
 * FITNESS FOR A PARTICULAR PURPOSE.  See the GNU General Public License
 * version 2 for more details (a copy is included in the LICENSE file that
 * accompanied this code).
 *
 * You should have received a copy of the GNU General Public License version
 * 2 along with this work; if not, write to the Free Software Foundation,
 * Inc., 51 Franklin St, Fifth Floor, Boston, MA 02110-1301 USA.
 *
 * Please contact Oracle, 500 Oracle Parkway, Redwood Shores, CA 94065 USA
 * or visit www.oracle.com if you need additional information or have any
 * questions.
 *
 */

#include "incls/_precompiled.incl"
#include "incls/_runtime.cpp.incl"


// For debugging purposes:
//  To force FullGCALot inside a runtime function, add the following two lines
//
//  Universe::release_fullgc_alot_dummy();
//  MarkSweep::invoke(0, "Debugging");
//
// At command line specify the parameters: -XX:+FullGCALot -XX:FullGCALotStart=100000000




// Compiled code entry points
address OptoRuntime::_new_instance_Java                           = NULL;
address OptoRuntime::_new_array_Java                              = NULL;
address OptoRuntime::_multianewarray2_Java                        = NULL;
address OptoRuntime::_multianewarray3_Java                        = NULL;
address OptoRuntime::_multianewarray4_Java                        = NULL;
address OptoRuntime::_multianewarray5_Java                        = NULL;
address OptoRuntime::_g1_wb_pre_Java                              = NULL;
address OptoRuntime::_g1_wb_post_Java                             = NULL;
address OptoRuntime::_vtable_must_compile_Java                    = NULL;
address OptoRuntime::_complete_monitor_locking_Java               = NULL;
address OptoRuntime::_rethrow_Java                                = NULL;

address OptoRuntime::_slow_arraycopy_Java                         = NULL;
address OptoRuntime::_register_finalizer_Java                     = NULL;

# ifdef ENABLE_ZAP_DEAD_LOCALS
address OptoRuntime::_zap_dead_Java_locals_Java                   = NULL;
address OptoRuntime::_zap_dead_native_locals_Java                 = NULL;
# endif


// This should be called in an assertion at the start of OptoRuntime routines
// which are entered from compiled code (all of them)
#ifndef PRODUCT
static bool check_compiled_frame(JavaThread* thread) {
  assert(thread->last_frame().is_runtime_frame(), "cannot call runtime directly from compiled code");
#ifdef ASSERT
  RegisterMap map(thread, false);
  frame caller = thread->last_frame().sender(&map);
  assert(caller.is_compiled_frame(), "not being called from compiled like code");
#endif  /* ASSERT */
  return true;
}
#endif


#define gen(env, var, type_func_gen, c_func, fancy_jump, pass_tls, save_arg_regs, return_pc) \
  var = generate_stub(env, type_func_gen, CAST_FROM_FN_PTR(address, c_func), #var, fancy_jump, pass_tls, save_arg_regs, return_pc)

void OptoRuntime::generate(ciEnv* env) {

  generate_exception_blob();

  // Note: tls: Means fetching the return oop out of the thread-local storage
  //
  //   variable/name                       type-function-gen              , runtime method                  ,fncy_jp, tls,save_args,retpc
  // -------------------------------------------------------------------------------------------------------------------------------
  gen(env, _new_instance_Java              , new_instance_Type            , new_instance_C                  ,    0 , true , false, false);
  gen(env, _new_array_Java                 , new_array_Type               , new_array_C                     ,    0 , true , false, false);
  gen(env, _multianewarray2_Java           , multianewarray2_Type         , multianewarray2_C               ,    0 , true , false, false);
  gen(env, _multianewarray3_Java           , multianewarray3_Type         , multianewarray3_C               ,    0 , true , false, false);
  gen(env, _multianewarray4_Java           , multianewarray4_Type         , multianewarray4_C               ,    0 , true , false, false);
  gen(env, _multianewarray5_Java           , multianewarray5_Type         , multianewarray5_C               ,    0 , true , false, false);
  gen(env, _g1_wb_pre_Java                 , g1_wb_pre_Type               , SharedRuntime::g1_wb_pre        ,    0 , false, false, false);
  gen(env, _g1_wb_post_Java                , g1_wb_post_Type              , SharedRuntime::g1_wb_post       ,    0 , false, false, false);
  gen(env, _complete_monitor_locking_Java  , complete_monitor_enter_Type  , SharedRuntime::complete_monitor_locking_C      ,    0 , false, false, false);
  gen(env, _rethrow_Java                   , rethrow_Type                 , rethrow_C                       ,    2 , true , false, true );

  gen(env, _slow_arraycopy_Java            , slow_arraycopy_Type          , SharedRuntime::slow_arraycopy_C ,    0 , false, false, false);
  gen(env, _register_finalizer_Java        , register_finalizer_Type      , register_finalizer              ,    0 , false, false, false);

# ifdef ENABLE_ZAP_DEAD_LOCALS
  gen(env, _zap_dead_Java_locals_Java      , zap_dead_locals_Type         , zap_dead_Java_locals_C          ,    0 , false, true , false );
  gen(env, _zap_dead_native_locals_Java    , zap_dead_locals_Type         , zap_dead_native_locals_C        ,    0 , false, true , false );
# endif

}

#undef gen


// Helper method to do generation of RunTimeStub's
address OptoRuntime::generate_stub( ciEnv* env,
                                    TypeFunc_generator gen, address C_function,
                                    const char *name, int is_fancy_jump,
                                    bool pass_tls,
                                    bool save_argument_registers,
                                    bool return_pc ) {
  ResourceMark rm;
  Compile C( env, gen, C_function, name, is_fancy_jump, pass_tls, save_argument_registers, return_pc );
  return  C.stub_entry_point();
}

const char* OptoRuntime::stub_name(address entry) {
#ifndef PRODUCT
  CodeBlob* cb = CodeCache::find_blob(entry);
  RuntimeStub* rs =(RuntimeStub *)cb;
  assert(rs != NULL && rs->is_runtime_stub(), "not a runtime stub");
  return rs->name();
#else
  // Fast implementation for product mode (maybe it should be inlined too)
  return "runtime stub";
#endif
}


//=============================================================================
// Opto compiler runtime routines
//=============================================================================


//=============================allocation======================================
// We failed the fast-path allocation.  Now we need to do a scavenge or GC
// and try allocation again.

void OptoRuntime::new_store_pre_barrier(JavaThread* thread) {
  // After any safepoint, just before going back to compiled code,
  // we inform the GC that we will be doing initializing writes to
  // this object in the future without emitting card-marks, so
  // GC may take any compensating steps.
  // NOTE: Keep this code consistent with GraphKit::store_barrier.

  oop new_obj = thread->vm_result();
  if (new_obj == NULL)  return;

  assert(Universe::heap()->can_elide_tlab_store_barriers(),
         "compiler must check this first");
  // GC may decide to give back a safer copy of new_obj.
  new_obj = Universe::heap()->new_store_pre_barrier(thread, new_obj);
  thread->set_vm_result(new_obj);
}

// object allocation
JRT_BLOCK_ENTRY(void, OptoRuntime::new_instance_C(klassOopDesc* klass, JavaThread* thread))
  JRT_BLOCK;
#ifndef PRODUCT
  SharedRuntime::_new_instance_ctr++;         // new instance requires GC
#endif
  assert(check_compiled_frame(thread), "incorrect caller");

  // These checks are cheap to make and support reflective allocation.
  int lh = Klass::cast(klass)->layout_helper();
  if (Klass::layout_helper_needs_slow_path(lh)
      || !instanceKlass::cast(klass)->is_initialized()) {
    KlassHandle kh(THREAD, klass);
    kh->check_valid_for_instantiation(false, THREAD);
    if (!HAS_PENDING_EXCEPTION) {
      instanceKlass::cast(kh())->initialize(THREAD);
    }
    if (!HAS_PENDING_EXCEPTION) {
      klass = kh();
    } else {
      klass = NULL;
    }
  }

  if (klass != NULL) {
    // Scavenge and allocate an instance.
    oop result = instanceKlass::cast(klass)->allocate_instance(THREAD);
    thread->set_vm_result(result);

    // Pass oops back through thread local storage.  Our apparent type to Java
    // is that we return an oop, but we can block on exit from this routine and
    // a GC can trash the oop in C's return register.  The generated stub will
    // fetch the oop from TLS after any possible GC.
  }

  deoptimize_caller_frame(thread, HAS_PENDING_EXCEPTION);
  JRT_BLOCK_END;

  if (GraphKit::use_ReduceInitialCardMarks()) {
    // inform GC that we won't do card marks for initializing writes.
    new_store_pre_barrier(thread);
  }
JRT_END


// array allocation
JRT_BLOCK_ENTRY(void, OptoRuntime::new_array_C(klassOopDesc* array_type, int len, JavaThread *thread))
  JRT_BLOCK;
#ifndef PRODUCT
  SharedRuntime::_new_array_ctr++;            // new array requires GC
#endif
  assert(check_compiled_frame(thread), "incorrect caller");

  // Scavenge and allocate an instance.
  oop result;

  if (Klass::cast(array_type)->oop_is_typeArray()) {
    // The oopFactory likes to work with the element type.
    // (We could bypass the oopFactory, since it doesn't add much value.)
    BasicType elem_type = typeArrayKlass::cast(array_type)->element_type();
    result = oopFactory::new_typeArray(elem_type, len, THREAD);
  } else {
    // Although the oopFactory likes to work with the elem_type,
    // the compiler prefers the array_type, since it must already have
    // that latter value in hand for the fast path.
    klassOopDesc* elem_type = objArrayKlass::cast(array_type)->element_klass();
    result = oopFactory::new_objArray(elem_type, len, THREAD);
  }

  // Pass oops back through thread local storage.  Our apparent type to Java
  // is that we return an oop, but we can block on exit from this routine and
  // a GC can trash the oop in C's return register.  The generated stub will
  // fetch the oop from TLS after any possible GC.
  deoptimize_caller_frame(thread, HAS_PENDING_EXCEPTION);
  thread->set_vm_result(result);
  JRT_BLOCK_END;

  if (GraphKit::use_ReduceInitialCardMarks()) {
    // inform GC that we won't do card marks for initializing writes.
    new_store_pre_barrier(thread);
  }
JRT_END

// Note: multianewarray for one dimension is handled inline by GraphKit::new_array.

// multianewarray for 2 dimensions
JRT_ENTRY(void, OptoRuntime::multianewarray2_C(klassOopDesc* elem_type, int len1, int len2, JavaThread *thread))
#ifndef PRODUCT
  SharedRuntime::_multi2_ctr++;                // multianewarray for 1 dimension
#endif
  assert(check_compiled_frame(thread), "incorrect caller");
  assert(oop(elem_type)->is_klass(), "not a class");
  jint dims[2];
  dims[0] = len1;
  dims[1] = len2;
  oop obj = arrayKlass::cast(elem_type)->multi_allocate(2, dims, THREAD);
  deoptimize_caller_frame(thread, HAS_PENDING_EXCEPTION);
  thread->set_vm_result(obj);
JRT_END

// multianewarray for 3 dimensions
JRT_ENTRY(void, OptoRuntime::multianewarray3_C(klassOopDesc* elem_type, int len1, int len2, int len3, JavaThread *thread))
#ifndef PRODUCT
  SharedRuntime::_multi3_ctr++;                // multianewarray for 1 dimension
#endif
  assert(check_compiled_frame(thread), "incorrect caller");
  assert(oop(elem_type)->is_klass(), "not a class");
  jint dims[3];
  dims[0] = len1;
  dims[1] = len2;
  dims[2] = len3;
  oop obj = arrayKlass::cast(elem_type)->multi_allocate(3, dims, THREAD);
  deoptimize_caller_frame(thread, HAS_PENDING_EXCEPTION);
  thread->set_vm_result(obj);
JRT_END

// multianewarray for 4 dimensions
JRT_ENTRY(void, OptoRuntime::multianewarray4_C(klassOopDesc* elem_type, int len1, int len2, int len3, int len4, JavaThread *thread))
#ifndef PRODUCT
  SharedRuntime::_multi4_ctr++;                // multianewarray for 1 dimension
#endif
  assert(check_compiled_frame(thread), "incorrect caller");
  assert(oop(elem_type)->is_klass(), "not a class");
  jint dims[4];
  dims[0] = len1;
  dims[1] = len2;
  dims[2] = len3;
  dims[3] = len4;
  oop obj = arrayKlass::cast(elem_type)->multi_allocate(4, dims, THREAD);
  deoptimize_caller_frame(thread, HAS_PENDING_EXCEPTION);
  thread->set_vm_result(obj);
JRT_END

// multianewarray for 5 dimensions
JRT_ENTRY(void, OptoRuntime::multianewarray5_C(klassOopDesc* elem_type, int len1, int len2, int len3, int len4, int len5, JavaThread *thread))
#ifndef PRODUCT
  SharedRuntime::_multi5_ctr++;                // multianewarray for 1 dimension
#endif
  assert(check_compiled_frame(thread), "incorrect caller");
  assert(oop(elem_type)->is_klass(), "not a class");
  jint dims[5];
  dims[0] = len1;
  dims[1] = len2;
  dims[2] = len3;
  dims[3] = len4;
  dims[4] = len5;
  oop obj = arrayKlass::cast(elem_type)->multi_allocate(5, dims, THREAD);
  deoptimize_caller_frame(thread, HAS_PENDING_EXCEPTION);
  thread->set_vm_result(obj);
JRT_END

const TypeFunc *OptoRuntime::new_instance_Type() {
  // create input type (domain)
  const Type **fields = TypeTuple::fields(1);
  fields[TypeFunc::Parms+0] = TypeInstPtr::NOTNULL; // Klass to be allocated
  const TypeTuple *domain = TypeTuple::make(TypeFunc::Parms+1, fields);

  // create result type (range)
  fields = TypeTuple::fields(1);
  fields[TypeFunc::Parms+0] = TypeRawPtr::NOTNULL; // Returned oop

  const TypeTuple *range = TypeTuple::make(TypeFunc::Parms+1, fields);

  return TypeFunc::make(domain, range);
}


const TypeFunc *OptoRuntime::athrow_Type() {
  // create input type (domain)
  const Type **fields = TypeTuple::fields(1);
  fields[TypeFunc::Parms+0] = TypeInstPtr::NOTNULL; // Klass to be allocated
  const TypeTuple *domain = TypeTuple::make(TypeFunc::Parms+1, fields);

  // create result type (range)
  fields = TypeTuple::fields(0);

  const TypeTuple *range = TypeTuple::make(TypeFunc::Parms+0, fields);

  return TypeFunc::make(domain, range);
}


const TypeFunc *OptoRuntime::new_array_Type() {
  // create input type (domain)
  const Type **fields = TypeTuple::fields(2);
  fields[TypeFunc::Parms+0] = TypeInstPtr::NOTNULL;   // element klass
  fields[TypeFunc::Parms+1] = TypeInt::INT;       // array size
  const TypeTuple *domain = TypeTuple::make(TypeFunc::Parms+2, fields);

  // create result type (range)
  fields = TypeTuple::fields(1);
  fields[TypeFunc::Parms+0] = TypeRawPtr::NOTNULL; // Returned oop

  const TypeTuple *range = TypeTuple::make(TypeFunc::Parms+1, fields);

  return TypeFunc::make(domain, range);
}

const TypeFunc *OptoRuntime::multianewarray_Type(int ndim) {
  // create input type (domain)
  const int nargs = ndim + 1;
  const Type **fields = TypeTuple::fields(nargs);
  fields[TypeFunc::Parms+0] = TypeInstPtr::NOTNULL;   // element klass
  for( int i = 1; i < nargs; i++ )
    fields[TypeFunc::Parms + i] = TypeInt::INT;       // array size
  const TypeTuple *domain = TypeTuple::make(TypeFunc::Parms+nargs, fields);

  // create result type (range)
  fields = TypeTuple::fields(1);
  fields[TypeFunc::Parms+0] = TypeRawPtr::NOTNULL; // Returned oop
  const TypeTuple *range = TypeTuple::make(TypeFunc::Parms+1, fields);

  return TypeFunc::make(domain, range);
}

const TypeFunc *OptoRuntime::multianewarray2_Type() {
  return multianewarray_Type(2);
}

const TypeFunc *OptoRuntime::multianewarray3_Type() {
  return multianewarray_Type(3);
}

const TypeFunc *OptoRuntime::multianewarray4_Type() {
  return multianewarray_Type(4);
}

const TypeFunc *OptoRuntime::multianewarray5_Type() {
  return multianewarray_Type(5);
}

const TypeFunc *OptoRuntime::g1_wb_pre_Type() {
  const Type **fields = TypeTuple::fields(2);
  fields[TypeFunc::Parms+0] = TypeInstPtr::NOTNULL; // original field value
  fields[TypeFunc::Parms+1] = TypeRawPtr::NOTNULL; // thread
  const TypeTuple *domain = TypeTuple::make(TypeFunc::Parms+2, fields);

  // create result type (range)
  fields = TypeTuple::fields(0);
  const TypeTuple *range = TypeTuple::make(TypeFunc::Parms+0, fields);

  return TypeFunc::make(domain, range);
}

const TypeFunc *OptoRuntime::g1_wb_post_Type() {

  const Type **fields = TypeTuple::fields(2);
  fields[TypeFunc::Parms+0] = TypeRawPtr::NOTNULL;  // Card addr
  fields[TypeFunc::Parms+1] = TypeRawPtr::NOTNULL;  // thread
  const TypeTuple *domain = TypeTuple::make(TypeFunc::Parms+2, fields);

  // create result type (range)
  fields = TypeTuple::fields(0);
  const TypeTuple *range = TypeTuple::make(TypeFunc::Parms, fields);

  return TypeFunc::make(domain, range);
}

const TypeFunc *OptoRuntime::uncommon_trap_Type() {
  // create input type (domain)
  const Type **fields = TypeTuple::fields(1);
  // symbolOop name of class to be loaded
  fields[TypeFunc::Parms+0] = TypeInt::INT;
  const TypeTuple *domain = TypeTuple::make(TypeFunc::Parms+1, fields);

  // create result type (range)
  fields = TypeTuple::fields(0);
  const TypeTuple *range = TypeTuple::make(TypeFunc::Parms+0, fields);

  return TypeFunc::make(domain, range);
}

# ifdef ENABLE_ZAP_DEAD_LOCALS
// Type used for stub generation for zap_dead_locals.
// No inputs or outputs
const TypeFunc *OptoRuntime::zap_dead_locals_Type() {
  // create input type (domain)
  const Type **fields = TypeTuple::fields(0);
  const TypeTuple *domain = TypeTuple::make(TypeFunc::Parms,fields);

  // create result type (range)
  fields = TypeTuple::fields(0);
  const TypeTuple *range = TypeTuple::make(TypeFunc::Parms,fields);

  return TypeFunc::make(domain,range);
}
# endif


//-----------------------------------------------------------------------------
// Monitor Handling
const TypeFunc *OptoRuntime::complete_monitor_enter_Type() {
  // create input type (domain)
  const Type **fields = TypeTuple::fields(2);
  fields[TypeFunc::Parms+0] = TypeInstPtr::NOTNULL;  // Object to be Locked
  fields[TypeFunc::Parms+1] = TypeRawPtr::BOTTOM;   // Address of stack location for lock
  const TypeTuple *domain = TypeTuple::make(TypeFunc::Parms+2,fields);

  // create result type (range)
  fields = TypeTuple::fields(0);

  const TypeTuple *range = TypeTuple::make(TypeFunc::Parms+0,fields);

  return TypeFunc::make(domain,range);
}


//-----------------------------------------------------------------------------
const TypeFunc *OptoRuntime::complete_monitor_exit_Type() {
  // create input type (domain)
  const Type **fields = TypeTuple::fields(2);
  fields[TypeFunc::Parms+0] = TypeInstPtr::NOTNULL;  // Object to be Locked
  fields[TypeFunc::Parms+1] = TypeRawPtr::BOTTOM;   // Address of stack location for lock
  const TypeTuple *domain = TypeTuple::make(TypeFunc::Parms+2,fields);

  // create result type (range)
  fields = TypeTuple::fields(0);

  const TypeTuple *range = TypeTuple::make(TypeFunc::Parms+0,fields);

  return TypeFunc::make(domain,range);
}

const TypeFunc* OptoRuntime::flush_windows_Type() {
  // create input type (domain)
  const Type** fields = TypeTuple::fields(1);
  fields[TypeFunc::Parms+0] = NULL; // void
  const TypeTuple *domain = TypeTuple::make(TypeFunc::Parms, fields);

  // create result type
  fields = TypeTuple::fields(1);
  fields[TypeFunc::Parms+0] = NULL; // void
  const TypeTuple *range = TypeTuple::make(TypeFunc::Parms, fields);

  return TypeFunc::make(domain, range);
}

const TypeFunc* OptoRuntime::l2f_Type() {
  // create input type (domain)
  const Type **fields = TypeTuple::fields(2);
  fields[TypeFunc::Parms+0] = TypeLong::LONG;
  fields[TypeFunc::Parms+1] = Type::HALF;
  const TypeTuple *domain = TypeTuple::make(TypeFunc::Parms+2, fields);

  // create result type (range)
  fields = TypeTuple::fields(1);
  fields[TypeFunc::Parms+0] = Type::FLOAT;
  const TypeTuple *range = TypeTuple::make(TypeFunc::Parms+1, fields);

  return TypeFunc::make(domain, range);
}

const TypeFunc* OptoRuntime::modf_Type() {
  const Type **fields = TypeTuple::fields(2);
  fields[TypeFunc::Parms+0] = Type::FLOAT;
  fields[TypeFunc::Parms+1] = Type::FLOAT;
  const TypeTuple *domain = TypeTuple::make(TypeFunc::Parms+2, fields);

  // create result type (range)
  fields = TypeTuple::fields(1);
  fields[TypeFunc::Parms+0] = Type::FLOAT;

  const TypeTuple *range = TypeTuple::make(TypeFunc::Parms+1, fields);

  return TypeFunc::make(domain, range);
}

const TypeFunc *OptoRuntime::Math_D_D_Type() {
  // create input type (domain)
  const Type **fields = TypeTuple::fields(2);
  // symbolOop name of class to be loaded
  fields[TypeFunc::Parms+0] = Type::DOUBLE;
  fields[TypeFunc::Parms+1] = Type::HALF;
  const TypeTuple *domain = TypeTuple::make(TypeFunc::Parms+2, fields);

  // create result type (range)
  fields = TypeTuple::fields(2);
  fields[TypeFunc::Parms+0] = Type::DOUBLE;
  fields[TypeFunc::Parms+1] = Type::HALF;
  const TypeTuple *range = TypeTuple::make(TypeFunc::Parms+2, fields);

  return TypeFunc::make(domain, range);
}

const TypeFunc* OptoRuntime::Math_DD_D_Type() {
  const Type **fields = TypeTuple::fields(4);
  fields[TypeFunc::Parms+0] = Type::DOUBLE;
  fields[TypeFunc::Parms+1] = Type::HALF;
  fields[TypeFunc::Parms+2] = Type::DOUBLE;
  fields[TypeFunc::Parms+3] = Type::HALF;
  const TypeTuple *domain = TypeTuple::make(TypeFunc::Parms+4, fields);

  // create result type (range)
  fields = TypeTuple::fields(2);
  fields[TypeFunc::Parms+0] = Type::DOUBLE;
  fields[TypeFunc::Parms+1] = Type::HALF;
  const TypeTuple *range = TypeTuple::make(TypeFunc::Parms+2, fields);

  return TypeFunc::make(domain, range);
}

//-------------- currentTimeMillis

const TypeFunc* OptoRuntime::current_time_millis_Type() {
  // create input type (domain)
  const Type **fields = TypeTuple::fields(0);
  const TypeTuple *domain = TypeTuple::make(TypeFunc::Parms+0, fields);

  // create result type (range)
  fields = TypeTuple::fields(2);
  fields[TypeFunc::Parms+0] = TypeLong::LONG;
  fields[TypeFunc::Parms+1] = Type::HALF;
  const TypeTuple *range = TypeTuple::make(TypeFunc::Parms+2, fields);

  return TypeFunc::make(domain, range);
}

// arraycopy stub variations:
enum ArrayCopyType {
  ac_fast,                      // void(ptr, ptr, size_t)
  ac_checkcast,                 //  int(ptr, ptr, size_t, size_t, ptr)
  ac_slow,                      // void(ptr, int, ptr, int, int)
  ac_generic                    //  int(ptr, int, ptr, int, int)
};

static const TypeFunc* make_arraycopy_Type(ArrayCopyType act) {
  // create input type (domain)
  int num_args      = (act == ac_fast ? 3 : 5);
  int num_size_args = (act == ac_fast ? 1 : act == ac_checkcast ? 2 : 0);
  int argcnt = num_args;
  LP64_ONLY(argcnt += num_size_args); // halfwords for lengths
  const Type** fields = TypeTuple::fields(argcnt);
  int argp = TypeFunc::Parms;
  fields[argp++] = TypePtr::NOTNULL;    // src
  if (num_size_args == 0) {
    fields[argp++] = TypeInt::INT;      // src_pos
  }
  fields[argp++] = TypePtr::NOTNULL;    // dest
  if (num_size_args == 0) {
    fields[argp++] = TypeInt::INT;      // dest_pos
    fields[argp++] = TypeInt::INT;      // length
  }
  while (num_size_args-- > 0) {
    fields[argp++] = TypeX_X;               // size in whatevers (size_t)
    LP64_ONLY(fields[argp++] = Type::HALF); // other half of long length
  }
  if (act == ac_checkcast) {
    fields[argp++] = TypePtr::NOTNULL;  // super_klass
  }
  assert(argp == TypeFunc::Parms+argcnt, "correct decoding of act");
  const TypeTuple* domain = TypeTuple::make(TypeFunc::Parms+argcnt, fields);

  // create result type if needed
  int retcnt = (act == ac_checkcast || act == ac_generic ? 1 : 0);
  fields = TypeTuple::fields(1);
  if (retcnt == 0)
    fields[TypeFunc::Parms+0] = NULL; // void
  else
    fields[TypeFunc::Parms+0] = TypeInt::INT; // status result, if needed
  const TypeTuple* range = TypeTuple::make(TypeFunc::Parms+retcnt, fields);
  return TypeFunc::make(domain, range);
}

const TypeFunc* OptoRuntime::fast_arraycopy_Type() {
  // This signature is simple:  Two base pointers and a size_t.
  return make_arraycopy_Type(ac_fast);
}

const TypeFunc* OptoRuntime::checkcast_arraycopy_Type() {
  // An extension of fast_arraycopy_Type which adds type checking.
  return make_arraycopy_Type(ac_checkcast);
}

const TypeFunc* OptoRuntime::slow_arraycopy_Type() {
  // This signature is exactly the same as System.arraycopy.
  // There are no intptr_t (int/long) arguments.
  return make_arraycopy_Type(ac_slow);
}

const TypeFunc* OptoRuntime::generic_arraycopy_Type() {
  // This signature is like System.arraycopy, except that it returns status.
  return make_arraycopy_Type(ac_generic);
}


//------------- Interpreter state access for on stack replacement
const TypeFunc* OptoRuntime::osr_end_Type() {
  // create input type (domain)
  const Type **fields = TypeTuple::fields(1);
  fields[TypeFunc::Parms+0] = TypeRawPtr::BOTTOM; // OSR temp buf
  const TypeTuple *domain = TypeTuple::make(TypeFunc::Parms+1, fields);

  // create result type
  fields = TypeTuple::fields(1);
  // fields[TypeFunc::Parms+0] = TypeInstPtr::NOTNULL; // locked oop
  fields[TypeFunc::Parms+0] = NULL; // void
  const TypeTuple *range = TypeTuple::make(TypeFunc::Parms, fields);
  return TypeFunc::make(domain, range);
}

//-------------- methodData update helpers

const TypeFunc* OptoRuntime::profile_receiver_type_Type() {
  // create input type (domain)
  const Type **fields = TypeTuple::fields(2);
  fields[TypeFunc::Parms+0] = TypeAryPtr::NOTNULL;    // methodData pointer
  fields[TypeFunc::Parms+1] = TypeInstPtr::BOTTOM;    // receiver oop
  const TypeTuple *domain = TypeTuple::make(TypeFunc::Parms+2, fields);

  // create result type
  fields = TypeTuple::fields(1);
  fields[TypeFunc::Parms+0] = NULL; // void
  const TypeTuple *range = TypeTuple::make(TypeFunc::Parms, fields);
  return TypeFunc::make(domain,range);
}

JRT_LEAF(void, OptoRuntime::profile_receiver_type_C(DataLayout* data, oopDesc* receiver))
  if (receiver == NULL) return;
  klassOop receiver_klass = receiver->klass();

  intptr_t* mdp = ((intptr_t*)(data)) + DataLayout::header_size_in_cells();
  int empty_row = -1;           // free row, if any is encountered

  // ReceiverTypeData* vc = new ReceiverTypeData(mdp);
  for (uint row = 0; row < ReceiverTypeData::row_limit(); row++) {
    // if (vc->receiver(row) == receiver_klass)
    int receiver_off = ReceiverTypeData::receiver_cell_index(row);
    intptr_t row_recv = *(mdp + receiver_off);
    if (row_recv == (intptr_t) receiver_klass) {
      // vc->set_receiver_count(row, vc->receiver_count(row) + DataLayout::counter_increment);
      int count_off = ReceiverTypeData::receiver_count_cell_index(row);
      *(mdp + count_off) += DataLayout::counter_increment;
      return;
    } else if (row_recv == 0) {
      // else if (vc->receiver(row) == NULL)
      empty_row = (int) row;
    }
  }

  if (empty_row != -1) {
    int receiver_off = ReceiverTypeData::receiver_cell_index(empty_row);
    // vc->set_receiver(empty_row, receiver_klass);
    *(mdp + receiver_off) = (intptr_t) receiver_klass;
    // vc->set_receiver_count(empty_row, DataLayout::counter_increment);
    int count_off = ReceiverTypeData::receiver_count_cell_index(empty_row);
    *(mdp + count_off) = DataLayout::counter_increment;
  } else {
    // Receiver did not match any saved receiver and there is no empty row for it.
    // Increment total counter to indicate polymorphic case.
    intptr_t* count_p = (intptr_t*)(((byte*)(data)) + in_bytes(CounterData::count_offset()));
    *count_p += DataLayout::counter_increment;
  }
JRT_END

//-----------------------------------------------------------------------------
// implicit exception support.

static void report_null_exception_in_code_cache(address exception_pc) {
  ResourceMark rm;
  CodeBlob* n = CodeCache::find_blob(exception_pc);
  if (n != NULL) {
    tty->print_cr("#");
    tty->print_cr("# HotSpot Runtime Error, null exception in generated code");
    tty->print_cr("#");
    tty->print_cr("# pc where exception happened = " INTPTR_FORMAT, exception_pc);

    if (n->is_nmethod()) {
      methodOop method = ((nmethod*)n)->method();
      tty->print_cr("# Method where it happened %s.%s ", Klass::cast(method->method_holder())->name()->as_C_string(), method->name()->as_C_string());
      tty->print_cr("#");
      if (ShowMessageBoxOnError && UpdateHotSpotCompilerFileOnError) {
        const char* title    = "HotSpot Runtime Error";
        const char* question = "Do you want to exclude compilation of this method in future runs?";
        if (os::message_box(title, question)) {
          CompilerOracle::append_comment_to_file("");
          CompilerOracle::append_comment_to_file("Null exception in compiled code resulted in the following exclude");
          CompilerOracle::append_comment_to_file("");
          CompilerOracle::append_exclude_to_file(method);
          tty->print_cr("#");
          tty->print_cr("# %s has been updated to exclude the specified method", CompileCommandFile);
          tty->print_cr("#");
        }
      }
      fatal("Implicit null exception happened in compiled method");
    } else {
      n->print();
      fatal("Implicit null exception happened in generated stub");
    }
  }
  fatal("Implicit null exception at wrong place");
}


//-------------------------------------------------------------------------------------
// register policy

bool OptoRuntime::is_callee_saved_register(MachRegisterNumbers reg) {
  assert(reg >= 0 && reg < _last_Mach_Reg, "must be a machine register");
  switch (register_save_policy[reg]) {
    case 'C': return false; //SOC
    case 'E': return true ; //SOE
    case 'N': return false; //NS
    case 'A': return false; //AS
  }
  ShouldNotReachHere();
  return false;
}

//-----------------------------------------------------------------------
// Exceptions
//

static void trace_exception(oop exception_oop, address exception_pc, const char* msg) PRODUCT_RETURN;

// The method is an entry that is always called by a C++ method not
// directly from compiled code. Compiled code will call the C++ method following.
// We can't allow async exception to be installed during  exception processing.
JRT_ENTRY_NO_ASYNC(address, OptoRuntime::handle_exception_C_helper(JavaThread* thread, nmethod* &nm))

  // Do not confuse exception_oop with pending_exception. The exception_oop
  // is only used to pass arguments into the method. Not for general
  // exception handling.  DO NOT CHANGE IT to use pending_exception, since
  // the runtime stubs checks this on exit.
  assert(thread->exception_oop() != NULL, "exception oop is found");
  address handler_address = NULL;

  Handle exception(thread, thread->exception_oop());

  if (TraceExceptions) {
    trace_exception(exception(), thread->exception_pc(), "");
  }
  // for AbortVMOnException flag
  NOT_PRODUCT(Exceptions::debug_check_abort(exception));

  #ifdef ASSERT
    if (!(exception->is_a(SystemDictionary::Throwable_klass()))) {
      // should throw an exception here
      ShouldNotReachHere();
    }
  #endif


  // new exception handling: this method is entered only from adapters
  // exceptions from compiled java methods are handled in compiled code
  // using rethrow node

  address pc = thread->exception_pc();
  nm = CodeCache::find_nmethod(pc);
  assert(nm != NULL, "No NMethod found");
  if (nm->is_native_method()) {
    fatal("Native mathod should not have path to exception handling");
  } else {
    // we are switching to old paradigm: search for exception handler in caller_frame
    // instead in exception handler of caller_frame.sender()

    if (JvmtiExport::can_post_on_exceptions()) {
      // "Full-speed catching" is not necessary here,
      // since we're notifying the VM on every catch.
      // Force deoptimization and the rest of the lookup
      // will be fine.
      deoptimize_caller_frame(thread, true);
    }

    // Check the stack guard pages.  If enabled, look for handler in this frame;
    // otherwise, forcibly unwind the frame.
    //
    // 4826555: use default current sp for reguard_stack instead of &nm: it's more accurate.
    bool force_unwind = !thread->reguard_stack();
    bool deopting = false;
    if (nm->is_deopt_pc(pc)) {
      deopting = true;
      RegisterMap map(thread, false);
      frame deoptee = thread->last_frame().sender(&map);
      assert(deoptee.is_deoptimized_frame(), "must be deopted");
      // Adjust the pc back to the original throwing pc
      pc = deoptee.pc();
    }

    // If we are forcing an unwind because of stack overflow then deopt is
    // irrelevant sice we are throwing the frame away anyway.

    if (deopting && !force_unwind) {
      handler_address = SharedRuntime::deopt_blob()->unpack_with_exception();
    } else {

      handler_address =
        force_unwind ? NULL : nm->handler_for_exception_and_pc(exception, pc);

      if (handler_address == NULL) {
        handler_address = SharedRuntime::compute_compiled_exc_handler(nm, pc, exception, force_unwind, true);
        assert (handler_address != NULL, "must have compiled handler");
        // Update the exception cache only when the unwind was not forced.
        if (!force_unwind) {
          nm->add_handler_for_exception_and_pc(exception,pc,handler_address);
        }
      } else {
        assert(handler_address == SharedRuntime::compute_compiled_exc_handler(nm, pc, exception, force_unwind, true), "Must be the same");
      }
    }

    thread->set_exception_pc(pc);
    thread->set_exception_handler_pc(handler_address);
    thread->set_exception_stack_size(0);

<<<<<<< HEAD
    // Check if the exception PC is a MethodHandle call.
    thread->set_is_method_handle_exception(nm->is_method_handle_return(pc));
=======
    // Check if the exception PC is a MethodHandle call site.
    thread->set_is_method_handle_return(nm->is_method_handle_return(pc));
>>>>>>> eb8bd999
  }

  // Restore correct return pc.  Was saved above.
  thread->set_exception_oop(exception());
  return handler_address;

JRT_END

// We are entering here from exception_blob
// If there is a compiled exception handler in this method, we will continue there;
// otherwise we will unwind the stack and continue at the caller of top frame method
// Note we enter without the usual JRT wrapper. We will call a helper routine that
// will do the normal VM entry. We do it this way so that we can see if the nmethod
// we looked up the handler for has been deoptimized in the meantime. If it has been
// we must not use the handler and instread return the deopt blob.
address OptoRuntime::handle_exception_C(JavaThread* thread) {
//
// We are in Java not VM and in debug mode we have a NoHandleMark
//
#ifndef PRODUCT
  SharedRuntime::_find_handler_ctr++;          // find exception handler
#endif
  debug_only(NoHandleMark __hm;)
  nmethod* nm = NULL;
  address handler_address = NULL;
  {
    // Enter the VM

    ResetNoHandleMark rnhm;
    handler_address = handle_exception_C_helper(thread, nm);
  }

  // Back in java: Use no oops, DON'T safepoint

  // Now check to see if the handler we are returning is in a now
  // deoptimized frame

  if (nm != NULL) {
    RegisterMap map(thread, false);
    frame caller = thread->last_frame().sender(&map);
#ifdef ASSERT
    assert(caller.is_compiled_frame(), "must be");
#endif // ASSERT
    if (caller.is_deoptimized_frame()) {
      handler_address = SharedRuntime::deopt_blob()->unpack_with_exception();
    }
  }
  return handler_address;
}

//------------------------------rethrow----------------------------------------
// We get here after compiled code has executed a 'RethrowNode'.  The callee
// is either throwing or rethrowing an exception.  The callee-save registers
// have been restored, synchronized objects have been unlocked and the callee
// stack frame has been removed.  The return address was passed in.
// Exception oop is passed as the 1st argument.  This routine is then called
// from the stub.  On exit, we know where to jump in the caller's code.
// After this C code exits, the stub will pop his frame and end in a jump
// (instead of a return).  We enter the caller's default handler.
//
// This must be JRT_LEAF:
//     - caller will not change its state as we cannot block on exit,
//       therefore raw_exception_handler_for_return_address is all it takes
//       to handle deoptimized blobs
//
// However, there needs to be a safepoint check in the middle!  So compiled
// safepoints are completely watertight.
//
// Thus, it cannot be a leaf since it contains the No_GC_Verifier.
//
// *THIS IS NOT RECOMMENDED PROGRAMMING STYLE*
//
address OptoRuntime::rethrow_C(oopDesc* exception, JavaThread* thread, address ret_pc) {
#ifndef PRODUCT
  SharedRuntime::_rethrow_ctr++;               // count rethrows
#endif
  assert (exception != NULL, "should have thrown a NULLPointerException");
#ifdef ASSERT
  if (!(exception->is_a(SystemDictionary::Throwable_klass()))) {
    // should throw an exception here
    ShouldNotReachHere();
  }
#endif

  thread->set_vm_result(exception);
  // Frame not compiled (handles deoptimization blob)
  return SharedRuntime::raw_exception_handler_for_return_address(thread, ret_pc);
}


const TypeFunc *OptoRuntime::rethrow_Type() {
  // create input type (domain)
  const Type **fields = TypeTuple::fields(1);
  fields[TypeFunc::Parms+0] = TypeInstPtr::NOTNULL; // Exception oop
  const TypeTuple *domain = TypeTuple::make(TypeFunc::Parms+1,fields);

  // create result type (range)
  fields = TypeTuple::fields(1);
  fields[TypeFunc::Parms+0] = TypeInstPtr::NOTNULL; // Exception oop
  const TypeTuple *range = TypeTuple::make(TypeFunc::Parms+1, fields);

  return TypeFunc::make(domain, range);
}


void OptoRuntime::deoptimize_caller_frame(JavaThread *thread, bool doit) {
  // Deoptimize frame
  if (doit) {
    // Called from within the owner thread, so no need for safepoint
    RegisterMap reg_map(thread);
    frame stub_frame = thread->last_frame();
    assert(stub_frame.is_runtime_frame() || exception_blob()->contains(stub_frame.pc()), "sanity check");
    frame caller_frame = stub_frame.sender(&reg_map);

    // bypass VM_DeoptimizeFrame and deoptimize the frame directly
    Deoptimization::deoptimize_frame(thread, caller_frame.id());
  }
}


const TypeFunc *OptoRuntime::register_finalizer_Type() {
  // create input type (domain)
  const Type **fields = TypeTuple::fields(1);
  fields[TypeFunc::Parms+0] = TypeInstPtr::NOTNULL;  // oop;          Receiver
  // // The JavaThread* is passed to each routine as the last argument
  // fields[TypeFunc::Parms+1] = TypeRawPtr::NOTNULL;  // JavaThread *; Executing thread
  const TypeTuple *domain = TypeTuple::make(TypeFunc::Parms+1,fields);

  // create result type (range)
  fields = TypeTuple::fields(0);

  const TypeTuple *range = TypeTuple::make(TypeFunc::Parms+0,fields);

  return TypeFunc::make(domain,range);
}


//-----------------------------------------------------------------------------
// Dtrace support.  entry and exit probes have the same signature
const TypeFunc *OptoRuntime::dtrace_method_entry_exit_Type() {
  // create input type (domain)
  const Type **fields = TypeTuple::fields(2);
  fields[TypeFunc::Parms+0] = TypeRawPtr::BOTTOM; // Thread-local storage
  fields[TypeFunc::Parms+1] = TypeInstPtr::NOTNULL;  // methodOop;    Method we are entering
  const TypeTuple *domain = TypeTuple::make(TypeFunc::Parms+2,fields);

  // create result type (range)
  fields = TypeTuple::fields(0);

  const TypeTuple *range = TypeTuple::make(TypeFunc::Parms+0,fields);

  return TypeFunc::make(domain,range);
}

const TypeFunc *OptoRuntime::dtrace_object_alloc_Type() {
  // create input type (domain)
  const Type **fields = TypeTuple::fields(2);
  fields[TypeFunc::Parms+0] = TypeRawPtr::BOTTOM; // Thread-local storage
  fields[TypeFunc::Parms+1] = TypeInstPtr::NOTNULL;  // oop;    newly allocated object

  const TypeTuple *domain = TypeTuple::make(TypeFunc::Parms+2,fields);

  // create result type (range)
  fields = TypeTuple::fields(0);

  const TypeTuple *range = TypeTuple::make(TypeFunc::Parms+0,fields);

  return TypeFunc::make(domain,range);
}


JRT_ENTRY_NO_ASYNC(void, OptoRuntime::register_finalizer(oopDesc* obj, JavaThread* thread))
  assert(obj->is_oop(), "must be a valid oop");
  assert(obj->klass()->klass_part()->has_finalizer(), "shouldn't be here otherwise");
  instanceKlass::register_finalizer(instanceOop(obj), CHECK);
JRT_END

//-----------------------------------------------------------------------------

NamedCounter * volatile OptoRuntime::_named_counters = NULL;

//
// dump the collected NamedCounters.
//
void OptoRuntime::print_named_counters() {
  int total_lock_count = 0;
  int eliminated_lock_count = 0;

  NamedCounter* c = _named_counters;
  while (c) {
    if (c->tag() == NamedCounter::LockCounter || c->tag() == NamedCounter::EliminatedLockCounter) {
      int count = c->count();
      if (count > 0) {
        bool eliminated = c->tag() == NamedCounter::EliminatedLockCounter;
        if (Verbose) {
          tty->print_cr("%d %s%s", count, c->name(), eliminated ? " (eliminated)" : "");
        }
        total_lock_count += count;
        if (eliminated) {
          eliminated_lock_count += count;
        }
      }
    } else if (c->tag() == NamedCounter::BiasedLockingCounter) {
      BiasedLockingCounters* blc = ((BiasedLockingNamedCounter*)c)->counters();
      if (blc->nonzero()) {
        tty->print_cr("%s", c->name());
        blc->print_on(tty);
      }
    }
    c = c->next();
  }
  if (total_lock_count > 0) {
    tty->print_cr("dynamic locks: %d", total_lock_count);
    if (eliminated_lock_count) {
      tty->print_cr("eliminated locks: %d (%d%%)", eliminated_lock_count,
                    (int)(eliminated_lock_count * 100.0 / total_lock_count));
    }
  }
}

//
//  Allocate a new NamedCounter.  The JVMState is used to generate the
//  name which consists of method@line for the inlining tree.
//

NamedCounter* OptoRuntime::new_named_counter(JVMState* youngest_jvms, NamedCounter::CounterTag tag) {
  int max_depth = youngest_jvms->depth();

  // Visit scopes from youngest to oldest.
  bool first = true;
  stringStream st;
  for (int depth = max_depth; depth >= 1; depth--) {
    JVMState* jvms = youngest_jvms->of_depth(depth);
    ciMethod* m = jvms->has_method() ? jvms->method() : NULL;
    if (!first) {
      st.print(" ");
    } else {
      first = false;
    }
    int bci = jvms->bci();
    if (bci < 0) bci = 0;
    st.print("%s.%s@%d", m->holder()->name()->as_utf8(), m->name()->as_utf8(), bci);
    // To print linenumbers instead of bci use: m->line_number_from_bci(bci)
  }
  NamedCounter* c;
  if (tag == NamedCounter::BiasedLockingCounter) {
    c = new BiasedLockingNamedCounter(strdup(st.as_string()));
  } else {
    c = new NamedCounter(strdup(st.as_string()), tag);
  }

  // atomically add the new counter to the head of the list.  We only
  // add counters so this is safe.
  NamedCounter* head;
  do {
    head = _named_counters;
    c->set_next(head);
  } while (Atomic::cmpxchg_ptr(c, &_named_counters, head) != head);
  return c;
}

//-----------------------------------------------------------------------------
// Non-product code
#ifndef PRODUCT

int trace_exception_counter = 0;
static void trace_exception(oop exception_oop, address exception_pc, const char* msg) {
  ttyLocker ttyl;
  trace_exception_counter++;
  tty->print("%d [Exception (%s): ", trace_exception_counter, msg);
  exception_oop->print_value();
  tty->print(" in ");
  CodeBlob* blob = CodeCache::find_blob(exception_pc);
  if (blob->is_nmethod()) {
    ((nmethod*)blob)->method()->print_value();
  } else if (blob->is_runtime_stub()) {
    tty->print("<runtime-stub>");
  } else {
    tty->print("<unknown>");
  }
  tty->print(" at " INTPTR_FORMAT,  exception_pc);
  tty->print_cr("]");
}

#endif  // PRODUCT


# ifdef ENABLE_ZAP_DEAD_LOCALS
// Called from call sites in compiled code with oop maps (actually safepoints)
// Zaps dead locals in first java frame.
// Is entry because may need to lock to generate oop maps
// Currently, only used for compiler frames, but someday may be used
// for interpreter frames, too.

int OptoRuntime::ZapDeadCompiledLocals_count = 0;

// avoid pointers to member funcs with these helpers
static bool is_java_frame(  frame* f) { return f->is_java_frame();   }
static bool is_native_frame(frame* f) { return f->is_native_frame(); }


void OptoRuntime::zap_dead_java_or_native_locals(JavaThread* thread,
                                                bool (*is_this_the_right_frame_to_zap)(frame*)) {
  assert(JavaThread::current() == thread, "is this needed?");

  if ( !ZapDeadCompiledLocals )  return;

  bool skip = false;

       if ( ZapDeadCompiledLocalsFirst  ==  0  ) ; // nothing special
  else if ( ZapDeadCompiledLocalsFirst  >  ZapDeadCompiledLocals_count )  skip = true;
  else if ( ZapDeadCompiledLocalsFirst  == ZapDeadCompiledLocals_count )
    warning("starting zapping after skipping");

       if ( ZapDeadCompiledLocalsLast  ==  -1  ) ; // nothing special
  else if ( ZapDeadCompiledLocalsLast  <   ZapDeadCompiledLocals_count )  skip = true;
  else if ( ZapDeadCompiledLocalsLast  ==  ZapDeadCompiledLocals_count )
    warning("about to zap last zap");

  ++ZapDeadCompiledLocals_count; // counts skipped zaps, too

  if ( skip )  return;

  // find java frame and zap it

  for (StackFrameStream sfs(thread);  !sfs.is_done();  sfs.next()) {
    if (is_this_the_right_frame_to_zap(sfs.current()) ) {
      sfs.current()->zap_dead_locals(thread, sfs.register_map());
      return;
    }
  }
  warning("no frame found to zap in zap_dead_Java_locals_C");
}

JRT_LEAF(void, OptoRuntime::zap_dead_Java_locals_C(JavaThread* thread))
  zap_dead_java_or_native_locals(thread, is_java_frame);
JRT_END

// The following does not work because for one thing, the
// thread state is wrong; it expects java, but it is native.
// Also, the invariants in a native stub are different and
// I'm not sure it is safe to have a MachCalRuntimeDirectNode
// in there.
// So for now, we do not zap in native stubs.

JRT_LEAF(void, OptoRuntime::zap_dead_native_locals_C(JavaThread* thread))
  zap_dead_java_or_native_locals(thread, is_native_frame);
JRT_END

# endif<|MERGE_RESOLUTION|>--- conflicted
+++ resolved
@@ -864,13 +864,8 @@
     thread->set_exception_handler_pc(handler_address);
     thread->set_exception_stack_size(0);
 
-<<<<<<< HEAD
-    // Check if the exception PC is a MethodHandle call.
-    thread->set_is_method_handle_exception(nm->is_method_handle_return(pc));
-=======
     // Check if the exception PC is a MethodHandle call site.
     thread->set_is_method_handle_return(nm->is_method_handle_return(pc));
->>>>>>> eb8bd999
   }
 
   // Restore correct return pc.  Was saved above.
