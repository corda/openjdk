--- conflicted
+++ resolved
@@ -385,7 +385,6 @@
   product(bool, EliminateAllocations, true,                                 \
           "Use escape analysis to eliminate allocations")                   \
                                                                             \
-<<<<<<< HEAD
   notproduct(bool, PrintEliminateAllocations, false,                        \
           "Print out when allocations are eliminated")                      \
                                                                             \
@@ -399,9 +398,6 @@
           "Recursion limit in PhaseMacroExpand::value_from_mem_phi")        \
                                                                             \
   product(intx, MaxLabelRootDepth, 1100,                                    \
-=======
-  product(intx, MaxLabelRootDepth, 1100, 				    \
->>>>>>> 2571633a
           "Maximum times call Label_Root to prevent stack overflow")        \
                                                                             \
   diagnostic(intx, DominatorSearchLimit, 1000,                              \
