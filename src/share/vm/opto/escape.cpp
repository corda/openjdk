--- conflicted
+++ resolved
@@ -374,7 +374,6 @@
   }
 }
 
-<<<<<<< HEAD
 // Helper functions
 
 static Node* get_addp_base(Node *addp) {
@@ -447,25 +446,6 @@
            base->Opcode() == Op_CastX2P || base->is_DecodeN() ||
            (base->is_Mem() && base->bottom_type() == TypeRawPtr::NOTNULL) ||
            (base->is_Proj() && base->in(0)->is_Allocate()), "sanity");
-=======
-//
-// Search memory chain of "mem" to find a MemNode whose address
-// is the specified alias index.  Returns the MemNode found or the
-// first non-MemNode encountered.
-// 
-Node *ConnectionGraph::find_mem(Node *mem, int alias_idx, PhaseGVN  *igvn) {
-  if (mem == NULL)
-    return mem;
-  while (mem->is_Mem()) {
-    const Type *at = igvn->type(mem->in(MemNode::Address));
-    if (at != Type::TOP) {
-      assert (at->isa_ptr() != NULL, "pointer type required.");
-      int idx = _compile->get_alias_index(at->is_ptr());
-      if (idx == alias_idx)
-        break;
-    }
-    mem = mem->in(MemNode::Memory);
->>>>>>> 2571633a
   }
   return base;
 }
@@ -1684,7 +1664,6 @@
           int k = i - TypeFunc::Parms;
   
           if (at->isa_oopptr() != NULL) {
-<<<<<<< HEAD
             Node *arg = call->in(i)->uncast();
 
             bool global_escapes = false;
@@ -1708,17 +1687,6 @@
               uint pt = j.elem;
               if (global_escapes) {
                 //The argument global escapes, mark everything it could point to
-=======
-            Node *arg = skip_casts(call->in(i));
-  
-            if (!call_analyzer.is_arg_stack(k)) {
-              // The argument global escapes, mark everything it could point to
-              ptset.Clear();
-              PointsTo(ptset, arg, phase);
-              for( VectorSetI j(&ptset); j.test(); ++j ) {
-                uint pt = j.elem;
-  
->>>>>>> 2571633a
                 set_escape_state(pt, PointsToNode::GlobalEscape);
               } else {
                 if (fields_escapes) {
@@ -1821,12 +1789,8 @@
 
       // Note:  we use isa_ptr() instead of isa_oopptr()  here because the
       //        _multianewarray functions return a TypeRawPtr.
-<<<<<<< HEAD
       if (ret_type == NULL || ret_type->isa_ptr() == NULL) {
         _processed.set(resproj_idx);
-=======
-      if (ret_type == NULL || ret_type->isa_ptr() == NULL) 
->>>>>>> 2571633a
         break;  // doesn't return a pointer type
       }
       ciMethod *meth = call->as_CallJava()->method();
@@ -1855,7 +1819,6 @@
             const Type* at = d->field_at(i);
     
             if (at->isa_oopptr() != NULL) {
-<<<<<<< HEAD
               Node *arg = call->in(i)->uncast();
 
               if (call_analyzer->is_arg_returned(i - TypeFunc::Parms)) {
@@ -1865,14 +1828,6 @@
                   done = false;
                 else if (arg_esp->node_type() == PointsToNode::JavaObject)
                   add_pointsto_edge(resproj_idx, arg->_idx);
-=======
-              Node *arg = skip_casts(call->in(i));
-    
-              if (call_analyzer.is_arg_returned(i - TypeFunc::Parms)) {
-                PointsToNode *arg_esp = _nodes->adr_at(arg->_idx);
-                if (arg_esp->node_type() == PointsToNode::JavaObject)
-                  add_pointsto_edge(resproj->_idx, arg->_idx);
->>>>>>> 2571633a
                 else
                   add_deferred_edge(resproj_idx, arg->_idx);
                 arg_esp->_hidden_alias = true;
