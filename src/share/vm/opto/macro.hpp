#ifdef USE_PRAGMA_IDENT_HDR
#pragma ident "@(#)macro.hpp	1.11 07/07/19 19:08:26 JVM"
#endif
/*
 * Copyright 2005-2008 Sun Microsystems, Inc.  All Rights Reserved.
 * DO NOT ALTER OR REMOVE COPYRIGHT NOTICES OR THIS FILE HEADER.
 *
 * This code is free software; you can redistribute it and/or modify it
 * under the terms of the GNU General Public License version 2 only, as
 * published by the Free Software Foundation.
 *
 * This code is distributed in the hope that it will be useful, but WITHOUT
 * ANY WARRANTY; without even the implied warranty of MERCHANTABILITY or
 * FITNESS FOR A PARTICULAR PURPOSE.  See the GNU General Public License
 * version 2 for more details (a copy is included in the LICENSE file that
 * accompanied this code).
 *
 * You should have received a copy of the GNU General Public License version
 * 2 along with this work; if not, write to the Free Software Foundation,
 * Inc., 51 Franklin St, Fifth Floor, Boston, MA 02110-1301 USA.
 *
 * Please contact Sun Microsystems, Inc., 4150 Network Circle, Santa Clara,
 * CA 95054 USA or visit www.sun.com if you need additional information or
 * have any questions.
 *  
 */

class  AllocateNode;
class  AllocateArrayNode;
class  CallNode;
class  Node;
class  PhaseIterGVN;

class PhaseMacroExpand : public Phase {
private:
  PhaseIterGVN &_igvn;

  // Helper methods roughly modelled after GraphKit:
  Node* top()                   const { return C->top(); }
  Node* intcon(jint con)        const { return _igvn.intcon(con); }
  Node* longcon(jlong con)      const { return _igvn.longcon(con); }
  Node* makecon(const Type *t)  const { return _igvn.makecon(t); }
  Node* basic_plus_adr(Node* base, int offset) {
    return (offset == 0)? base: basic_plus_adr(base, MakeConX(offset));
  }
  Node* basic_plus_adr(Node* base, Node* ptr, int offset) {
    return (offset == 0)? ptr: basic_plus_adr(base, ptr, MakeConX(offset));
  }
  Node* basic_plus_adr(Node* base, Node* offset) {
    return basic_plus_adr(base, base, offset);
  }
  Node* basic_plus_adr(Node* base, Node* ptr, Node* offset) {
    Node* adr = new (C, 4) AddPNode(base, ptr, offset);
    return transform_later(adr);
  }
  Node* transform_later(Node* n) {
    // equivalent to _gvn.transform in GraphKit, Ideal, etc.
    _igvn.register_new_node_with_optimizer(n);
    return n;
  }
  void set_eden_pointers(Node* &eden_top_adr, Node* &eden_end_adr);
  Node* make_load( Node* ctl, Node* mem, Node* base, int offset,
                   const Type* value_type, BasicType bt);
  Node* make_store(Node* ctl, Node* mem, Node* base, int offset,
                   Node* value, BasicType bt);

  // projections extracted from a call node
  ProjNode *_fallthroughproj;
  ProjNode *_fallthroughcatchproj;
  ProjNode *_ioproj_fallthrough;
  ProjNode *_ioproj_catchall;
  ProjNode *_catchallcatchproj;
  ProjNode *_memproj_fallthrough;
  ProjNode *_memproj_catchall;
  ProjNode *_resproj;


  void expand_allocate(AllocateNode *alloc);
  void expand_allocate_array(AllocateArrayNode *alloc);
  void expand_allocate_common(AllocateNode* alloc,
                              Node* length,
                              const TypeFunc* slow_call_type,
                              address slow_call_address);
  Node *value_from_mem(Node *mem, BasicType ft, const Type *ftype, const TypeOopPtr *adr_t, Node *alloc);
  Node *value_from_mem_phi(Node *mem, BasicType ft, const Type *ftype, const TypeOopPtr *adr_t, Node *alloc, Node_Stack *value_phis, int level);

  bool eliminate_allocate_node(AllocateNode *alloc);
  bool can_eliminate_allocation(AllocateNode *alloc, GrowableArray <SafePointNode *>& safepoints);
  bool scalar_replacement(AllocateNode *alloc, GrowableArray <SafePointNode *>& safepoints_done);
  void process_users_of_allocation(AllocateNode *alloc);

  void eliminate_card_mark(Node *cm);
  bool eliminate_locking_node(AbstractLockNode *alock);
  void expand_lock_node(LockNode *lock);
  void expand_unlock_node(UnlockNode *unlock);

  int replace_input(Node *use, Node *oldref, Node *newref);
  void copy_call_debug_info(CallNode *oldcall, CallNode * newcall);
<<<<<<< HEAD
  Node* opt_bits_test(Node* ctrl, Node* region, int edge, Node* word, int mask, int bits, bool return_fast_path = false);
  void copy_predefined_input_for_runtime_call(Node * ctrl, CallNode* oldcall, CallNode* call);
=======
  Node* opt_iff(Node* region, Node* iff);
  void copy_predefined_input_for_runtime_call(Node * ctrl, CallNode* oldcall, CallNode* call); 
>>>>>>> 2571633a
  CallNode* make_slow_call(CallNode *oldcall, const TypeFunc* slow_call_type, address slow_call,
                       const char* leaf_name, Node* slow_path, Node* parm0, Node* parm1); 
  void extract_call_projections(CallNode *call);

  Node* initialize_object(AllocateNode* alloc,
                          Node* control, Node* rawmem, Node* object,
                          Node* klass_node, Node* length,
                          Node* size_in_bytes);

  Node* prefetch_allocation(Node* i_o,
                            Node*& needgc_false, Node*& contended_phi_rawmem, 
                            Node* old_eden_top, Node* new_eden_top,
                            Node* length);

public:
  PhaseMacroExpand(PhaseIterGVN &igvn) : Phase(Macro_Expand), _igvn(igvn) {
    _igvn.set_delay_transform(true);
  }
  bool expand_macro_nodes();

};<|MERGE_RESOLUTION|>--- conflicted
+++ resolved
@@ -96,13 +96,8 @@
 
   int replace_input(Node *use, Node *oldref, Node *newref);
   void copy_call_debug_info(CallNode *oldcall, CallNode * newcall);
-<<<<<<< HEAD
   Node* opt_bits_test(Node* ctrl, Node* region, int edge, Node* word, int mask, int bits, bool return_fast_path = false);
   void copy_predefined_input_for_runtime_call(Node * ctrl, CallNode* oldcall, CallNode* call);
-=======
-  Node* opt_iff(Node* region, Node* iff);
-  void copy_predefined_input_for_runtime_call(Node * ctrl, CallNode* oldcall, CallNode* call); 
->>>>>>> 2571633a
   CallNode* make_slow_call(CallNode *oldcall, const TypeFunc* slow_call_type, address slow_call,
                        const char* leaf_name, Node* slow_path, Node* parm0, Node* parm1); 
   void extract_call_projections(CallNode *call);
