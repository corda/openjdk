#ifdef USE_PRAGMA_IDENT_HDR
#pragma ident "@(#)node.hpp	1.224 07/09/28 10:33:17 JVM"
#endif
/*
 * Copyright 1997-2008 Sun Microsystems, Inc.  All Rights Reserved.
 * DO NOT ALTER OR REMOVE COPYRIGHT NOTICES OR THIS FILE HEADER.
 *
 * This code is free software; you can redistribute it and/or modify it
 * under the terms of the GNU General Public License version 2 only, as
 * published by the Free Software Foundation.
 *
 * This code is distributed in the hope that it will be useful, but WITHOUT
 * ANY WARRANTY; without even the implied warranty of MERCHANTABILITY or
 * FITNESS FOR A PARTICULAR PURPOSE.  See the GNU General Public License
 * version 2 for more details (a copy is included in the LICENSE file that
 * accompanied this code).
 *
 * You should have received a copy of the GNU General Public License version
 * 2 along with this work; if not, write to the Free Software Foundation,
 * Inc., 51 Franklin St, Fifth Floor, Boston, MA 02110-1301 USA.
 *
 * Please contact Sun Microsystems, Inc., 4150 Network Circle, Santa Clara,
 * CA 95054 USA or visit www.sun.com if you need additional information or
 * have any questions.
 *  
 */

// Portions of code courtesy of Clifford Click

// Optimization - Graph Style


class AbstractLockNode;
class AddNode;
class AddPNode;
class AliasInfo;
class AllocateArrayNode;
class AllocateNode;
class Block;
class Block_Array;
class BoolNode;
class BoxLockNode;
class CMoveNode;
class CallDynamicJavaNode;
class CallJavaNode;
class CallLeafNode;
class CallNode;
class CallRuntimeNode;
class CallStaticJavaNode;
class CatchNode;
class CatchProjNode;
class CheckCastPPNode;
class CmpNode;
class CodeBuffer;
class ConstraintCastNode;
class ConNode;
class CountedLoopNode;
class CountedLoopEndNode;
class DecodeNNode;
class EncodePNode;
class FastLockNode;
class FastUnlockNode;
class IfNode;
class InitializeNode;
class JVMState;
class JumpNode;
class JumpProjNode;
class LoadNode;
class LoadStoreNode;
class LockNode;
class LoopNode;
class MachCallDynamicJavaNode;
class MachCallJavaNode;
class MachCallLeafNode;
class MachCallNode;
class MachCallRuntimeNode;
class MachCallStaticJavaNode;
class MachIfNode;
class MachNode;
class MachNullCheckNode;
class MachReturnNode;
class MachSafePointNode;
class MachSpillCopyNode;
class MachTempNode;
class Matcher;
class MemBarNode;
class MemNode;
class MergeMemNode;
class MulNode;
class MultiNode;
class MultiBranchNode;
class NeverBranchNode;
class Node;
class Node_Array;
class Node_List;
class Node_Stack;
class NullCheckNode;
class OopMap;
class ParmNode;
class PCTableNode;
class PhaseCCP;
class PhaseGVN;
class PhaseIterGVN;
class PhaseRegAlloc;
class PhaseTransform;
class PhaseValues;
class PhiNode;
class Pipeline;
class ProjNode;
class RegMask;
class RegionNode;
class RootNode;
class SafePointNode;
class SafePointScalarObjectNode;
class StartNode;
class State;
class StoreNode;
class SubNode;
class Type;
class TypeNode;
class UnlockNode;
class VectorSet;
class IfTrueNode;
class IfFalseNode;
typedef void (*NFunc)(Node&,void*);
extern "C" {
  typedef int (*C_sort_func_t)(const void *, const void *); 
}

// The type of all node counts and indexes.
// It must hold at least 16 bits, but must also be fast to load and store.
// This type, if less than 32 bits, could limit the number of possible nodes.
// (To make this type platform-specific, move to globalDefinitions_xxx.hpp.)
typedef unsigned int node_idx_t;


#ifndef OPTO_DU_ITERATOR_ASSERT
#ifdef ASSERT
#define OPTO_DU_ITERATOR_ASSERT 1
#else
#define OPTO_DU_ITERATOR_ASSERT 0
#endif
#endif //OPTO_DU_ITERATOR_ASSERT

#if OPTO_DU_ITERATOR_ASSERT
class DUIterator;
class DUIterator_Fast;
class DUIterator_Last;
#else
typedef uint   DUIterator;
typedef Node** DUIterator_Fast;
typedef Node** DUIterator_Last;
#endif

// Node Sentinel
#define NodeSentinel (Node*)-1

// Unknown count frequency
#define COUNT_UNKNOWN (-1.0f)

//------------------------------Node-------------------------------------------
// Nodes define actions in the program.  They create values, which have types.
// They are both vertices in a directed graph and program primitives.  Nodes
// are labeled; the label is the "opcode", the primitive function in the lambda
// calculus sense that gives meaning to the Node.  Node inputs are ordered (so
// that "a-b" is different from "b-a").  The inputs to a Node are the inputs to
// the Node's function.  These inputs also define a Type equation for the Node.
// Solving these Type equations amounts to doing dataflow analysis.
// Control and data are uniformly represented in the graph.  Finally, Nodes
// have a unique dense integer index which is used to index into side arrays
// whenever I have phase-specific information.

class Node {
  // Lots of restrictions on cloning Nodes
  Node(const Node&);            // not defined; linker error to use these
  Node &operator=(const Node &rhs);

public:
  friend class Compile;
  #if OPTO_DU_ITERATOR_ASSERT
  friend class DUIterator_Common;
  friend class DUIterator;
  friend class DUIterator_Fast;
  friend class DUIterator_Last;
  #endif

  // Because Nodes come and go, I define an Arena of Node structures to pull
  // from.  This should allow fast access to node creation & deletion.  This
  // field is a local cache of a value defined in some "program fragment" for
  // which these Nodes are just a part of.
  
  // New Operator that takes a Compile pointer, this will eventually
  // be the "new" New operator. 
  inline void* operator new( size_t x, Compile* C) {
    Node* n = (Node*)C->node_arena()->Amalloc_D(x);
#ifdef ASSERT
    n->_in = (Node**)n; // magic cookie for assertion check
#endif
    n->_out = (Node**)C;
    return (void*)n;
  }

  // New Operator that takes a Compile pointer, this will eventually
  // be the "new" New operator. 
  inline void* operator new( size_t x, Compile* C, int y) { 
    Node* n = (Node*)C->node_arena()->Amalloc_D(x + y*sizeof(void*));
    n->_in = (Node**)(((char*)n) + x);
#ifdef ASSERT
    n->_in[y-1] = n; // magic cookie for assertion check
#endif
    n->_out = (Node**)C;
    return (void*)n;
  }  

  // Delete is a NOP
  void operator delete( void *ptr ) {}
  // Fancy destructor; eagerly attempt to reclaim Node numberings and storage
  void destruct();

  // Create a new Node.  Required is the number is of inputs required for
  // semantic correctness.
  Node( uint required );

  // Create a new Node with given input edges.
  // This version requires use of the "edge-count" new.  
  // E.g.  new (C,3) FooNode( C, NULL, left, right );
  Node( Node *n0 );
  Node( Node *n0, Node *n1 );
  Node( Node *n0, Node *n1, Node *n2 );
  Node( Node *n0, Node *n1, Node *n2, Node *n3 );
  Node( Node *n0, Node *n1, Node *n2, Node *n3, Node *n4 );
  Node( Node *n0, Node *n1, Node *n2, Node *n3, Node *n4, Node *n5 );
  Node( Node *n0, Node *n1, Node *n2, Node *n3,
            Node *n4, Node *n5, Node *n6 );

  // Clone an inherited Node given only the base Node type.
  Node* clone() const;

  // Clone a Node, immediately supplying one or two new edges.
  // The first and second arguments, if non-null, replace in(1) and in(2),
  // respectively.
  Node* clone_with_data_edge(Node* in1, Node* in2 = NULL) const {
    Node* nn = clone();
    if (in1 != NULL)  nn->set_req(1, in1);
    if (in2 != NULL)  nn->set_req(2, in2);
    return nn;
  }

private:
  // Shared setup for the above constructors.
  // Handles all interactions with Compile::current.
  // Puts initial values in all Node fields except _idx.
  // Returns the initial value for _idx, which cannot
  // be initialized by assignment.
  inline int Init(int req, Compile* C);

//----------------- input edge handling
protected:
  friend class PhaseCFG;        // Access to address of _in array elements
  Node **_in;                   // Array of use-def references to Nodes
  Node **_out;                  // Array of def-use references to Nodes

  // Input edges are split into two catagories.  Required edges are required
  // for semantic correctness; order is important and NULLs are allowed.
  // Precedence edges are used to help determine execution order and are
  // added, e.g., for scheduling purposes.  They are unordered and not
  // duplicated; they have no embedded NULLs.  Edges from 0 to _cnt-1
  // are required, from _cnt to _max-1 are precedence edges.
  node_idx_t _cnt;              // Total number of required Node inputs.

  node_idx_t _max;              // Actual length of input array.

  // Output edges are an unordered list of def-use edges which exactly
  // correspond to required input edges which point from other nodes
  // to this one.  Thus the count of the output edges is the number of
  // users of this node.
  node_idx_t _outcnt;           // Total number of Node outputs.

  node_idx_t _outmax;           // Actual length of output array.

  // Grow the actual input array to the next larger power-of-2 bigger than len.
  void grow( uint len );
  // Grow the output array to the next larger power-of-2 bigger than len.
  void out_grow( uint len );

 public:
  // Each Node is assigned a unique small/dense number.  This number is used
  // to index into auxiliary arrays of data and bitvectors.
  // It is declared const to defend against inadvertant assignment,
  // since it is used by clients as a naked field.
  const node_idx_t _idx;

  // Get the (read-only) number of input edges
  uint req() const { return _cnt; }
  uint len() const { return _max; }
  // Get the (read-only) number of output edges
  uint outcnt() const { return _outcnt; }

#if OPTO_DU_ITERATOR_ASSERT
  // Iterate over the out-edges of this node.  Deletions are illegal.
  inline DUIterator outs() const;
  // Use this when the out array might have changed to suppress asserts.
  inline DUIterator& refresh_out_pos(DUIterator& i) const;
  // Does the node have an out at this position?  (Used for iteration.)
  inline bool has_out(DUIterator& i) const;
  inline Node*    out(DUIterator& i) const;
  // Iterate over the out-edges of this node.  All changes are illegal.
  inline DUIterator_Fast fast_outs(DUIterator_Fast& max) const;
  inline Node*    fast_out(DUIterator_Fast& i) const;
  // Iterate over the out-edges of this node, deleting one at a time.
  inline DUIterator_Last last_outs(DUIterator_Last& min) const;
  inline Node*    last_out(DUIterator_Last& i) const;
  // The inline bodies of all these methods are after the iterator definitions.
#else
  // Iterate over the out-edges of this node.  Deletions are illegal.
  // This iteration uses integral indexes, to decouple from array reallocations.
  DUIterator outs() const  { return 0; }
  // Use this when the out array might have changed to suppress asserts.
  DUIterator refresh_out_pos(DUIterator i) const { return i; }

  // Reference to the i'th output Node.  Error if out of bounds.
  Node*    out(DUIterator i) const { assert(i < _outcnt, "oob"); return _out[i]; }
  // Does the node have an out at this position?  (Used for iteration.)
  bool has_out(DUIterator i) const { return i < _outcnt; }

  // Iterate over the out-edges of this node.  All changes are illegal.
  // This iteration uses a pointer internal to the out array.
  DUIterator_Fast fast_outs(DUIterator_Fast& max) const {
    Node** out = _out;
    // Assign a limit pointer to the reference argument:
    max = out + (ptrdiff_t)_outcnt;
    // Return the base pointer:
    return out;
  }
  Node*    fast_out(DUIterator_Fast i) const  { return *i; }
  // Iterate over the out-edges of this node, deleting one at a time.
  // This iteration uses a pointer internal to the out array.
  DUIterator_Last last_outs(DUIterator_Last& min) const {
    Node** out = _out;
    // Assign a limit pointer to the reference argument:
    min = out;
    // Return the pointer to the start of the iteration:
    return out + (ptrdiff_t)_outcnt - 1;
  }
  Node*    last_out(DUIterator_Last i) const  { return *i; }
#endif

  // Reference to the i'th input Node.  Error if out of bounds.
  Node* in(uint i) const { assert(i < _max,"oob"); return _in[i]; }
  // Reference to the i'th output Node.  Error if out of bounds.
  // Use this accessor sparingly.  We are going trying to use iterators instead.
  Node* raw_out(uint i) const { assert(i < _outcnt,"oob"); return _out[i]; }
  // Return the unique out edge.
  Node* unique_out() const { assert(_outcnt==1,"not unique"); return _out[0]; }
  // Delete out edge at position 'i' by moving last out edge to position 'i'
  void  raw_del_out(uint i) { 
    assert(i < _outcnt,"oob"); 
    assert(_outcnt > 0,"oob"); 
    #if OPTO_DU_ITERATOR_ASSERT
    // Record that a change happened here.
    debug_only(_last_del = _out[i]; ++_del_tick);
    #endif
    _out[i] = _out[--_outcnt];
    // Smash the old edge so it can't be used accidentally.
    debug_only(_out[_outcnt] = (Node *)(uintptr_t)0xdeadbeef);
  }

#ifdef ASSERT
  bool is_dead() const;
#define is_not_dead(n) ((n) == NULL || !VerifyIterativeGVN || !((n)->is_dead()))
#endif 

  // Set a required input edge, also updates corresponding output edge
  void add_req( Node *n ); // Append a NEW required input
  void add_req_batch( Node* n, uint m ); // Append m NEW required inputs (all n).
  void del_req( uint idx ); // Delete required edge & compact
  void ins_req( uint i, Node *n ); // Insert a NEW required input
  void set_req( uint i, Node *n ) {
    assert( is_not_dead(n), "can not use dead node");
    assert( i < _cnt, "oob");
    assert( !VerifyHashTableKeys || _hash_lock == 0,
            "remove node from hash table before modifying it");
    Node** p = &_in[i];    // cache this._in, across the del_out call
    if (*p != NULL)  (*p)->del_out((Node *)this);
    (*p) = n;
    if (n != NULL)      n->add_out((Node *)this);
  }
  // Light version of set_req() to init inputs after node creation.
  void init_req( uint i, Node *n ) {
    assert( i == 0 && this == n || 
            is_not_dead(n), "can not use dead node");
    assert( i < _cnt, "oob");
    assert( !VerifyHashTableKeys || _hash_lock == 0,
            "remove node from hash table before modifying it");
    assert( _in[i] == NULL, "sanity");
    _in[i] = n;
    if (n != NULL)      n->add_out((Node *)this);
  }
  // Find first occurrence of n among my edges:
  int find_edge(Node* n);
  int replace_edge(Node* old, Node* neww);
  // NULL out all inputs to eliminate incoming Def-Use edges.
  // Return the number of edges between 'n' and 'this'
  int  disconnect_inputs(Node *n);

  // Quickly, return true if and only if I am Compile::current()->top().
  bool is_top() const {
    assert((this == (Node*) Compile::current()->top()) == (_out == NULL), "");
    return (_out == NULL);
  }
  // Reaffirm invariants for is_top.  (Only from Compile::set_cached_top_node.)
  void setup_is_top();

  // Strip away casting.  (It is depth-limited.)
  Node* uncast() const;

private:
  static Node* uncast_helper(const Node* n);

  // Add an output edge to the end of the list
  void add_out( Node *n ) {
    if (is_top())  return;
    if( _outcnt == _outmax ) out_grow(_outcnt);
    _out[_outcnt++] = n;
  }
  // Delete an output edge
  void del_out( Node *n ) {
    if (is_top())  return;
    Node** outp = &_out[_outcnt];
    // Find and remove n
    do {
      assert(outp > _out, "Missing Def-Use edge");
    } while (*--outp != n);
    *outp = _out[--_outcnt];
    // Smash the old edge so it can't be used accidentally.
    debug_only(_out[_outcnt] = (Node *)(uintptr_t)0xdeadbeef);
    // Record that a change happened here.
    #if OPTO_DU_ITERATOR_ASSERT
    debug_only(_last_del = n; ++_del_tick);
    #endif
  }

public:
  // Globally replace this node by a given new node, updating all uses.
  void replace_by(Node* new_node);
  // Globally replace this node by a given new node, updating all uses
  // and cutting input edges of old node.
  void subsume_by(Node* new_node) {
    replace_by(new_node);
    disconnect_inputs(NULL);
  }
  void set_req_X( uint i, Node *n, PhaseIterGVN *igvn );
  // Find the one non-null required input.  RegionNode only
  Node *nonnull_req() const;
  // Add or remove precedence edges
  void add_prec( Node *n );
  void rm_prec( uint i );
  void set_prec( uint i, Node *n ) {
    assert( is_not_dead(n), "can not use dead node");
    assert( i >= _cnt, "not a precedence edge"); 
    if (_in[i] != NULL) _in[i]->del_out((Node *)this);
    _in[i] = n;
    if (n != NULL) n->add_out((Node *)this);
  }
  // Set this node's index, used by cisc_version to replace current node
  void set_idx(uint new_idx) {
    const node_idx_t* ref = &_idx;
    *(node_idx_t*)ref = new_idx;
  }
  // Swap input edge order.  (Edge indexes i1 and i2 are usually 1 and 2.)
  void swap_edges(uint i1, uint i2) {
    debug_only(uint check_hash = (VerifyHashTableKeys && _hash_lock) ? hash() : NO_HASH);
    // Def-Use info is unchanged
    Node* n1 = in(i1);
    Node* n2 = in(i2);
    _in[i1] = n2;
    _in[i2] = n1;
    // If this node is in the hash table, make sure it doesn't need a rehash.
    assert(check_hash == NO_HASH || check_hash == hash(), "edge swap must preserve hash code");
  }

  // Iterators over input Nodes for a Node X are written as:
  // for( i = 0; i < X.req(); i++ ) ... X[i] ...
  // NOTE: Required edges can contain embedded NULL pointers.

//----------------- Other Node Properties

  // Generate class id for some ideal nodes to avoid virtual query
  // methods is_<Node>().
  // Class id is the set of bits corresponded to the node class and all its 
  // super classes so that queries for super classes are also valid.
  // Subclasses of the same super class have different assigned bit
  // (the third parameter in the macro DEFINE_CLASS_ID).
  // Classes with deeper hierarchy are declared first.
  // Classes with the same hierarchy depth are sorted by usage frequency.
  //
  // The query method masks the bits to cut off bits of subclasses
  // and then compare the result with the class id
  // (see the macro DEFINE_CLASS_QUERY below).
  //
  //  Class_MachCall=30, ClassMask_MachCall=31
  // 12               8               4               0
  //  0   0   0   0   0   0   0   0   1   1   1   1   0 
  //                                  |   |   |   |
  //                                  |   |   |   Bit_Mach=2
  //                                  |   |   Bit_MachReturn=4
  //                                  |   Bit_MachSafePoint=8
  //                                  Bit_MachCall=16
  //
  //  Class_CountedLoop=56, ClassMask_CountedLoop=63
  // 12               8               4               0
  //  0   0   0   0   0   0   0   1   1   1   0   0   0 
  //                              |   |   |
  //                              |   |   Bit_Region=8
  //                              |   Bit_Loop=16
  //                              Bit_CountedLoop=32

  #define DEFINE_CLASS_ID(cl, supcl, subn) \
  Bit_##cl = (Class_##supcl == 0) ? 1 << subn : (Bit_##supcl) << (1 + subn) , \
  Class_##cl = Class_##supcl + Bit_##cl , \
  ClassMask_##cl = ((Bit_##cl << 1) - 1) , 

  // This enum is used only for C2 ideal and mach nodes with is_<node>() methods
  // so that it's values fits into 16 bits.
  enum NodeClasses {
    Bit_Node   = 0x0000,
    Class_Node = 0x0000,
    ClassMask_Node = 0xFFFF,

    DEFINE_CLASS_ID(Multi, Node, 0)
      DEFINE_CLASS_ID(SafePoint, Multi, 0)
        DEFINE_CLASS_ID(Call,      SafePoint, 0)
          DEFINE_CLASS_ID(CallJava,         Call, 0)
            DEFINE_CLASS_ID(CallStaticJava,   CallJava, 0)
            DEFINE_CLASS_ID(CallDynamicJava,  CallJava, 1)
          DEFINE_CLASS_ID(CallRuntime,      Call, 1)
            DEFINE_CLASS_ID(CallLeaf,         CallRuntime, 0)
          DEFINE_CLASS_ID(Allocate,         Call, 2)
            DEFINE_CLASS_ID(AllocateArray,    Allocate, 0)
          DEFINE_CLASS_ID(AbstractLock,     Call, 3)
            DEFINE_CLASS_ID(Lock,             AbstractLock, 0)
            DEFINE_CLASS_ID(Unlock,           AbstractLock, 1)
      DEFINE_CLASS_ID(MultiBranch, Multi, 1)
        DEFINE_CLASS_ID(PCTable,     MultiBranch, 0)
          DEFINE_CLASS_ID(Catch,       PCTable, 0)
          DEFINE_CLASS_ID(Jump,        PCTable, 1)
        DEFINE_CLASS_ID(If,          MultiBranch, 1)
          DEFINE_CLASS_ID(CountedLoopEnd, If, 0)
        DEFINE_CLASS_ID(NeverBranch, MultiBranch, 2)
      DEFINE_CLASS_ID(Start,       Multi, 2)
      DEFINE_CLASS_ID(MemBar,      Multi, 3)
        DEFINE_CLASS_ID(Initialize,    MemBar, 0)

    DEFINE_CLASS_ID(Mach,  Node, 1)
      DEFINE_CLASS_ID(MachReturn, Mach, 0)
        DEFINE_CLASS_ID(MachSafePoint, MachReturn, 0)
          DEFINE_CLASS_ID(MachCall, MachSafePoint, 0)
            DEFINE_CLASS_ID(MachCallJava,         MachCall, 0)
              DEFINE_CLASS_ID(MachCallStaticJava,   MachCallJava, 0)
              DEFINE_CLASS_ID(MachCallDynamicJava,  MachCallJava, 1)
            DEFINE_CLASS_ID(MachCallRuntime,      MachCall, 1)
              DEFINE_CLASS_ID(MachCallLeaf,         MachCallRuntime, 0)
      DEFINE_CLASS_ID(MachSpillCopy, Mach, 1)
      DEFINE_CLASS_ID(MachNullCheck, Mach, 2)
      DEFINE_CLASS_ID(MachIf,        Mach, 3)
      DEFINE_CLASS_ID(MachTemp,      Mach, 4)

    DEFINE_CLASS_ID(Proj,  Node, 2)
      DEFINE_CLASS_ID(CatchProj, Proj, 0)
      DEFINE_CLASS_ID(JumpProj,  Proj, 1)
      DEFINE_CLASS_ID(IfTrue,    Proj, 2)
      DEFINE_CLASS_ID(IfFalse,   Proj, 3)
      DEFINE_CLASS_ID(Parm,      Proj, 4)

    DEFINE_CLASS_ID(Region, Node, 3)
      DEFINE_CLASS_ID(Loop, Region, 0)
        DEFINE_CLASS_ID(Root,        Loop, 0)
        DEFINE_CLASS_ID(CountedLoop, Loop, 1)

    DEFINE_CLASS_ID(Sub,   Node, 4)
      DEFINE_CLASS_ID(Cmp,   Sub, 0)
        DEFINE_CLASS_ID(FastLock,   Cmp, 0)
        DEFINE_CLASS_ID(FastUnlock, Cmp, 1)

    DEFINE_CLASS_ID(Type,  Node, 5)
      DEFINE_CLASS_ID(Phi,   Type, 0)
      DEFINE_CLASS_ID(ConstraintCast, Type, 1)
      DEFINE_CLASS_ID(CheckCastPP, Type, 2)
      DEFINE_CLASS_ID(CMove, Type, 3)
      DEFINE_CLASS_ID(SafePointScalarObject, Type, 4)
      DEFINE_CLASS_ID(DecodeN, Type, 5)
      DEFINE_CLASS_ID(EncodeP, Type, 6)

    DEFINE_CLASS_ID(Mem,   Node, 6)
      DEFINE_CLASS_ID(Load,  Mem, 0)
      DEFINE_CLASS_ID(Store, Mem, 1)
      DEFINE_CLASS_ID(LoadStore, Mem, 2)

    DEFINE_CLASS_ID(MergeMem, Node, 7)
    DEFINE_CLASS_ID(Bool,     Node, 8)
    DEFINE_CLASS_ID(AddP,     Node, 9)
    DEFINE_CLASS_ID(BoxLock,  Node, 10)
    DEFINE_CLASS_ID(Add,      Node, 11)
    DEFINE_CLASS_ID(Mul,      Node, 12)

    _max_classes  = ClassMask_Mul
  };
  #undef DEFINE_CLASS_ID

  // Flags are sorted by usage frequency.
  enum NodeFlags {
    Flag_is_Copy             = 0x01, // should be first bit to avoid shift
    Flag_is_Call             = Flag_is_Copy << 1,
    Flag_rematerialize       = Flag_is_Call << 1,
    Flag_needs_anti_dependence_check = Flag_rematerialize << 1,
    Flag_is_macro            = Flag_needs_anti_dependence_check << 1,
    Flag_is_Con              = Flag_is_macro << 1,
    Flag_is_cisc_alternate   = Flag_is_Con << 1,
    Flag_is_Branch           = Flag_is_cisc_alternate << 1,
    Flag_is_block_start      = Flag_is_Branch << 1,
    Flag_is_Goto             = Flag_is_block_start << 1,
    Flag_is_dead_loop_safe   = Flag_is_Goto << 1,
    Flag_may_be_short_branch = Flag_is_dead_loop_safe << 1,
    Flag_is_safepoint_node   = Flag_may_be_short_branch << 1,
    Flag_is_pc_relative      = Flag_is_safepoint_node << 1,
    Flag_is_Vector           = Flag_is_pc_relative << 1,
    _max_flags = (Flag_is_Vector << 1) - 1 // allow flags combination
  };

private:
  jushort _class_id;
  jushort _flags;

protected:
  // These methods should be called from constructors only.
  void init_class_id(jushort c) {
    assert(c <= _max_classes, "invalid node class");
    _class_id = c; // cast out const
  }
  void init_flags(jushort fl) {
    assert(fl <= _max_flags, "invalid node flag");
    _flags |= fl;
  }
  void clear_flag(jushort fl) {
    assert(fl <= _max_flags, "invalid node flag");
    _flags &= ~fl;
  }

public:
  const jushort class_id() const { return _class_id; }

  const jushort flags() const { return _flags; }

  // Return a dense integer opcode number
  virtual int Opcode() const;
  
  // Virtual inherited Node size
  virtual uint size_of() const;

  // Other interesting Node properties

  // Special case: is_Call() returns true for both CallNode and MachCallNode.
  bool is_Call() const { 
    return (_flags & Flag_is_Call) != 0;
  }

  CallNode *as_Call() const { // Only for CallNode (not for MachCallNode)
    assert((_class_id & ClassMask_Call) == Class_Call, "invalid node class");
    return (CallNode*)this;
  }

  #define DEFINE_CLASS_QUERY(type) \
  bool is_##type() const { \
    return ((_class_id & ClassMask_##type) == Class_##type); \
  } \
  type##Node *as_##type() const { \
    assert(is_##type(), "invalid node class"); \
    return (type##Node*)this; \
  }

  DEFINE_CLASS_QUERY(AbstractLock)
  DEFINE_CLASS_QUERY(Add)
  DEFINE_CLASS_QUERY(AddP)
  DEFINE_CLASS_QUERY(Allocate)
  DEFINE_CLASS_QUERY(AllocateArray)
  DEFINE_CLASS_QUERY(Bool)
  DEFINE_CLASS_QUERY(BoxLock)
  DEFINE_CLASS_QUERY(CallDynamicJava)
  DEFINE_CLASS_QUERY(CallJava)
  DEFINE_CLASS_QUERY(CallLeaf)
  DEFINE_CLASS_QUERY(CallRuntime)
  DEFINE_CLASS_QUERY(CallStaticJava)
  DEFINE_CLASS_QUERY(Catch)
  DEFINE_CLASS_QUERY(CatchProj)
  DEFINE_CLASS_QUERY(CheckCastPP)
  DEFINE_CLASS_QUERY(ConstraintCast)
  DEFINE_CLASS_QUERY(CMove)
  DEFINE_CLASS_QUERY(Cmp)
  DEFINE_CLASS_QUERY(CountedLoop)
  DEFINE_CLASS_QUERY(CountedLoopEnd)
  DEFINE_CLASS_QUERY(DecodeN)
  DEFINE_CLASS_QUERY(EncodeP)
  DEFINE_CLASS_QUERY(FastLock)
  DEFINE_CLASS_QUERY(FastUnlock)
  DEFINE_CLASS_QUERY(If)
  DEFINE_CLASS_QUERY(IfFalse)
  DEFINE_CLASS_QUERY(IfTrue)
  DEFINE_CLASS_QUERY(Initialize)
  DEFINE_CLASS_QUERY(Jump)
  DEFINE_CLASS_QUERY(JumpProj)
  DEFINE_CLASS_QUERY(Load)
  DEFINE_CLASS_QUERY(LoadStore)
  DEFINE_CLASS_QUERY(Lock)
  DEFINE_CLASS_QUERY(Loop)
  DEFINE_CLASS_QUERY(Mach)
  DEFINE_CLASS_QUERY(MachCall)
  DEFINE_CLASS_QUERY(MachCallDynamicJava)
  DEFINE_CLASS_QUERY(MachCallJava)
  DEFINE_CLASS_QUERY(MachCallLeaf)
  DEFINE_CLASS_QUERY(MachCallRuntime)
  DEFINE_CLASS_QUERY(MachCallStaticJava)
  DEFINE_CLASS_QUERY(MachIf)
  DEFINE_CLASS_QUERY(MachNullCheck)
  DEFINE_CLASS_QUERY(MachReturn)
  DEFINE_CLASS_QUERY(MachSafePoint)
  DEFINE_CLASS_QUERY(MachSpillCopy)
  DEFINE_CLASS_QUERY(MachTemp)
  DEFINE_CLASS_QUERY(Mem)
  DEFINE_CLASS_QUERY(MemBar)
  DEFINE_CLASS_QUERY(MergeMem)
  DEFINE_CLASS_QUERY(Mul)
  DEFINE_CLASS_QUERY(Multi)
  DEFINE_CLASS_QUERY(MultiBranch)
  DEFINE_CLASS_QUERY(Parm)
  DEFINE_CLASS_QUERY(PCTable)
  DEFINE_CLASS_QUERY(Phi)
  DEFINE_CLASS_QUERY(Proj)
  DEFINE_CLASS_QUERY(Region)
  DEFINE_CLASS_QUERY(Root)
  DEFINE_CLASS_QUERY(SafePoint)
  DEFINE_CLASS_QUERY(SafePointScalarObject)
  DEFINE_CLASS_QUERY(Start)
  DEFINE_CLASS_QUERY(Store)
  DEFINE_CLASS_QUERY(Sub)
  DEFINE_CLASS_QUERY(Type)
  DEFINE_CLASS_QUERY(Unlock)

  #undef DEFINE_CLASS_QUERY

  // duplicate of is_MachSpillCopy()
  bool is_SpillCopy () const { 
    return ((_class_id & ClassMask_MachSpillCopy) == Class_MachSpillCopy);
  }

  bool is_Con () const { return (_flags & Flag_is_Con) != 0; }
  bool is_Goto() const { return (_flags & Flag_is_Goto) != 0; }
  // The data node which is safe to leave in dead loop during IGVN optimization.
<<<<<<< HEAD
  bool is_dead_loop_safe() const {
    return is_Phi() || (is_Proj() && in(0) == NULL) ||
           ((_flags & (Flag_is_dead_loop_safe | Flag_is_Con)) != 0 &&
            (!is_Proj() || !in(0)->is_Allocate()));
=======
  bool is_dead_loop_safe() const { 
    return is_Phi() || is_Proj() ||
           (_flags & (Flag_is_dead_loop_safe | Flag_is_Con)) != 0;
>>>>>>> 2571633a
  }

  // is_Copy() returns copied edge index (0 or 1)
  uint is_Copy() const { return (_flags & Flag_is_Copy); }

  virtual bool is_CFG() const { return false; }

  // If this node is control-dependent on a test, can it be
  // rerouted to a dominating equivalent test?  This is usually
  // true of non-CFG nodes, but can be false for operations which
  // depend for their correct sequencing on more than one test.
  // (In that case, hoisting to a dominating test may silently
  // skip some other important test.)
  virtual bool depends_only_on_test() const { assert(!is_CFG(), ""); return true; };

  // defined for MachNodes that match 'If' | 'Goto' | 'CountedLoopEnd'
  bool is_Branch() const { return (_flags & Flag_is_Branch) != 0; }

  // When building basic blocks, I need to have a notion of block beginning
  // Nodes, next block selector Nodes (block enders), and next block
  // projections.  These calls need to work on their machine equivalents.  The
  // Ideal beginning Nodes are RootNode, RegionNode and StartNode.
  bool is_block_start() const { 
    if ( is_Region() )
      return this == (const Node*)in(0);
    else
      return (_flags & Flag_is_block_start) != 0;
  }

  // The Ideal control projection Nodes are IfTrue/IfFalse, JumpProjNode, Root,
  // Goto and Return.  This call also returns the block ending Node.
  virtual const Node *is_block_proj() const;

  // The node is a "macro" node which needs to be expanded before matching
  bool is_macro() const { return (_flags & Flag_is_macro) != 0; }

  // Value is a vector of primitive values
  bool is_Vector() const { return (_flags & Flag_is_Vector) != 0; }

//----------------- Optimization

  // Get the worst-case Type output for this Node.
  virtual const class Type *bottom_type() const;

  // If we find a better type for a node, try to record it permanently.
  // Return true if this node actually changed.
  // Be sure to do the hash_delete game in the "rehash" variant.
  void raise_bottom_type(const Type* new_type);

  // Get the address type with which this node uses and/or defs memory,
  // or NULL if none.  The address type is conservatively wide.
  // Returns non-null for calls, membars, loads, stores, etc.
  // Returns TypePtr::BOTTOM if the node touches memory "broadly".
  virtual const class TypePtr *adr_type() const { return NULL; }

  // Return an existing node which computes the same function as this node.
  // The optimistic combined algorithm requires this to return a Node which 
  // is a small number of steps away (e.g., one of my inputs).
  virtual Node *Identity( PhaseTransform *phase );

  // Return the set of values this Node can take on at runtime.
  virtual const Type *Value( PhaseTransform *phase ) const;

  // Return a node which is more "ideal" than the current node.  
  // The invariants on this call are subtle.  If in doubt, read the
  // treatise in node.cpp above the default implemention AND TEST WITH
  // +VerifyIterativeGVN!
  virtual Node *Ideal(PhaseGVN *phase, bool can_reshape);

  // Some nodes have specific Ideal subgraph transformations only if they are
  // unique users of specific nodes. Such nodes should be put on IGVN worklist
  // for the transformations to happen.
  bool has_special_unique_user() const;

  // Skip Proj and CatchProj nodes chains. Check for Null and Top.
  Node* find_exact_control(Node* ctrl);

  // Check if 'this' node dominates or equal to 'sub'.
  bool dominates(Node* sub, Node_List &nlist);

protected:
  bool remove_dead_region(PhaseGVN *phase, bool can_reshape);
public:

  // Idealize graph, using DU info.  Done after constant propagation
  virtual Node *Ideal_DU_postCCP( PhaseCCP *ccp );

  // See if there is valid pipeline info
  static  const Pipeline *pipeline_class();
  virtual const Pipeline *pipeline() const;

  // Compute the latency from the def to this instruction of the ith input node
  uint latency(uint i);

  // Hash & compare functions, for pessimistic value numbering

  // If the hash function returns the special sentinel value NO_HASH,
  // the node is guaranteed never to compare equal to any other node.
  // If we accidently generate a hash with value NO_HASH the node
  // won't go into the table and we'll lose a little optimization.
  enum { NO_HASH = 0 };
  virtual uint hash() const;
  virtual uint cmp( const Node &n ) const;

  // Operation appears to be iteratively computed (such as an induction variable)
  // It is possible for this operation to return false for a loop-varying
  // value, if it appears (by local graph inspection) to be computed by a simple conditional.
  bool is_iteratively_computed();

  // Determine if a node is Counted loop induction variable.
  // The method is defined in loopnode.cpp.
  const Node* is_loop_iv() const;

  // Return a node with opcode "opc" and same inputs as "this" if one can
  // be found; Otherwise return NULL;
  Node* find_similar(int opc);

  // Return the unique control out if only one. Null if none or more than one.
  Node* unique_ctrl_out();

//----------------- Code Generation

  // Ideal register class for Matching.  Zero means unmatched instruction
  // (these are cloned instead of converted to machine nodes).
  virtual uint ideal_reg() const;

  static const uint NotAMachineReg;   // must be > max. machine register

  // Do we Match on this edge index or not?  Generally false for Control
  // and true for everything else.  Weird for calls & returns.
  virtual uint match_edge(uint idx) const;

  // Register class output is returned in
  virtual const RegMask &out_RegMask() const;
  // Register class input is expected in
  virtual const RegMask &in_RegMask(uint) const;
  // Should we clone rather than spill this instruction?
  bool rematerialize() const;

  // Return JVM State Object if this Node carries debug info, or NULL otherwise
  virtual JVMState* jvms() const;

  // Print as assembly
  virtual void format( PhaseRegAlloc *, outputStream* st = tty ) const;
  // Emit bytes starting at parameter 'ptr'
  // Bump 'ptr' by the number of output bytes 
  virtual void emit(CodeBuffer &cbuf, PhaseRegAlloc *ra_) const;
  // Size of instruction in bytes
  virtual uint size(PhaseRegAlloc *ra_) const;

  // Convenience function to extract an integer constant from a node.
  // If it is not an integer constant (either Con, CastII, or Mach),
  // return value_if_unknown.
  jint find_int_con(jint value_if_unknown) const {
    const TypeInt* t = find_int_type();
    return (t != NULL && t->is_con()) ? t->get_con() : value_if_unknown;
  }
  // Return the constant, knowing it is an integer constant already
  jint get_int() const {
    const TypeInt* t = find_int_type();
    guarantee(t != NULL, "must be con");
    return t->get_con();
  }
  // Here's where the work is done.  Can produce non-constant int types too.
  const TypeInt* find_int_type() const;

  // Same thing for long (and intptr_t, via type.hpp):
  jlong get_long() const {
    const TypeLong* t = find_long_type();
    guarantee(t != NULL, "must be con");
    return t->get_con();
  }
  jlong find_long_con(jint value_if_unknown) const {
    const TypeLong* t = find_long_type();
    return (t != NULL && t->is_con()) ? t->get_con() : value_if_unknown;
  }
  const TypeLong* find_long_type() const;

  // These guys are called by code generated by ADLC:
  intptr_t get_ptr() const;
  intptr_t get_narrowcon() const;
  jdouble getd() const;
  jfloat getf() const;

  // Nodes which are pinned into basic blocks
  virtual bool pinned() const { return false; }

  // Nodes which use memory without consuming it, hence need antidependences
  // More specifically, needs_anti_dependence_check returns true iff the node
  // (a) does a load, and (b) does not perform a store (except perhaps to a
  // stack slot or some other unaliased location).
  bool needs_anti_dependence_check() const;

  // Return which operand this instruction may cisc-spill. In other words,
  // return operand position that can convert from reg to memory access
  virtual int cisc_operand() const { return AdlcVMDeps::Not_cisc_spillable; }
  bool is_cisc_alternate() const { return (_flags & Flag_is_cisc_alternate) != 0; }

//----------------- Graph walking
public:
  // Walk and apply member functions recursively.
  // Supplied (this) pointer is root.
  void walk(NFunc pre, NFunc post, void *env);
  static void nop(Node &, void*); // Dummy empty function
  static void packregion( Node &n, void* );
private:
  void walk_(NFunc pre, NFunc post, void *env, VectorSet &visited);

//----------------- Printing, etc
public:
#ifndef PRODUCT
  Node* find(int idx) const;         // Search the graph for the given idx.
  Node* find_ctrl(int idx) const;    // Search control ancestors for the given idx.
  void dump() const;                 // Print this node,
  void dump(int depth) const;        // Print this node, recursively to depth d
  void dump_ctrl(int depth) const;   // Print control nodes, to depth d
  virtual void dump_req() const;     // Print required-edge info
  virtual void dump_prec() const;    // Print precedence-edge info
  virtual void dump_out() const;     // Print the output edge info
  virtual void dump_spec(outputStream *st) const {}; // Print per-node info
  void verify_edges(Unique_Node_List &visited); // Verify bi-directional edges
  void verify() const;               // Check Def-Use info for my subgraph
  static void verify_recur(const Node *n, int verify_depth, VectorSet &old_space, VectorSet &new_space);

  // This call defines a class-unique string used to identify class instances
  virtual const char *Name() const;

  void dump_format(PhaseRegAlloc *ra) const; // debug access to MachNode::format(...)
  // RegMask Print Functions
  void dump_in_regmask(int idx) { in_RegMask(idx).dump(); }
  void dump_out_regmask() { out_RegMask().dump(); }
  static int _in_dump_cnt;
  static bool in_dump() { return _in_dump_cnt > 0; }
  void fast_dump() const {
    tty->print("%4d: %-17s", _idx, Name());
    for (uint i = 0; i < len(); i++)
      if (in(i))
        tty->print(" %4d", in(i)->_idx);
      else
        tty->print(" NULL");
    tty->print("\n");
  }
#endif
#ifdef ASSERT
  void verify_construction();
  bool verify_jvms(const JVMState* jvms) const;
  int  _debug_idx;                     // Unique value assigned to every node.
  int   debug_idx() const              { return _debug_idx; }
  void  set_debug_idx( int debug_idx ) { _debug_idx = debug_idx; }

  Node* _debug_orig;                   // Original version of this, if any.
  Node*  debug_orig() const            { return _debug_orig; }
  void   set_debug_orig(Node* orig);   // _debug_orig = orig

  int        _hash_lock;               // Barrier to modifications of nodes in the hash table
  void  enter_hash_lock() { ++_hash_lock; assert(_hash_lock < 99, "in too many hash tables?"); }
  void   exit_hash_lock() { --_hash_lock; assert(_hash_lock >= 0, "mispaired hash locks"); }

  static void init_NodeProperty();

  #if OPTO_DU_ITERATOR_ASSERT
  const Node* _last_del;               // The last deleted node.
  uint        _del_tick;               // Bumped when a deletion happens..
  #endif
#endif
};

//-----------------------------------------------------------------------------
// Iterators over DU info, and associated Node functions.

#if OPTO_DU_ITERATOR_ASSERT

// Common code for assertion checking on DU iterators.
class DUIterator_Common VALUE_OBJ_CLASS_SPEC {
#ifdef ASSERT
 protected:
  bool         _vdui;               // cached value of VerifyDUIterators
  const Node*  _node;               // the node containing the _out array
  uint         _outcnt;             // cached node->_outcnt
  uint         _del_tick;           // cached node->_del_tick
  Node*        _last;               // last value produced by the iterator

  void sample(const Node* node);    // used by c'tor to set up for verifies
  void verify(const Node* node, bool at_end_ok = false);
  void verify_resync();
  void reset(const DUIterator_Common& that);

// The VDUI_ONLY macro protects code conditionalized on VerifyDUIterators
  #define I_VDUI_ONLY(i,x) { if ((i)._vdui) { x; } }
#else
  #define I_VDUI_ONLY(i,x) { }
#endif //ASSERT
};

#define VDUI_ONLY(x)     I_VDUI_ONLY(*this, x)

// Default DU iterator.  Allows appends onto the out array.
// Allows deletion from the out array only at the current point.
// Usage:
//  for (DUIterator i = x->outs(); x->has_out(i); i++) {
//    Node* y = x->out(i);
//    ...
//  }
// Compiles in product mode to a unsigned integer index, which indexes
// onto a repeatedly reloaded base pointer of x->_out.  The loop predicate
// also reloads x->_outcnt.  If you delete, you must perform "--i" just
// before continuing the loop.  You must delete only the last-produced
// edge.  You must delete only a single copy of the last-produced edge,
// or else you must delete all copies at once (the first time the edge
// is produced by the iterator).
class DUIterator : public DUIterator_Common {
  friend class Node;

  // This is the index which provides the product-mode behavior.
  // Whatever the product-mode version of the system does to the
  // DUI index is done to this index.  All other fields in
  // this class are used only for assertion checking.
  uint         _idx;

  #ifdef ASSERT
  uint         _refresh_tick;    // Records the refresh activity.

  void sample(const Node* node); // Initialize _refresh_tick etc.
  void verify(const Node* node, bool at_end_ok = false);
  void verify_increment();       // Verify an increment operation.
  void verify_resync();          // Verify that we can back up over a deletion.
  void verify_finish();          // Verify that the loop terminated properly.
  void refresh();                // Resample verification info.
  void reset(const DUIterator& that);  // Resample after assignment.
  #endif

  DUIterator(const Node* node, int dummy_to_avoid_conversion)
    { _idx = 0;                         debug_only(sample(node)); }

 public:
  // initialize to garbage; clear _vdui to disable asserts
  DUIterator()
    { /*initialize to garbage*/         debug_only(_vdui = false); }

  void operator++(int dummy_to_specify_postfix_op)
    { _idx++;                           VDUI_ONLY(verify_increment()); }

  void operator--()
    { VDUI_ONLY(verify_resync());       --_idx; }

  ~DUIterator()
    { VDUI_ONLY(verify_finish()); }

  void operator=(const DUIterator& that)
    { _idx = that._idx;                 debug_only(reset(that)); }
};

DUIterator Node::outs() const
  { return DUIterator(this, 0); }
DUIterator& Node::refresh_out_pos(DUIterator& i) const
  { I_VDUI_ONLY(i, i.refresh());        return i; }
bool Node::has_out(DUIterator& i) const
  { I_VDUI_ONLY(i, i.verify(this,true));return i._idx < _outcnt; }
Node*    Node::out(DUIterator& i) const
  { I_VDUI_ONLY(i, i.verify(this));     return debug_only(i._last=) _out[i._idx]; }


// Faster DU iterator.  Disallows insertions into the out array.
// Allows deletion from the out array only at the current point.
// Usage:
//  for (DUIterator_Fast imax, i = x->fast_outs(imax); i < imax; i++) {
//    Node* y = x->fast_out(i);
//    ...
//  }
// Compiles in product mode to raw Node** pointer arithmetic, with
// no reloading of pointers from the original node x.  If you delete,
// you must perform "--i; --imax" just before continuing the loop.
// If you delete multiple copies of the same edge, you must decrement
// imax, but not i, multiple times:  "--i, imax -= num_edges".
class DUIterator_Fast : public DUIterator_Common {
  friend class Node;
  friend class DUIterator_Last;

  // This is the pointer which provides the product-mode behavior.
  // Whatever the product-mode version of the system does to the
  // DUI pointer is done to this pointer.  All other fields in
  // this class are used only for assertion checking.
  Node**       _outp;

  #ifdef ASSERT
  void verify(const Node* node, bool at_end_ok = false);
  void verify_limit();
  void verify_resync();
  void verify_relimit(uint n);
  void reset(const DUIterator_Fast& that);
  #endif

  // Note:  offset must be signed, since -1 is sometimes passed
  DUIterator_Fast(const Node* node, ptrdiff_t offset)
    { _outp = node->_out + offset;      debug_only(sample(node)); }

 public:
  // initialize to garbage; clear _vdui to disable asserts
  DUIterator_Fast()
    { /*initialize to garbage*/         debug_only(_vdui = false); }

  void operator++(int dummy_to_specify_postfix_op)
    { _outp++;                          VDUI_ONLY(verify(_node, true)); }

  void operator--()
    { VDUI_ONLY(verify_resync());       --_outp; }

  void operator-=(uint n)   // applied to the limit only
    { _outp -= n;           VDUI_ONLY(verify_relimit(n));  }

  bool operator<(DUIterator_Fast& limit) {
    I_VDUI_ONLY(*this, this->verify(_node, true));
    I_VDUI_ONLY(limit, limit.verify_limit());
    return _outp < limit._outp;
  }

  void operator=(const DUIterator_Fast& that)
    { _outp = that._outp;               debug_only(reset(that)); }
};

DUIterator_Fast Node::fast_outs(DUIterator_Fast& imax) const {
  // Assign a limit pointer to the reference argument:
  imax = DUIterator_Fast(this, (ptrdiff_t)_outcnt);
  // Return the base pointer:
  return DUIterator_Fast(this, 0);
}
Node* Node::fast_out(DUIterator_Fast& i) const {
  I_VDUI_ONLY(i, i.verify(this));
  return debug_only(i._last=) *i._outp;
}


// Faster DU iterator.  Requires each successive edge to be removed.
// Does not allow insertion of any edges.
// Usage:
//  for (DUIterator_Last imin, i = x->last_outs(imin); i >= imin; i -= num_edges) {
//    Node* y = x->last_out(i);
//    ...
//  }
// Compiles in product mode to raw Node** pointer arithmetic, with
// no reloading of pointers from the original node x.
class DUIterator_Last : private DUIterator_Fast {
  friend class Node;

  #ifdef ASSERT
  void verify(const Node* node, bool at_end_ok = false);
  void verify_limit();
  void verify_step(uint num_edges);
  #endif

  // Note:  offset must be signed, since -1 is sometimes passed
  DUIterator_Last(const Node* node, ptrdiff_t offset)
    : DUIterator_Fast(node, offset) { }

  void operator++(int dummy_to_specify_postfix_op) {} // do not use
  void operator<(int)                              {} // do not use

 public:
  DUIterator_Last() { }
  // initialize to garbage

  void operator--()
    { _outp--;              VDUI_ONLY(verify_step(1));  }

  void operator-=(uint n)
    { _outp -= n;           VDUI_ONLY(verify_step(n));  }

  bool operator>=(DUIterator_Last& limit) {
    I_VDUI_ONLY(*this, this->verify(_node, true));
    I_VDUI_ONLY(limit, limit.verify_limit());
    return _outp >= limit._outp;
  }

  void operator=(const DUIterator_Last& that)
    { DUIterator_Fast::operator=(that); }
};

DUIterator_Last Node::last_outs(DUIterator_Last& imin) const {
  // Assign a limit pointer to the reference argument:
  imin = DUIterator_Last(this, 0);
  // Return the initial pointer:
  return DUIterator_Last(this, (ptrdiff_t)_outcnt - 1);
}
Node* Node::last_out(DUIterator_Last& i) const {
  I_VDUI_ONLY(i, i.verify(this));
  return debug_only(i._last=) *i._outp;
}

#endif //OPTO_DU_ITERATOR_ASSERT

#undef I_VDUI_ONLY
#undef VDUI_ONLY


//-----------------------------------------------------------------------------
// Map dense integer indices to Nodes.  Uses classic doubling-array trick.
// Abstractly provides an infinite array of Node*'s, initialized to NULL.
// Note that the constructor just zeros things, and since I use Arena 
// allocation I do not need a destructor to reclaim storage.
class Node_Array : public ResourceObj {
protected:
  Arena *_a;                    // Arena to allocate in
  uint   _max;
  Node **_nodes;
  void   grow( uint i );        // Grow array node to fit
public:
  Node_Array(Arena *a) : _a(a), _max(OptoNodeListSize) {
    _nodes = NEW_ARENA_ARRAY( a, Node *, OptoNodeListSize );
    for( int i = 0; i < OptoNodeListSize; i++ ) {
      _nodes[i] = NULL;
    }
  }

  Node_Array(Node_Array *na) : _a(na->_a), _max(na->_max), _nodes(na->_nodes) {}
  Node *operator[] ( uint i ) const // Lookup, or NULL for not mapped
  { return (i<_max) ? _nodes[i] : (Node*)NULL; }
  Node *at( uint i ) const { assert(i<_max,"oob"); return _nodes[i]; }
  Node **adr() { return _nodes; }
  // Extend the mapping: index i maps to Node *n.
  void map( uint i, Node *n ) { if( i>=_max ) grow(i); _nodes[i] = n; }
  void insert( uint i, Node *n );
  void remove( uint i );        // Remove, preserving order
  void sort( C_sort_func_t func);
  void reset( Arena *new_a );   // Zap mapping to empty; reclaim storage
  void clear();                 // Set all entries to NULL, keep storage
  uint Size() const { return _max; }
  void dump() const;
};

class Node_List : public Node_Array {
  uint _cnt;
public:
  Node_List() : Node_Array(Thread::current()->resource_area()), _cnt(0) {}
  Node_List(Arena *a) : Node_Array(a), _cnt(0) {}
  void insert( uint i, Node *n ) { Node_Array::insert(i,n); _cnt++; }
  void remove( uint i ) { Node_Array::remove(i); _cnt--; }
  void push( Node *b ) { map(_cnt++,b); }
  void yank( Node *n );         // Find and remove
  Node *pop() { return _nodes[--_cnt]; }
  Node *rpop() { Node *b = _nodes[0]; _nodes[0]=_nodes[--_cnt]; return b;}
  void clear() { _cnt = 0; Node_Array::clear(); } // retain storage
  uint size() const { return _cnt; }
  void dump() const;
};

//------------------------------Unique_Node_List-------------------------------
class Unique_Node_List : public Node_List {
  VectorSet _in_worklist;
  uint _clock_index;            // Index in list where to pop from next
public:
  Unique_Node_List() : Node_List(), _in_worklist(Thread::current()->resource_area()), _clock_index(0) {}
  Unique_Node_List(Arena *a) : Node_List(a), _in_worklist(a), _clock_index(0) {}

  void remove( Node *n );
  bool member( Node *n ) { return _in_worklist.test(n->_idx) != 0; }
  VectorSet &member_set(){ return _in_worklist; }

  void push( Node *b ) { 
    if( !_in_worklist.test_set(b->_idx) ) 
      Node_List::push(b);
  }
  Node *pop() {
    if( _clock_index >= size() ) _clock_index = 0;
    Node *b = at(_clock_index);
    map( _clock_index, Node_List::pop());
    if (size() != 0) _clock_index++; // Always start from 0
    _in_worklist >>= b->_idx;
    return b;
  }
  Node *remove( uint i ) {
    Node *b = Node_List::at(i);
    _in_worklist >>= b->_idx;
    map(i,Node_List::pop());
    return b;
  }
  void yank( Node *n ) { _in_worklist >>= n->_idx; Node_List::yank(n); }
  void  clear() {
    _in_worklist.Clear();        // Discards storage but grows automatically
    Node_List::clear();
    _clock_index = 0;
  }

  // Used after parsing to remove useless nodes before Iterative GVN
  void remove_useless_nodes(VectorSet &useful);

#ifndef PRODUCT
  void print_set() const { _in_worklist.print(); }
#endif
};

// Inline definition of Compile::record_for_igvn must be deferred to this point.
inline void Compile::record_for_igvn(Node* n) {
  _for_igvn->push(n);
}

//------------------------------Node_Stack-------------------------------------
class Node_Stack {
protected:
  struct INode {
    Node *node; // Processed node
    uint  indx; // Index of next node's child
  };
  INode *_inode_top; // tos, stack grows up
  INode *_inode_max; // End of _inodes == _inodes + _max
  INode *_inodes;    // Array storage for the stack
  Arena *_a;         // Arena to allocate in
  void grow();
public:
  Node_Stack(int size) { 
    size_t max = (size > OptoNodeListSize) ? size : OptoNodeListSize;
    _a = Thread::current()->resource_area();
    _inodes = NEW_ARENA_ARRAY( _a, INode, max );
    _inode_max = _inodes + max;
    _inode_top = _inodes - 1; // stack is empty
  }
  
  Node_Stack(Arena *a, int size) : _a(a) { 
    size_t max = (size > OptoNodeListSize) ? size : OptoNodeListSize;
    _inodes = NEW_ARENA_ARRAY( _a, INode, max );
    _inode_max = _inodes + max;
    _inode_top = _inodes - 1; // stack is empty
  }

  void pop() {
    assert(_inode_top >= _inodes, "node stack underflow");
    --_inode_top;
  }
  void push(Node *n, uint i) {
    ++_inode_top;
    if (_inode_top >= _inode_max) grow();
    INode *top = _inode_top; // optimization
    top->node = n;
    top->indx = i;
  }
  Node *node() const {
    return _inode_top->node;
  }
  Node* node_at(uint i) const {
    assert(_inodes + i <= _inode_top, "in range");
    return _inodes[i].node;
  }
  uint index() const {
    return _inode_top->indx;
  }
  uint index_at(uint i) const {
    assert(_inodes + i <= _inode_top, "in range");
    return _inodes[i].indx;
  }
  void set_node(Node *n) {
    _inode_top->node = n;
  }
  void set_index(uint i) {
    _inode_top->indx = i;
  }
  uint size_max() const { return (uint)pointer_delta(_inode_max, _inodes,  sizeof(INode)); } // Max size
  uint size() const { return (uint)pointer_delta((_inode_top+1), _inodes,  sizeof(INode)); } // Current size
  bool is_nonempty() const { return (_inode_top >= _inodes); }
  bool is_empty() const { return (_inode_top < _inodes); }
  void clear() { _inode_top = _inodes - 1; } // retain storage
};


//-----------------------------Node_Notes--------------------------------------
// Debugging or profiling annotations loosely and sparsely associated
// with some nodes.  See Compile::node_notes_at for the accessor.
class Node_Notes VALUE_OBJ_CLASS_SPEC {
  JVMState* _jvms;

public:
  Node_Notes(JVMState* jvms = NULL) {
    _jvms = jvms;
  }

  JVMState* jvms()            { return _jvms; }
  void  set_jvms(JVMState* x) {        _jvms = x; }
  
  // True if there is nothing here.
  bool is_clear() {
    return (_jvms == NULL);
  }

  // Make there be nothing here.
  void clear() {
    _jvms = NULL;
  }

  // Make a new, clean node notes.
  static Node_Notes* make(Compile* C) {
    Node_Notes* nn = NEW_ARENA_ARRAY(C->comp_arena(), Node_Notes, 1);
    nn->clear();
    return nn;
  }

  Node_Notes* clone(Compile* C) {
    Node_Notes* nn = NEW_ARENA_ARRAY(C->comp_arena(), Node_Notes, 1);
    (*nn) = (*this);
    return nn;
  }

  // Absorb any information from source.
  bool update_from(Node_Notes* source) {
    bool changed = false;
    if (source != NULL) {
      if (source->jvms() != NULL) {
        set_jvms(source->jvms());
        changed = true;
      }
    }
    return changed;
  }
};

// Inlined accessors for Compile::node_nodes that require the preceding class:
inline Node_Notes*
Compile::locate_node_notes(GrowableArray<Node_Notes*>* arr,
                           int idx, bool can_grow) {
  assert(idx >= 0, "oob");
  int block_idx = (idx >> _log2_node_notes_block_size);
  int grow_by = (block_idx - (arr == NULL? 0: arr->length()));
  if (grow_by >= 0) {
    if (!can_grow)  return NULL;
    grow_node_notes(arr, grow_by + 1);
  }
  // (Every element of arr is a sub-array of length _node_notes_block_size.)
  return arr->at(block_idx) + (idx & (_node_notes_block_size-1));
}

inline bool
Compile::set_node_notes_at(int idx, Node_Notes* value) {
  if (value == NULL || value->is_clear())
    return false;  // nothing to write => write nothing
  Node_Notes* loc = locate_node_notes(_node_note_array, idx, true);
  assert(loc != NULL, "");
  return loc->update_from(value);
}


//------------------------------TypeNode---------------------------------------
// Node with a Type constant.
class TypeNode : public Node {
protected:
  virtual uint hash() const;    // Check the type
  virtual uint cmp( const Node &n ) const;
  virtual uint size_of() const; // Size is bigger
  const Type* const _type;
public:
  void set_type(const Type* t) {
    assert(t != NULL, "sanity");
    debug_only(uint check_hash = (VerifyHashTableKeys && _hash_lock) ? hash() : NO_HASH);
    *(const Type**)&_type = t;   // cast away const-ness
    // If this node is in the hash table, make sure it doesn't need a rehash.
    assert(check_hash == NO_HASH || check_hash == hash(), "type change must preserve hash code");
  }
  const Type* type() const { assert(_type != NULL, "sanity"); return _type; };
  TypeNode( const Type *t, uint required ) : Node(required), _type(t) {
    init_class_id(Class_Type);
  }
  virtual const Type *Value( PhaseTransform *phase ) const;
  virtual const Type *bottom_type() const;
  virtual       uint  ideal_reg() const;
#ifndef PRODUCT
  virtual void dump_spec(outputStream *st) const;
#endif
};
<|MERGE_RESOLUTION|>--- conflicted
+++ resolved
@@ -755,16 +755,10 @@
   bool is_Con () const { return (_flags & Flag_is_Con) != 0; }
   bool is_Goto() const { return (_flags & Flag_is_Goto) != 0; }
   // The data node which is safe to leave in dead loop during IGVN optimization.
-<<<<<<< HEAD
   bool is_dead_loop_safe() const {
     return is_Phi() || (is_Proj() && in(0) == NULL) ||
            ((_flags & (Flag_is_dead_loop_safe | Flag_is_Con)) != 0 &&
             (!is_Proj() || !in(0)->is_Allocate()));
-=======
-  bool is_dead_loop_safe() const { 
-    return is_Phi() || is_Proj() ||
-           (_flags & (Flag_is_dead_loop_safe | Flag_is_Con)) != 0;
->>>>>>> 2571633a
   }
 
   // is_Copy() returns copied edge index (0 or 1)
