/*
 * Copyright 1997-2009 Sun Microsystems, Inc.  All Rights Reserved.
 * DO NOT ALTER OR REMOVE COPYRIGHT NOTICES OR THIS FILE HEADER.
 *
 * This code is free software; you can redistribute it and/or modify it
 * under the terms of the GNU General Public License version 2 only, as
 * published by the Free Software Foundation.
 *
 * This code is distributed in the hope that it will be useful, but WITHOUT
 * ANY WARRANTY; without even the implied warranty of MERCHANTABILITY or
 * FITNESS FOR A PARTICULAR PURPOSE.  See the GNU General Public License
 * version 2 for more details (a copy is included in the LICENSE file that
 * accompanied this code).
 *
 * You should have received a copy of the GNU General Public License version
 * 2 along with this work; if not, write to the Free Software Foundation,
 * Inc., 51 Franklin St, Fifth Floor, Boston, MA 02110-1301 USA.
 *
 * Please contact Sun Microsystems, Inc., 4150 Network Circle, Santa Clara,
 * CA 95054 USA or visit www.sun.com if you need additional information or
 * have any questions.
 *
 */

// Portions of code courtesy of Clifford Click

#include "incls/_precompiled.incl"
#include "incls/_mulnode.cpp.incl"


//=============================================================================
//------------------------------hash-------------------------------------------
// Hash function over MulNodes.  Needs to be commutative; i.e., I swap
// (commute) inputs to MulNodes willy-nilly so the hash function must return
// the same value in the presence of edge swapping.
uint MulNode::hash() const {
  return (uintptr_t)in(1) + (uintptr_t)in(2) + Opcode();
}

//------------------------------Identity---------------------------------------
// Multiplying a one preserves the other argument
Node *MulNode::Identity( PhaseTransform *phase ) {
  register const Type *one = mul_id();  // The multiplicative identity
  if( phase->type( in(1) )->higher_equal( one ) ) return in(2);
  if( phase->type( in(2) )->higher_equal( one ) ) return in(1);

  return this;
}

//------------------------------Ideal------------------------------------------
// We also canonicalize the Node, moving constants to the right input,
// and flatten expressions (so that 1+x+2 becomes x+3).
Node *MulNode::Ideal(PhaseGVN *phase, bool can_reshape) {
  const Type *t1 = phase->type( in(1) );
  const Type *t2 = phase->type( in(2) );
  Node *progress = NULL;        // Progress flag
  // We are OK if right is a constant, or right is a load and
  // left is a non-constant.
  if( !(t2->singleton() ||
        (in(2)->is_Load() && !(t1->singleton() || in(1)->is_Load())) ) ) {
    if( t1->singleton() ||       // Left input is a constant?
        // Otherwise, sort inputs (commutativity) to help value numbering.
        (in(1)->_idx > in(2)->_idx) ) {
      swap_edges(1, 2);
      const Type *t = t1;
      t1 = t2;
      t2 = t;
      progress = this;            // Made progress
    }
  }

  // If the right input is a constant, and the left input is a product of a
  // constant, flatten the expression tree.
  uint op = Opcode();
  if( t2->singleton() &&        // Right input is a constant?
      op != Op_MulF &&          // Float & double cannot reassociate
      op != Op_MulD ) {
    if( t2 == Type::TOP ) return NULL;
    Node *mul1 = in(1);
#ifdef ASSERT
    // Check for dead loop
    int   op1 = mul1->Opcode();
    if( phase->eqv( mul1, this ) || phase->eqv( in(2), this ) ||
        ( op1 == mul_opcode() || op1 == add_opcode() ) &&
        ( phase->eqv( mul1->in(1), this ) || phase->eqv( mul1->in(2), this ) ||
          phase->eqv( mul1->in(1), mul1 ) || phase->eqv( mul1->in(2), mul1 ) ) )
      assert(false, "dead loop in MulNode::Ideal");
#endif

    if( mul1->Opcode() == mul_opcode() ) {  // Left input is a multiply?
      // Mul of a constant?
      const Type *t12 = phase->type( mul1->in(2) );
      if( t12->singleton() && t12 != Type::TOP) { // Left input is an add of a constant?
        // Compute new constant; check for overflow
        const Type *tcon01 = mul1->as_Mul()->mul_ring(t2,t12);
        if( tcon01->singleton() ) {
          // The Mul of the flattened expression
          set_req(1, mul1->in(1));
          set_req(2, phase->makecon( tcon01 ));
          t2 = tcon01;
          progress = this;      // Made progress
        }
      }
    }
    // If the right input is a constant, and the left input is an add of a
    // constant, flatten the tree: (X+con1)*con0 ==> X*con0 + con1*con0
    const Node *add1 = in(1);
    if( add1->Opcode() == add_opcode() ) {      // Left input is an add?
      // Add of a constant?
      const Type *t12 = phase->type( add1->in(2) );
      if( t12->singleton() && t12 != Type::TOP ) { // Left input is an add of a constant?
        assert( add1->in(1) != add1, "dead loop in MulNode::Ideal" );
        // Compute new constant; check for overflow
        const Type *tcon01 = mul_ring(t2,t12);
        if( tcon01->singleton() ) {

        // Convert (X+con1)*con0 into X*con0
          Node *mul = clone();    // mul = ()*con0
          mul->set_req(1,add1->in(1));  // mul = X*con0
          mul = phase->transform(mul);

          Node *add2 = add1->clone();
          add2->set_req(1, mul);        // X*con0 + con0*con1
          add2->set_req(2, phase->makecon(tcon01) );
          progress = add2;
        }
      }
    } // End of is left input an add
  } // End of is right input a Mul

  return progress;
}

//------------------------------Value-----------------------------------------
const Type *MulNode::Value( PhaseTransform *phase ) const {
  const Type *t1 = phase->type( in(1) );
  const Type *t2 = phase->type( in(2) );
  // Either input is TOP ==> the result is TOP
  if( t1 == Type::TOP ) return Type::TOP;
  if( t2 == Type::TOP ) return Type::TOP;

  // Either input is ZERO ==> the result is ZERO.
  // Not valid for floats or doubles since +0.0 * -0.0 --> +0.0
  int op = Opcode();
  if( op == Op_MulI || op == Op_AndI || op == Op_MulL || op == Op_AndL ) {
    const Type *zero = add_id();        // The multiplicative zero
    if( t1->higher_equal( zero ) ) return zero;
    if( t2->higher_equal( zero ) ) return zero;
  }

  // Either input is BOTTOM ==> the result is the local BOTTOM
  if( t1 == Type::BOTTOM || t2 == Type::BOTTOM )
    return bottom_type();

#if defined(IA32)
  // Can't trust native compilers to properly fold strict double
  // multiplication with round-to-zero on this platform.
  if (op == Op_MulD && phase->C->method()->is_strict()) {
    return TypeD::DOUBLE;
  }
#endif

  return mul_ring(t1,t2);            // Local flavor of type multiplication
}


//=============================================================================
//------------------------------Ideal------------------------------------------
// Check for power-of-2 multiply, then try the regular MulNode::Ideal
Node *MulINode::Ideal(PhaseGVN *phase, bool can_reshape) {
  // Swap constant to right
  jint con;
  if ((con = in(1)->find_int_con(0)) != 0) {
    swap_edges(1, 2);
    // Finish rest of method to use info in 'con'
  } else if ((con = in(2)->find_int_con(0)) == 0) {
    return MulNode::Ideal(phase, can_reshape);
  }

  // Now we have a constant Node on the right and the constant in con
  if( con == 0 ) return NULL;   // By zero is handled by Value call
  if( con == 1 ) return NULL;   // By one  is handled by Identity call

  // Check for negative constant; if so negate the final result
  bool sign_flip = false;
  if( con < 0 ) {
    con = -con;
    sign_flip = true;
  }

  // Get low bit; check for being the only bit
  Node *res = NULL;
  jint bit1 = con & -con;       // Extract low bit
  if( bit1 == con ) {           // Found a power of 2?
    res = new (phase->C, 3) LShiftINode( in(1), phase->intcon(log2_intptr(bit1)) );
  } else {

    // Check for constant with 2 bits set
    jint bit2 = con-bit1;
    bit2 = bit2 & -bit2;          // Extract 2nd bit
    if( bit2 + bit1 == con ) {    // Found all bits in con?
      Node *n1 = phase->transform( new (phase->C, 3) LShiftINode( in(1), phase->intcon(log2_intptr(bit1)) ) );
      Node *n2 = phase->transform( new (phase->C, 3) LShiftINode( in(1), phase->intcon(log2_intptr(bit2)) ) );
      res = new (phase->C, 3) AddINode( n2, n1 );

    } else if (is_power_of_2(con+1)) {
      // Sleezy: power-of-2 -1.  Next time be generic.
      jint temp = (jint) (con + 1);
      Node *n1 = phase->transform( new (phase->C, 3) LShiftINode( in(1), phase->intcon(log2_intptr(temp)) ) );
      res = new (phase->C, 3) SubINode( n1, in(1) );
    } else {
      return MulNode::Ideal(phase, can_reshape);
    }
  }

  if( sign_flip ) {             // Need to negate result?
    res = phase->transform(res);// Transform, before making the zero con
    res = new (phase->C, 3) SubINode(phase->intcon(0),res);
  }

  return res;                   // Return final result
}

//------------------------------mul_ring---------------------------------------
// Compute the product type of two integer ranges into this node.
const Type *MulINode::mul_ring(const Type *t0, const Type *t1) const {
  const TypeInt *r0 = t0->is_int(); // Handy access
  const TypeInt *r1 = t1->is_int();

  // Fetch endpoints of all ranges
  int32 lo0 = r0->_lo;
  double a = (double)lo0;
  int32 hi0 = r0->_hi;
  double b = (double)hi0;
  int32 lo1 = r1->_lo;
  double c = (double)lo1;
  int32 hi1 = r1->_hi;
  double d = (double)hi1;

  // Compute all endpoints & check for overflow
  int32 A = lo0*lo1;
  if( (double)A != a*c ) return TypeInt::INT; // Overflow?
  int32 B = lo0*hi1;
  if( (double)B != a*d ) return TypeInt::INT; // Overflow?
  int32 C = hi0*lo1;
  if( (double)C != b*c ) return TypeInt::INT; // Overflow?
  int32 D = hi0*hi1;
  if( (double)D != b*d ) return TypeInt::INT; // Overflow?

  if( A < B ) { lo0 = A; hi0 = B; } // Sort range endpoints
  else { lo0 = B; hi0 = A; }
  if( C < D ) {
    if( C < lo0 ) lo0 = C;
    if( D > hi0 ) hi0 = D;
  } else {
    if( D < lo0 ) lo0 = D;
    if( C > hi0 ) hi0 = C;
  }
  return TypeInt::make(lo0, hi0, MAX2(r0->_widen,r1->_widen));
}


//=============================================================================
//------------------------------Ideal------------------------------------------
// Check for power-of-2 multiply, then try the regular MulNode::Ideal
Node *MulLNode::Ideal(PhaseGVN *phase, bool can_reshape) {
  // Swap constant to right
  jlong con;
  if ((con = in(1)->find_long_con(0)) != 0) {
    swap_edges(1, 2);
    // Finish rest of method to use info in 'con'
  } else if ((con = in(2)->find_long_con(0)) == 0) {
    return MulNode::Ideal(phase, can_reshape);
  }

  // Now we have a constant Node on the right and the constant in con
  if( con == CONST64(0) ) return NULL;  // By zero is handled by Value call
  if( con == CONST64(1) ) return NULL;  // By one  is handled by Identity call

  // Check for negative constant; if so negate the final result
  bool sign_flip = false;
  if( con < 0 ) {
    con = -con;
    sign_flip = true;
  }

  // Get low bit; check for being the only bit
  Node *res = NULL;
  jlong bit1 = con & -con;      // Extract low bit
  if( bit1 == con ) {           // Found a power of 2?
    res = new (phase->C, 3) LShiftLNode( in(1), phase->intcon(log2_long(bit1)) );
  } else {

    // Check for constant with 2 bits set
    jlong bit2 = con-bit1;
    bit2 = bit2 & -bit2;          // Extract 2nd bit
    if( bit2 + bit1 == con ) {    // Found all bits in con?
      Node *n1 = phase->transform( new (phase->C, 3) LShiftLNode( in(1), phase->intcon(log2_long(bit1)) ) );
      Node *n2 = phase->transform( new (phase->C, 3) LShiftLNode( in(1), phase->intcon(log2_long(bit2)) ) );
      res = new (phase->C, 3) AddLNode( n2, n1 );

    } else if (is_power_of_2_long(con+1)) {
      // Sleezy: power-of-2 -1.  Next time be generic.
      jlong temp = (jlong) (con + 1);
      Node *n1 = phase->transform( new (phase->C, 3) LShiftLNode( in(1), phase->intcon(log2_long(temp)) ) );
      res = new (phase->C, 3) SubLNode( n1, in(1) );
    } else {
      return MulNode::Ideal(phase, can_reshape);
    }
  }

  if( sign_flip ) {             // Need to negate result?
    res = phase->transform(res);// Transform, before making the zero con
    res = new (phase->C, 3) SubLNode(phase->longcon(0),res);
  }

  return res;                   // Return final result
}

//------------------------------mul_ring---------------------------------------
// Compute the product type of two integer ranges into this node.
const Type *MulLNode::mul_ring(const Type *t0, const Type *t1) const {
  const TypeLong *r0 = t0->is_long(); // Handy access
  const TypeLong *r1 = t1->is_long();

  // Fetch endpoints of all ranges
  jlong lo0 = r0->_lo;
  double a = (double)lo0;
  jlong hi0 = r0->_hi;
  double b = (double)hi0;
  jlong lo1 = r1->_lo;
  double c = (double)lo1;
  jlong hi1 = r1->_hi;
  double d = (double)hi1;

  // Compute all endpoints & check for overflow
  jlong A = lo0*lo1;
  if( (double)A != a*c ) return TypeLong::LONG; // Overflow?
  jlong B = lo0*hi1;
  if( (double)B != a*d ) return TypeLong::LONG; // Overflow?
  jlong C = hi0*lo1;
  if( (double)C != b*c ) return TypeLong::LONG; // Overflow?
  jlong D = hi0*hi1;
  if( (double)D != b*d ) return TypeLong::LONG; // Overflow?

  if( A < B ) { lo0 = A; hi0 = B; } // Sort range endpoints
  else { lo0 = B; hi0 = A; }
  if( C < D ) {
    if( C < lo0 ) lo0 = C;
    if( D > hi0 ) hi0 = D;
  } else {
    if( D < lo0 ) lo0 = D;
    if( C > hi0 ) hi0 = C;
  }
  return TypeLong::make(lo0, hi0, MAX2(r0->_widen,r1->_widen));
}

//=============================================================================
//------------------------------mul_ring---------------------------------------
// Compute the product type of two double ranges into this node.
const Type *MulFNode::mul_ring(const Type *t0, const Type *t1) const {
  if( t0 == Type::FLOAT || t1 == Type::FLOAT ) return Type::FLOAT;
  return TypeF::make( t0->getf() * t1->getf() );
}

//=============================================================================
//------------------------------mul_ring---------------------------------------
// Compute the product type of two double ranges into this node.
const Type *MulDNode::mul_ring(const Type *t0, const Type *t1) const {
  if( t0 == Type::DOUBLE || t1 == Type::DOUBLE ) return Type::DOUBLE;
  // We must be multiplying 2 double constants.
  return TypeD::make( t0->getd() * t1->getd() );
}

//=============================================================================
//------------------------------Value------------------------------------------
const Type *MulHiLNode::Value( PhaseTransform *phase ) const {
  // Either input is TOP ==> the result is TOP
  const Type *t1 = phase->type( in(1) );
  const Type *t2 = phase->type( in(2) );
  if( t1 == Type::TOP ) return Type::TOP;
  if( t2 == Type::TOP ) return Type::TOP;

  // Either input is BOTTOM ==> the result is the local BOTTOM
  const Type *bot = bottom_type();
  if( (t1 == bot) || (t2 == bot) ||
      (t1 == Type::BOTTOM) || (t2 == Type::BOTTOM) )
    return bot;

  // It is not worth trying to constant fold this stuff!
  return TypeLong::LONG;
}

//=============================================================================
//------------------------------mul_ring---------------------------------------
// Supplied function returns the product of the inputs IN THE CURRENT RING.
// For the logical operations the ring's MUL is really a logical AND function.
// This also type-checks the inputs for sanity.  Guaranteed never to
// be passed a TOP or BOTTOM type, these are filtered out by pre-check.
const Type *AndINode::mul_ring( const Type *t0, const Type *t1 ) const {
  const TypeInt *r0 = t0->is_int(); // Handy access
  const TypeInt *r1 = t1->is_int();
  int widen = MAX2(r0->_widen,r1->_widen);

  // If either input is a constant, might be able to trim cases
  if( !r0->is_con() && !r1->is_con() )
    return TypeInt::INT;        // No constants to be had

  // Both constants?  Return bits
  if( r0->is_con() && r1->is_con() )
    return TypeInt::make( r0->get_con() & r1->get_con() );

  if( r0->is_con() && r0->get_con() > 0 )
    return TypeInt::make(0, r0->get_con(), widen);

  if( r1->is_con() && r1->get_con() > 0 )
    return TypeInt::make(0, r1->get_con(), widen);

  if( r0 == TypeInt::BOOL || r1 == TypeInt::BOOL ) {
    return TypeInt::BOOL;
  }

  return TypeInt::INT;          // No constants to be had
}

//------------------------------Identity---------------------------------------
// Masking off the high bits of an unsigned load is not required
Node *AndINode::Identity( PhaseTransform *phase ) {

  // x & x => x
  if (phase->eqv(in(1), in(2))) return in(1);

  Node* in1 = in(1);
  uint op = in1->Opcode();
  const TypeInt* t2 = phase->type(in(2))->isa_int();
  if (t2 && t2->is_con()) {
    int con = t2->get_con();
    // Masking off high bits which are always zero is useless.
    const TypeInt* t1 = phase->type( in(1) )->isa_int();
    if (t1 != NULL && t1->_lo >= 0) {
      jint t1_support = right_n_bits(1 + log2_intptr(t1->_hi));
      if ((t1_support & con) == t1_support)
        return in1;
    }
    // Masking off the high bits of a unsigned-shift-right is not
    // needed either.
<<<<<<< HEAD
    if( lop == Op_URShiftI ) {
      const TypeInt *t12 = phase->type( load->in(2) )->isa_int();
      if( t12 && t12->is_con() ) {  // Shift is by a constant
        int shift = t12->get_con();
        shift &= BitsPerJavaInteger - 1;  // semantics of Java shifts
        int mask = max_juint >> shift;
        if( (mask&con) == mask )  // If AND is useless, skip it
          return load;
=======
    if (op == Op_URShiftI) {
      const TypeInt* t12 = phase->type(in1->in(2))->isa_int();
      if (t12 && t12->is_con()) {  // Shift is by a constant
        int shift = t12->get_con();
        shift &= BitsPerJavaInteger - 1;  // semantics of Java shifts
        int mask = max_juint >> shift;
        if ((mask & con) == mask)  // If AND is useless, skip it
          return in1;
>>>>>>> 076aa799
      }
    }
  }
  return MulNode::Identity(phase);
}

//------------------------------Ideal------------------------------------------
Node *AndINode::Ideal(PhaseGVN *phase, bool can_reshape) {
  // Special case constant AND mask
  const TypeInt *t2 = phase->type( in(2) )->isa_int();
  if( !t2 || !t2->is_con() ) return MulNode::Ideal(phase, can_reshape);
  const int mask = t2->get_con();
  Node *load = in(1);
  uint lop = load->Opcode();

  // Masking bits off of a Character?  Hi bits are already zero.
  if( lop == Op_LoadUS &&
      (mask & 0xFFFF0000) )     // Can we make a smaller mask?
    return new (phase->C, 3) AndINode(load,phase->intcon(mask&0xFFFF));

  // Masking bits off of a Short?  Loading a Character does some masking
  if (lop == Op_LoadS && (mask & 0xFFFF0000) == 0 ) {
    Node *ldus = new (phase->C, 3) LoadUSNode(load->in(MemNode::Control),
                                              load->in(MemNode::Memory),
                                              load->in(MemNode::Address),
                                              load->adr_type());
    ldus = phase->transform(ldus);
    return new (phase->C, 3) AndINode(ldus, phase->intcon(mask & 0xFFFF));
  }

  // Masking sign bits off of a Byte?  Do an unsigned byte load plus
  // an and.
  if (lop == Op_LoadB && (mask & 0xFFFFFF00) == 0) {
    Node* ldub = new (phase->C, 3) LoadUBNode(load->in(MemNode::Control),
                                              load->in(MemNode::Memory),
                                              load->in(MemNode::Address),
                                              load->adr_type());
    ldub = phase->transform(ldub);
    return new (phase->C, 3) AndINode(ldub, phase->intcon(mask));
  }

  // Masking off sign bits?  Dont make them!
  if( lop == Op_RShiftI ) {
    const TypeInt *t12 = phase->type(load->in(2))->isa_int();
    if( t12 && t12->is_con() ) { // Shift is by a constant
      int shift = t12->get_con();
      shift &= BitsPerJavaInteger-1;  // semantics of Java shifts
      const int sign_bits_mask = ~right_n_bits(BitsPerJavaInteger - shift);
      // If the AND'ing of the 2 masks has no bits, then only original shifted
      // bits survive.  NO sign-extension bits survive the maskings.
      if( (sign_bits_mask & mask) == 0 ) {
        // Use zero-fill shift instead
        Node *zshift = phase->transform(new (phase->C, 3) URShiftINode(load->in(1),load->in(2)));
        return new (phase->C, 3) AndINode( zshift, in(2) );
      }
    }
  }

  // Check for 'negate/and-1', a pattern emitted when someone asks for
  // 'mod 2'.  Negate leaves the low order bit unchanged (think: complement
  // plus 1) and the mask is of the low order bit.  Skip the negate.
  if( lop == Op_SubI && mask == 1 && load->in(1) &&
      phase->type(load->in(1)) == TypeInt::ZERO )
    return new (phase->C, 3) AndINode( load->in(2), in(2) );

  return MulNode::Ideal(phase, can_reshape);
}

//=============================================================================
//------------------------------mul_ring---------------------------------------
// Supplied function returns the product of the inputs IN THE CURRENT RING.
// For the logical operations the ring's MUL is really a logical AND function.
// This also type-checks the inputs for sanity.  Guaranteed never to
// be passed a TOP or BOTTOM type, these are filtered out by pre-check.
const Type *AndLNode::mul_ring( const Type *t0, const Type *t1 ) const {
  const TypeLong *r0 = t0->is_long(); // Handy access
  const TypeLong *r1 = t1->is_long();
  int widen = MAX2(r0->_widen,r1->_widen);

  // If either input is a constant, might be able to trim cases
  if( !r0->is_con() && !r1->is_con() )
    return TypeLong::LONG;      // No constants to be had

  // Both constants?  Return bits
  if( r0->is_con() && r1->is_con() )
    return TypeLong::make( r0->get_con() & r1->get_con() );

  if( r0->is_con() && r0->get_con() > 0 )
    return TypeLong::make(CONST64(0), r0->get_con(), widen);

  if( r1->is_con() && r1->get_con() > 0 )
    return TypeLong::make(CONST64(0), r1->get_con(), widen);

  return TypeLong::LONG;        // No constants to be had
}

//------------------------------Identity---------------------------------------
// Masking off the high bits of an unsigned load is not required
Node *AndLNode::Identity( PhaseTransform *phase ) {

  // x & x => x
  if (phase->eqv(in(1), in(2))) return in(1);

  Node *usr = in(1);
  const TypeLong *t2 = phase->type( in(2) )->isa_long();
  if( t2 && t2->is_con() ) {
    jlong con = t2->get_con();
    // Masking off high bits which are always zero is useless.
    const TypeLong* t1 = phase->type( in(1) )->isa_long();
    if (t1 != NULL && t1->_lo >= 0) {
      jlong t1_support = ((jlong)1 << (1 + log2_long(t1->_hi))) - 1;
      if ((t1_support & con) == t1_support)
        return usr;
    }
    uint lop = usr->Opcode();
    // Masking off the high bits of a unsigned-shift-right is not
    // needed either.
    if( lop == Op_URShiftL ) {
      const TypeInt *t12 = phase->type( usr->in(2) )->isa_int();
      if( t12 && t12->is_con() ) {  // Shift is by a constant
        int shift = t12->get_con();
        shift &= BitsPerJavaLong - 1;  // semantics of Java shifts
        jlong mask = max_julong >> shift;
        if( (mask&con) == mask )  // If AND is useless, skip it
          return usr;
      }
    }
  }
  return MulNode::Identity(phase);
}

//------------------------------Ideal------------------------------------------
Node *AndLNode::Ideal(PhaseGVN *phase, bool can_reshape) {
  // Special case constant AND mask
  const TypeLong *t2 = phase->type( in(2) )->isa_long();
  if( !t2 || !t2->is_con() ) return MulNode::Ideal(phase, can_reshape);
  const jlong mask = t2->get_con();

  Node* in1 = in(1);
  uint op = in1->Opcode();

  // Masking sign bits off of an integer?  Do an unsigned integer to
  // long load.
  // NOTE: This check must be *before* we try to convert the AndLNode
  // to an AndINode and commute it with ConvI2LNode because
  // 0xFFFFFFFFL masks the whole integer and we get a sign extension,
  // which is wrong.
  if (op == Op_ConvI2L && in1->in(1)->Opcode() == Op_LoadI && mask == CONST64(0x00000000FFFFFFFF)) {
    Node* load = in1->in(1);
    return new (phase->C, 3) LoadUI2LNode(load->in(MemNode::Control),
                                          load->in(MemNode::Memory),
                                          load->in(MemNode::Address),
                                          load->adr_type());
  }

  // Are we masking a long that was converted from an int with a mask
  // that fits in 32-bits?  Commute them and use an AndINode.  Don't
  // convert masks which would cause a sign extension of the integer
  // value.  This check includes UI2L masks (0x00000000FFFFFFFF) which
  // would be optimized away later in Identity.
  if (op == Op_ConvI2L && (mask & CONST64(0xFFFFFFFF80000000)) == 0) {
    Node* andi = new (phase->C, 3) AndINode(in1->in(1), phase->intcon(mask));
    andi = phase->transform(andi);
    return new (phase->C, 2) ConvI2LNode(andi);
  }

  // Masking off sign bits?  Dont make them!
  if (op == Op_RShiftL) {
    const TypeInt* t12 = phase->type(in1->in(2))->isa_int();
    if( t12 && t12->is_con() ) { // Shift is by a constant
      int shift = t12->get_con();
      shift &= BitsPerJavaLong - 1;  // semantics of Java shifts
      const jlong sign_bits_mask = ~(((jlong)CONST64(1) << (jlong)(BitsPerJavaLong - shift)) -1);
      // If the AND'ing of the 2 masks has no bits, then only original shifted
      // bits survive.  NO sign-extension bits survive the maskings.
      if( (sign_bits_mask & mask) == 0 ) {
        // Use zero-fill shift instead
        Node *zshift = phase->transform(new (phase->C, 3) URShiftLNode(in1->in(1), in1->in(2)));
        return new (phase->C, 3) AndLNode(zshift, in(2));
      }
    }
  }

  return MulNode::Ideal(phase, can_reshape);
}

//=============================================================================
//------------------------------Identity---------------------------------------
Node *LShiftINode::Identity( PhaseTransform *phase ) {
  const TypeInt *ti = phase->type( in(2) )->isa_int();  // shift count is an int
  return ( ti && ti->is_con() && ( ti->get_con() & ( BitsPerInt - 1 ) ) == 0 ) ? in(1) : this;
}

//------------------------------Ideal------------------------------------------
// If the right input is a constant, and the left input is an add of a
// constant, flatten the tree: (X+con1)<<con0 ==> X<<con0 + con1<<con0
Node *LShiftINode::Ideal(PhaseGVN *phase, bool can_reshape) {
  const Type *t  = phase->type( in(2) );
  if( t == Type::TOP ) return NULL;       // Right input is dead
  const TypeInt *t2 = t->isa_int();
  if( !t2 || !t2->is_con() ) return NULL; // Right input is a constant
  const int con = t2->get_con() & ( BitsPerInt - 1 );  // masked shift count

  if ( con == 0 )  return NULL; // let Identity() handle 0 shift count

  // Left input is an add of a constant?
  Node *add1 = in(1);
  int add1_op = add1->Opcode();
  if( add1_op == Op_AddI ) {    // Left input is an add?
    assert( add1 != add1->in(1), "dead loop in LShiftINode::Ideal" );
    const TypeInt *t12 = phase->type(add1->in(2))->isa_int();
    if( t12 && t12->is_con() ){ // Left input is an add of a con?
      // Transform is legal, but check for profit.  Avoid breaking 'i2s'
      // and 'i2b' patterns which typically fold into 'StoreC/StoreB'.
      if( con < 16 ) {
        // Compute X << con0
        Node *lsh = phase->transform( new (phase->C, 3) LShiftINode( add1->in(1), in(2) ) );
        // Compute X<<con0 + (con1<<con0)
        return new (phase->C, 3) AddINode( lsh, phase->intcon(t12->get_con() << con));
      }
    }
  }

  // Check for "(x>>c0)<<c0" which just masks off low bits
  if( (add1_op == Op_RShiftI || add1_op == Op_URShiftI ) &&
      add1->in(2) == in(2) )
    // Convert to "(x & -(1<<c0))"
    return new (phase->C, 3) AndINode(add1->in(1),phase->intcon( -(1<<con)));

  // Check for "((x>>c0) & Y)<<c0" which just masks off more low bits
  if( add1_op == Op_AndI ) {
    Node *add2 = add1->in(1);
    int add2_op = add2->Opcode();
    if( (add2_op == Op_RShiftI || add2_op == Op_URShiftI ) &&
        add2->in(2) == in(2) ) {
      // Convert to "(x & (Y<<c0))"
      Node *y_sh = phase->transform( new (phase->C, 3) LShiftINode( add1->in(2), in(2) ) );
      return new (phase->C, 3) AndINode( add2->in(1), y_sh );
    }
  }

  // Check for ((x & ((1<<(32-c0))-1)) << c0) which ANDs off high bits
  // before shifting them away.
  const jint bits_mask = right_n_bits(BitsPerJavaInteger-con);
  if( add1_op == Op_AndI &&
      phase->type(add1->in(2)) == TypeInt::make( bits_mask ) )
    return new (phase->C, 3) LShiftINode( add1->in(1), in(2) );

  return NULL;
}

//------------------------------Value------------------------------------------
// A LShiftINode shifts its input2 left by input1 amount.
const Type *LShiftINode::Value( PhaseTransform *phase ) const {
  const Type *t1 = phase->type( in(1) );
  const Type *t2 = phase->type( in(2) );
  // Either input is TOP ==> the result is TOP
  if( t1 == Type::TOP ) return Type::TOP;
  if( t2 == Type::TOP ) return Type::TOP;

  // Left input is ZERO ==> the result is ZERO.
  if( t1 == TypeInt::ZERO ) return TypeInt::ZERO;
  // Shift by zero does nothing
  if( t2 == TypeInt::ZERO ) return t1;

  // Either input is BOTTOM ==> the result is BOTTOM
  if( (t1 == TypeInt::INT) || (t2 == TypeInt::INT) ||
      (t1 == Type::BOTTOM) || (t2 == Type::BOTTOM) )
    return TypeInt::INT;

  const TypeInt *r1 = t1->is_int(); // Handy access
  const TypeInt *r2 = t2->is_int(); // Handy access

  if (!r2->is_con())
    return TypeInt::INT;

  uint shift = r2->get_con();
  shift &= BitsPerJavaInteger-1;  // semantics of Java shifts
  // Shift by a multiple of 32 does nothing:
  if (shift == 0)  return t1;

  // If the shift is a constant, shift the bounds of the type,
  // unless this could lead to an overflow.
  if (!r1->is_con()) {
    jint lo = r1->_lo, hi = r1->_hi;
    if (((lo << shift) >> shift) == lo &&
        ((hi << shift) >> shift) == hi) {
      // No overflow.  The range shifts up cleanly.
      return TypeInt::make((jint)lo << (jint)shift,
                           (jint)hi << (jint)shift,
                           MAX2(r1->_widen,r2->_widen));
    }
    return TypeInt::INT;
  }

  return TypeInt::make( (jint)r1->get_con() << (jint)shift );
}

//=============================================================================
//------------------------------Identity---------------------------------------
Node *LShiftLNode::Identity( PhaseTransform *phase ) {
  const TypeInt *ti = phase->type( in(2) )->isa_int(); // shift count is an int
  return ( ti && ti->is_con() && ( ti->get_con() & ( BitsPerLong - 1 ) ) == 0 ) ? in(1) : this;
}

//------------------------------Ideal------------------------------------------
// If the right input is a constant, and the left input is an add of a
// constant, flatten the tree: (X+con1)<<con0 ==> X<<con0 + con1<<con0
Node *LShiftLNode::Ideal(PhaseGVN *phase, bool can_reshape) {
  const Type *t  = phase->type( in(2) );
  if( t == Type::TOP ) return NULL;       // Right input is dead
  const TypeInt *t2 = t->isa_int();
  if( !t2 || !t2->is_con() ) return NULL; // Right input is a constant
  const int con = t2->get_con() & ( BitsPerLong - 1 );  // masked shift count

  if ( con == 0 ) return NULL;  // let Identity() handle 0 shift count

  // Left input is an add of a constant?
  Node *add1 = in(1);
  int add1_op = add1->Opcode();
  if( add1_op == Op_AddL ) {    // Left input is an add?
    // Avoid dead data cycles from dead loops
    assert( add1 != add1->in(1), "dead loop in LShiftLNode::Ideal" );
    const TypeLong *t12 = phase->type(add1->in(2))->isa_long();
    if( t12 && t12->is_con() ){ // Left input is an add of a con?
      // Compute X << con0
      Node *lsh = phase->transform( new (phase->C, 3) LShiftLNode( add1->in(1), in(2) ) );
      // Compute X<<con0 + (con1<<con0)
      return new (phase->C, 3) AddLNode( lsh, phase->longcon(t12->get_con() << con));
    }
  }

  // Check for "(x>>c0)<<c0" which just masks off low bits
  if( (add1_op == Op_RShiftL || add1_op == Op_URShiftL ) &&
      add1->in(2) == in(2) )
    // Convert to "(x & -(1<<c0))"
    return new (phase->C, 3) AndLNode(add1->in(1),phase->longcon( -(CONST64(1)<<con)));

  // Check for "((x>>c0) & Y)<<c0" which just masks off more low bits
  if( add1_op == Op_AndL ) {
    Node *add2 = add1->in(1);
    int add2_op = add2->Opcode();
    if( (add2_op == Op_RShiftL || add2_op == Op_URShiftL ) &&
        add2->in(2) == in(2) ) {
      // Convert to "(x & (Y<<c0))"
      Node *y_sh = phase->transform( new (phase->C, 3) LShiftLNode( add1->in(2), in(2) ) );
      return new (phase->C, 3) AndLNode( add2->in(1), y_sh );
    }
  }

  // Check for ((x & ((CONST64(1)<<(64-c0))-1)) << c0) which ANDs off high bits
  // before shifting them away.
  const jlong bits_mask = ((jlong)CONST64(1) << (jlong)(BitsPerJavaLong - con)) - CONST64(1);
  if( add1_op == Op_AndL &&
      phase->type(add1->in(2)) == TypeLong::make( bits_mask ) )
    return new (phase->C, 3) LShiftLNode( add1->in(1), in(2) );

  return NULL;
}

//------------------------------Value------------------------------------------
// A LShiftLNode shifts its input2 left by input1 amount.
const Type *LShiftLNode::Value( PhaseTransform *phase ) const {
  const Type *t1 = phase->type( in(1) );
  const Type *t2 = phase->type( in(2) );
  // Either input is TOP ==> the result is TOP
  if( t1 == Type::TOP ) return Type::TOP;
  if( t2 == Type::TOP ) return Type::TOP;

  // Left input is ZERO ==> the result is ZERO.
  if( t1 == TypeLong::ZERO ) return TypeLong::ZERO;
  // Shift by zero does nothing
  if( t2 == TypeInt::ZERO ) return t1;

  // Either input is BOTTOM ==> the result is BOTTOM
  if( (t1 == TypeLong::LONG) || (t2 == TypeInt::INT) ||
      (t1 == Type::BOTTOM) || (t2 == Type::BOTTOM) )
    return TypeLong::LONG;

  const TypeLong *r1 = t1->is_long(); // Handy access
  const TypeInt  *r2 = t2->is_int();  // Handy access

  if (!r2->is_con())
    return TypeLong::LONG;

  uint shift = r2->get_con();
  shift &= BitsPerJavaLong - 1;  // semantics of Java shifts
  // Shift by a multiple of 64 does nothing:
  if (shift == 0)  return t1;

  // If the shift is a constant, shift the bounds of the type,
  // unless this could lead to an overflow.
  if (!r1->is_con()) {
    jlong lo = r1->_lo, hi = r1->_hi;
    if (((lo << shift) >> shift) == lo &&
        ((hi << shift) >> shift) == hi) {
      // No overflow.  The range shifts up cleanly.
      return TypeLong::make((jlong)lo << (jint)shift,
                            (jlong)hi << (jint)shift,
                            MAX2(r1->_widen,r2->_widen));
    }
    return TypeLong::LONG;
  }

  return TypeLong::make( (jlong)r1->get_con() << (jint)shift );
}

//=============================================================================
//------------------------------Identity---------------------------------------
Node *RShiftINode::Identity( PhaseTransform *phase ) {
  const TypeInt *t2 = phase->type(in(2))->isa_int();
  if( !t2 ) return this;
  if ( t2->is_con() && ( t2->get_con() & ( BitsPerInt - 1 ) ) == 0 )
    return in(1);

  // Check for useless sign-masking
  if( in(1)->Opcode() == Op_LShiftI &&
      in(1)->req() == 3 &&
      in(1)->in(2) == in(2) &&
      t2->is_con() ) {
    uint shift = t2->get_con();
    shift &= BitsPerJavaInteger-1; // semantics of Java shifts
    // Compute masks for which this shifting doesn't change
    int lo = (-1 << (BitsPerJavaInteger - shift-1)); // FFFF8000
    int hi = ~lo;               // 00007FFF
    const TypeInt *t11 = phase->type(in(1)->in(1))->isa_int();
    if( !t11 ) return this;
    // Does actual value fit inside of mask?
    if( lo <= t11->_lo && t11->_hi <= hi )
      return in(1)->in(1);      // Then shifting is a nop
  }

  return this;
}

//------------------------------Ideal------------------------------------------
Node *RShiftINode::Ideal(PhaseGVN *phase, bool can_reshape) {
  // Inputs may be TOP if they are dead.
  const TypeInt *t1 = phase->type( in(1) )->isa_int();
  if( !t1 ) return NULL;        // Left input is an integer
  const TypeInt *t2 = phase->type( in(2) )->isa_int();
  if( !t2 || !t2->is_con() ) return NULL; // Right input is a constant
  const TypeInt *t3;  // type of in(1).in(2)
  int shift = t2->get_con();
  shift &= BitsPerJavaInteger-1;  // semantics of Java shifts

  if ( shift == 0 ) return NULL;  // let Identity() handle 0 shift count

  // Check for (x & 0xFF000000) >> 24, whose mask can be made smaller.
  // Such expressions arise normally from shift chains like (byte)(x >> 24).
  const Node *mask = in(1);
  if( mask->Opcode() == Op_AndI &&
      (t3 = phase->type(mask->in(2))->isa_int()) &&
      t3->is_con() ) {
    Node *x = mask->in(1);
    jint maskbits = t3->get_con();
    // Convert to "(x >> shift) & (mask >> shift)"
    Node *shr_nomask = phase->transform( new (phase->C, 3) RShiftINode(mask->in(1), in(2)) );
    return new (phase->C, 3) AndINode(shr_nomask, phase->intcon( maskbits >> shift));
  }

  // Check for "(short[i] <<16)>>16" which simply sign-extends
  const Node *shl = in(1);
  if( shl->Opcode() != Op_LShiftI ) return NULL;

  if( shift == 16 &&
      (t3 = phase->type(shl->in(2))->isa_int()) &&
      t3->is_con(16) ) {
    Node *ld = shl->in(1);
    if( ld->Opcode() == Op_LoadS ) {
      // Sign extension is just useless here.  Return a RShiftI of zero instead
      // returning 'ld' directly.  We cannot return an old Node directly as
      // that is the job of 'Identity' calls and Identity calls only work on
      // direct inputs ('ld' is an extra Node removed from 'this').  The
      // combined optimization requires Identity only return direct inputs.
      set_req(1, ld);
      set_req(2, phase->intcon(0));
      return this;
    }
    else if( ld->Opcode() == Op_LoadUS )
      // Replace zero-extension-load with sign-extension-load
      return new (phase->C, 3) LoadSNode( ld->in(MemNode::Control),
                                ld->in(MemNode::Memory),
                                ld->in(MemNode::Address),
                                ld->adr_type());
  }

  // Check for "(byte[i] <<24)>>24" which simply sign-extends
  if( shift == 24 &&
      (t3 = phase->type(shl->in(2))->isa_int()) &&
      t3->is_con(24) ) {
    Node *ld = shl->in(1);
    if( ld->Opcode() == Op_LoadB ) {
      // Sign extension is just useless here
      set_req(1, ld);
      set_req(2, phase->intcon(0));
      return this;
    }
  }

  return NULL;
}

//------------------------------Value------------------------------------------
// A RShiftINode shifts its input2 right by input1 amount.
const Type *RShiftINode::Value( PhaseTransform *phase ) const {
  const Type *t1 = phase->type( in(1) );
  const Type *t2 = phase->type( in(2) );
  // Either input is TOP ==> the result is TOP
  if( t1 == Type::TOP ) return Type::TOP;
  if( t2 == Type::TOP ) return Type::TOP;

  // Left input is ZERO ==> the result is ZERO.
  if( t1 == TypeInt::ZERO ) return TypeInt::ZERO;
  // Shift by zero does nothing
  if( t2 == TypeInt::ZERO ) return t1;

  // Either input is BOTTOM ==> the result is BOTTOM
  if (t1 == Type::BOTTOM || t2 == Type::BOTTOM)
    return TypeInt::INT;

  if (t2 == TypeInt::INT)
    return TypeInt::INT;

  const TypeInt *r1 = t1->is_int(); // Handy access
  const TypeInt *r2 = t2->is_int(); // Handy access

  // If the shift is a constant, just shift the bounds of the type.
  // For example, if the shift is 31, we just propagate sign bits.
  if (r2->is_con()) {
    uint shift = r2->get_con();
    shift &= BitsPerJavaInteger-1;  // semantics of Java shifts
    // Shift by a multiple of 32 does nothing:
    if (shift == 0)  return t1;
    // Calculate reasonably aggressive bounds for the result.
    // This is necessary if we are to correctly type things
    // like (x<<24>>24) == ((byte)x).
    jint lo = (jint)r1->_lo >> (jint)shift;
    jint hi = (jint)r1->_hi >> (jint)shift;
    assert(lo <= hi, "must have valid bounds");
    const TypeInt* ti = TypeInt::make(lo, hi, MAX2(r1->_widen,r2->_widen));
#ifdef ASSERT
    // Make sure we get the sign-capture idiom correct.
    if (shift == BitsPerJavaInteger-1) {
      if (r1->_lo >= 0) assert(ti == TypeInt::ZERO,    ">>31 of + is  0");
      if (r1->_hi <  0) assert(ti == TypeInt::MINUS_1, ">>31 of - is -1");
    }
#endif
    return ti;
  }

  if( !r1->is_con() || !r2->is_con() )
    return TypeInt::INT;

  // Signed shift right
  return TypeInt::make( r1->get_con() >> (r2->get_con()&31) );
}

//=============================================================================
//------------------------------Identity---------------------------------------
Node *RShiftLNode::Identity( PhaseTransform *phase ) {
  const TypeInt *ti = phase->type( in(2) )->isa_int(); // shift count is an int
  return ( ti && ti->is_con() && ( ti->get_con() & ( BitsPerLong - 1 ) ) == 0 ) ? in(1) : this;
}

//------------------------------Value------------------------------------------
// A RShiftLNode shifts its input2 right by input1 amount.
const Type *RShiftLNode::Value( PhaseTransform *phase ) const {
  const Type *t1 = phase->type( in(1) );
  const Type *t2 = phase->type( in(2) );
  // Either input is TOP ==> the result is TOP
  if( t1 == Type::TOP ) return Type::TOP;
  if( t2 == Type::TOP ) return Type::TOP;

  // Left input is ZERO ==> the result is ZERO.
  if( t1 == TypeLong::ZERO ) return TypeLong::ZERO;
  // Shift by zero does nothing
  if( t2 == TypeInt::ZERO ) return t1;

  // Either input is BOTTOM ==> the result is BOTTOM
  if (t1 == Type::BOTTOM || t2 == Type::BOTTOM)
    return TypeLong::LONG;

  if (t2 == TypeInt::INT)
    return TypeLong::LONG;

  const TypeLong *r1 = t1->is_long(); // Handy access
  const TypeInt  *r2 = t2->is_int (); // Handy access

  // If the shift is a constant, just shift the bounds of the type.
  // For example, if the shift is 63, we just propagate sign bits.
  if (r2->is_con()) {
    uint shift = r2->get_con();
    shift &= (2*BitsPerJavaInteger)-1;  // semantics of Java shifts
    // Shift by a multiple of 64 does nothing:
    if (shift == 0)  return t1;
    // Calculate reasonably aggressive bounds for the result.
    // This is necessary if we are to correctly type things
    // like (x<<24>>24) == ((byte)x).
    jlong lo = (jlong)r1->_lo >> (jlong)shift;
    jlong hi = (jlong)r1->_hi >> (jlong)shift;
    assert(lo <= hi, "must have valid bounds");
    const TypeLong* tl = TypeLong::make(lo, hi, MAX2(r1->_widen,r2->_widen));
    #ifdef ASSERT
    // Make sure we get the sign-capture idiom correct.
    if (shift == (2*BitsPerJavaInteger)-1) {
      if (r1->_lo >= 0) assert(tl == TypeLong::ZERO,    ">>63 of + is 0");
      if (r1->_hi < 0)  assert(tl == TypeLong::MINUS_1, ">>63 of - is -1");
    }
    #endif
    return tl;
  }

  return TypeLong::LONG;                // Give up
}

//=============================================================================
//------------------------------Identity---------------------------------------
Node *URShiftINode::Identity( PhaseTransform *phase ) {
  const TypeInt *ti = phase->type( in(2) )->isa_int();
  if ( ti && ti->is_con() && ( ti->get_con() & ( BitsPerInt - 1 ) ) == 0 ) return in(1);

  // Check for "((x << LogBytesPerWord) + (wordSize-1)) >> LogBytesPerWord" which is just "x".
  // Happens during new-array length computation.
  // Safe if 'x' is in the range [0..(max_int>>LogBytesPerWord)]
  Node *add = in(1);
  if( add->Opcode() == Op_AddI ) {
    const TypeInt *t2  = phase->type(add->in(2))->isa_int();
    if( t2 && t2->is_con(wordSize - 1) &&
        add->in(1)->Opcode() == Op_LShiftI ) {
      // Check that shift_counts are LogBytesPerWord
      Node          *lshift_count   = add->in(1)->in(2);
      const TypeInt *t_lshift_count = phase->type(lshift_count)->isa_int();
      if( t_lshift_count && t_lshift_count->is_con(LogBytesPerWord) &&
          t_lshift_count == phase->type(in(2)) ) {
        Node          *x   = add->in(1)->in(1);
        const TypeInt *t_x = phase->type(x)->isa_int();
        if( t_x != NULL && 0 <= t_x->_lo && t_x->_hi <= (max_jint>>LogBytesPerWord) ) {
          return x;
        }
      }
    }
  }

  return (phase->type(in(2))->higher_equal(TypeInt::ZERO)) ? in(1) : this;
}

//------------------------------Ideal------------------------------------------
Node *URShiftINode::Ideal(PhaseGVN *phase, bool can_reshape) {
  const TypeInt *t2 = phase->type( in(2) )->isa_int();
  if( !t2 || !t2->is_con() ) return NULL; // Right input is a constant
  const int con = t2->get_con() & 31; // Shift count is always masked
  if ( con == 0 ) return NULL;  // let Identity() handle a 0 shift count
  // We'll be wanting the right-shift amount as a mask of that many bits
  const int mask = right_n_bits(BitsPerJavaInteger - con);

  int in1_op = in(1)->Opcode();

  // Check for ((x>>>a)>>>b) and replace with (x>>>(a+b)) when a+b < 32
  if( in1_op == Op_URShiftI ) {
    const TypeInt *t12 = phase->type( in(1)->in(2) )->isa_int();
    if( t12 && t12->is_con() ) { // Right input is a constant
      assert( in(1) != in(1)->in(1), "dead loop in URShiftINode::Ideal" );
      const int con2 = t12->get_con() & 31; // Shift count is always masked
      const int con3 = con+con2;
      if( con3 < 32 )           // Only merge shifts if total is < 32
        return new (phase->C, 3) URShiftINode( in(1)->in(1), phase->intcon(con3) );
    }
  }

  // Check for ((x << z) + Y) >>> z.  Replace with x + con>>>z
  // The idiom for rounding to a power of 2 is "(Q+(2^z-1)) >>> z".
  // If Q is "X << z" the rounding is useless.  Look for patterns like
  // ((X<<Z) + Y) >>> Z  and replace with (X + Y>>>Z) & Z-mask.
  Node *add = in(1);
  if( in1_op == Op_AddI ) {
    Node *lshl = add->in(1);
    if( lshl->Opcode() == Op_LShiftI &&
        phase->type(lshl->in(2)) == t2 ) {
      Node *y_z = phase->transform( new (phase->C, 3) URShiftINode(add->in(2),in(2)) );
      Node *sum = phase->transform( new (phase->C, 3) AddINode( lshl->in(1), y_z ) );
      return new (phase->C, 3) AndINode( sum, phase->intcon(mask) );
    }
  }

  // Check for (x & mask) >>> z.  Replace with (x >>> z) & (mask >>> z)
  // This shortens the mask.  Also, if we are extracting a high byte and
  // storing it to a buffer, the mask will be removed completely.
  Node *andi = in(1);
  if( in1_op == Op_AndI ) {
    const TypeInt *t3 = phase->type( andi->in(2) )->isa_int();
    if( t3 && t3->is_con() ) { // Right input is a constant
      jint mask2 = t3->get_con();
      mask2 >>= con;  // *signed* shift downward (high-order zeroes do not help)
      Node *newshr = phase->transform( new (phase->C, 3) URShiftINode(andi->in(1), in(2)) );
      return new (phase->C, 3) AndINode(newshr, phase->intcon(mask2));
      // The negative values are easier to materialize than positive ones.
      // A typical case from address arithmetic is ((x & ~15) >> 4).
      // It's better to change that to ((x >> 4) & ~0) versus
      // ((x >> 4) & 0x0FFFFFFF).  The difference is greatest in LP64.
    }
  }

  // Check for "(X << z ) >>> z" which simply zero-extends
  Node *shl = in(1);
  if( in1_op == Op_LShiftI &&
      phase->type(shl->in(2)) == t2 )
    return new (phase->C, 3) AndINode( shl->in(1), phase->intcon(mask) );

  return NULL;
}

//------------------------------Value------------------------------------------
// A URShiftINode shifts its input2 right by input1 amount.
const Type *URShiftINode::Value( PhaseTransform *phase ) const {
  // (This is a near clone of RShiftINode::Value.)
  const Type *t1 = phase->type( in(1) );
  const Type *t2 = phase->type( in(2) );
  // Either input is TOP ==> the result is TOP
  if( t1 == Type::TOP ) return Type::TOP;
  if( t2 == Type::TOP ) return Type::TOP;

  // Left input is ZERO ==> the result is ZERO.
  if( t1 == TypeInt::ZERO ) return TypeInt::ZERO;
  // Shift by zero does nothing
  if( t2 == TypeInt::ZERO ) return t1;

  // Either input is BOTTOM ==> the result is BOTTOM
  if (t1 == Type::BOTTOM || t2 == Type::BOTTOM)
    return TypeInt::INT;

  if (t2 == TypeInt::INT)
    return TypeInt::INT;

  const TypeInt *r1 = t1->is_int();     // Handy access
  const TypeInt *r2 = t2->is_int();     // Handy access

  if (r2->is_con()) {
    uint shift = r2->get_con();
    shift &= BitsPerJavaInteger-1;  // semantics of Java shifts
    // Shift by a multiple of 32 does nothing:
    if (shift == 0)  return t1;
    // Calculate reasonably aggressive bounds for the result.
    jint lo = (juint)r1->_lo >> (juint)shift;
    jint hi = (juint)r1->_hi >> (juint)shift;
    if (r1->_hi >= 0 && r1->_lo < 0) {
      // If the type has both negative and positive values,
      // there are two separate sub-domains to worry about:
      // The positive half and the negative half.
      jint neg_lo = lo;
      jint neg_hi = (juint)-1 >> (juint)shift;
      jint pos_lo = (juint) 0 >> (juint)shift;
      jint pos_hi = hi;
      lo = MIN2(neg_lo, pos_lo);  // == 0
      hi = MAX2(neg_hi, pos_hi);  // == -1 >>> shift;
    }
    assert(lo <= hi, "must have valid bounds");
    const TypeInt* ti = TypeInt::make(lo, hi, MAX2(r1->_widen,r2->_widen));
    #ifdef ASSERT
    // Make sure we get the sign-capture idiom correct.
    if (shift == BitsPerJavaInteger-1) {
      if (r1->_lo >= 0) assert(ti == TypeInt::ZERO, ">>>31 of + is 0");
      if (r1->_hi < 0)  assert(ti == TypeInt::ONE,  ">>>31 of - is +1");
    }
    #endif
    return ti;
  }

  //
  // Do not support shifted oops in info for GC
  //
  // else if( t1->base() == Type::InstPtr ) {
  //
  //   const TypeInstPtr *o = t1->is_instptr();
  //   if( t1->singleton() )
  //     return TypeInt::make( ((uint32)o->const_oop() + o->_offset) >> shift );
  // }
  // else if( t1->base() == Type::KlassPtr ) {
  //   const TypeKlassPtr *o = t1->is_klassptr();
  //   if( t1->singleton() )
  //     return TypeInt::make( ((uint32)o->const_oop() + o->_offset) >> shift );
  // }

  return TypeInt::INT;
}

//=============================================================================
//------------------------------Identity---------------------------------------
Node *URShiftLNode::Identity( PhaseTransform *phase ) {
  const TypeInt *ti = phase->type( in(2) )->isa_int(); // shift count is an int
  return ( ti && ti->is_con() && ( ti->get_con() & ( BitsPerLong - 1 ) ) == 0 ) ? in(1) : this;
}

//------------------------------Ideal------------------------------------------
Node *URShiftLNode::Ideal(PhaseGVN *phase, bool can_reshape) {
  const TypeInt *t2 = phase->type( in(2) )->isa_int();
  if( !t2 || !t2->is_con() ) return NULL; // Right input is a constant
  const int con = t2->get_con() & ( BitsPerLong - 1 ); // Shift count is always masked
  if ( con == 0 ) return NULL;  // let Identity() handle a 0 shift count
                              // note: mask computation below does not work for 0 shift count
  // We'll be wanting the right-shift amount as a mask of that many bits
  const jlong mask = (((jlong)CONST64(1) << (jlong)(BitsPerJavaLong - con)) -1);

  // Check for ((x << z) + Y) >>> z.  Replace with x + con>>>z
  // The idiom for rounding to a power of 2 is "(Q+(2^z-1)) >>> z".
  // If Q is "X << z" the rounding is useless.  Look for patterns like
  // ((X<<Z) + Y) >>> Z  and replace with (X + Y>>>Z) & Z-mask.
  Node *add = in(1);
  if( add->Opcode() == Op_AddL ) {
    Node *lshl = add->in(1);
    if( lshl->Opcode() == Op_LShiftL &&
        phase->type(lshl->in(2)) == t2 ) {
      Node *y_z = phase->transform( new (phase->C, 3) URShiftLNode(add->in(2),in(2)) );
      Node *sum = phase->transform( new (phase->C, 3) AddLNode( lshl->in(1), y_z ) );
      return new (phase->C, 3) AndLNode( sum, phase->longcon(mask) );
    }
  }

  // Check for (x & mask) >>> z.  Replace with (x >>> z) & (mask >>> z)
  // This shortens the mask.  Also, if we are extracting a high byte and
  // storing it to a buffer, the mask will be removed completely.
  Node *andi = in(1);
  if( andi->Opcode() == Op_AndL ) {
    const TypeLong *t3 = phase->type( andi->in(2) )->isa_long();
    if( t3 && t3->is_con() ) { // Right input is a constant
      jlong mask2 = t3->get_con();
      mask2 >>= con;  // *signed* shift downward (high-order zeroes do not help)
      Node *newshr = phase->transform( new (phase->C, 3) URShiftLNode(andi->in(1), in(2)) );
      return new (phase->C, 3) AndLNode(newshr, phase->longcon(mask2));
    }
  }

  // Check for "(X << z ) >>> z" which simply zero-extends
  Node *shl = in(1);
  if( shl->Opcode() == Op_LShiftL &&
      phase->type(shl->in(2)) == t2 )
    return new (phase->C, 3) AndLNode( shl->in(1), phase->longcon(mask) );

  return NULL;
}

//------------------------------Value------------------------------------------
// A URShiftINode shifts its input2 right by input1 amount.
const Type *URShiftLNode::Value( PhaseTransform *phase ) const {
  // (This is a near clone of RShiftLNode::Value.)
  const Type *t1 = phase->type( in(1) );
  const Type *t2 = phase->type( in(2) );
  // Either input is TOP ==> the result is TOP
  if( t1 == Type::TOP ) return Type::TOP;
  if( t2 == Type::TOP ) return Type::TOP;

  // Left input is ZERO ==> the result is ZERO.
  if( t1 == TypeLong::ZERO ) return TypeLong::ZERO;
  // Shift by zero does nothing
  if( t2 == TypeInt::ZERO ) return t1;

  // Either input is BOTTOM ==> the result is BOTTOM
  if (t1 == Type::BOTTOM || t2 == Type::BOTTOM)
    return TypeLong::LONG;

  if (t2 == TypeInt::INT)
    return TypeLong::LONG;

  const TypeLong *r1 = t1->is_long(); // Handy access
  const TypeInt  *r2 = t2->is_int (); // Handy access

  if (r2->is_con()) {
    uint shift = r2->get_con();
    shift &= BitsPerJavaLong - 1;  // semantics of Java shifts
    // Shift by a multiple of 64 does nothing:
    if (shift == 0)  return t1;
    // Calculate reasonably aggressive bounds for the result.
    jlong lo = (julong)r1->_lo >> (juint)shift;
    jlong hi = (julong)r1->_hi >> (juint)shift;
    if (r1->_hi >= 0 && r1->_lo < 0) {
      // If the type has both negative and positive values,
      // there are two separate sub-domains to worry about:
      // The positive half and the negative half.
      jlong neg_lo = lo;
      jlong neg_hi = (julong)-1 >> (juint)shift;
      jlong pos_lo = (julong) 0 >> (juint)shift;
      jlong pos_hi = hi;
      //lo = MIN2(neg_lo, pos_lo);  // == 0
      lo = neg_lo < pos_lo ? neg_lo : pos_lo;
      //hi = MAX2(neg_hi, pos_hi);  // == -1 >>> shift;
      hi = neg_hi > pos_hi ? neg_hi : pos_hi;
    }
    assert(lo <= hi, "must have valid bounds");
    const TypeLong* tl = TypeLong::make(lo, hi, MAX2(r1->_widen,r2->_widen));
    #ifdef ASSERT
    // Make sure we get the sign-capture idiom correct.
    if (shift == BitsPerJavaLong - 1) {
      if (r1->_lo >= 0) assert(tl == TypeLong::ZERO, ">>>63 of + is 0");
      if (r1->_hi < 0)  assert(tl == TypeLong::ONE,  ">>>63 of - is +1");
    }
    #endif
    return tl;
  }

  return TypeLong::LONG;                // Give up
}<|MERGE_RESOLUTION|>--- conflicted
+++ resolved
@@ -444,16 +444,6 @@
     }
     // Masking off the high bits of a unsigned-shift-right is not
     // needed either.
-<<<<<<< HEAD
-    if( lop == Op_URShiftI ) {
-      const TypeInt *t12 = phase->type( load->in(2) )->isa_int();
-      if( t12 && t12->is_con() ) {  // Shift is by a constant
-        int shift = t12->get_con();
-        shift &= BitsPerJavaInteger - 1;  // semantics of Java shifts
-        int mask = max_juint >> shift;
-        if( (mask&con) == mask )  // If AND is useless, skip it
-          return load;
-=======
     if (op == Op_URShiftI) {
       const TypeInt* t12 = phase->type(in1->in(2))->isa_int();
       if (t12 && t12->is_con()) {  // Shift is by a constant
@@ -462,7 +452,6 @@
         int mask = max_juint >> shift;
         if ((mask & con) == mask)  // If AND is useless, skip it
           return in1;
->>>>>>> 076aa799
       }
     }
   }
