#ifdef USE_PRAGMA_IDENT_SRC
#pragma ident "@(#)doCall.cpp	1.207 07/07/19 19:08:29 JVM"
#endif
/*
 * Copyright 1998-2008 Sun Microsystems, Inc.  All Rights Reserved.
 * DO NOT ALTER OR REMOVE COPYRIGHT NOTICES OR THIS FILE HEADER.
 *
 * This code is free software; you can redistribute it and/or modify it
 * under the terms of the GNU General Public License version 2 only, as
 * published by the Free Software Foundation.
 *
 * This code is distributed in the hope that it will be useful, but WITHOUT
 * ANY WARRANTY; without even the implied warranty of MERCHANTABILITY or
 * FITNESS FOR A PARTICULAR PURPOSE.  See the GNU General Public License
 * version 2 for more details (a copy is included in the LICENSE file that
 * accompanied this code).
 *
 * You should have received a copy of the GNU General Public License version
 * 2 along with this work; if not, write to the Free Software Foundation,
 * Inc., 51 Franklin St, Fifth Floor, Boston, MA 02110-1301 USA.
 *
 * Please contact Sun Microsystems, Inc., 4150 Network Circle, Santa Clara,
 * CA 95054 USA or visit www.sun.com if you need additional information or
 * have any questions.
 *  
 */

#include "incls/_precompiled.incl"
#include "incls/_doCall.cpp.incl"

#ifndef PRODUCT
void trace_type_profile(ciMethod *method, int depth, int bci, ciMethod *prof_method, ciKlass *prof_klass, int site_count, int receiver_count) {
  if (TraceTypeProfile || PrintInlining || PrintOptoInlining) {
    tty->print("   ");
    for( int i = 0; i < depth; i++ ) tty->print("  ");
    if (!PrintOpto) {
      method->print_short_name();
      tty->print(" ->");
    }
    tty->print(" @ %d  ", bci);
    prof_method->print_short_name();
    tty->print("  >>TypeProfile (%d/%d counts) = ", receiver_count, site_count);
    prof_klass->name()->print_symbol();
    tty->print_cr(" (%d bytes)", prof_method->code_size());
  }
}
#endif

CallGenerator* Compile::call_generator(ciMethod* call_method, int vtable_index, bool call_is_virtual, JVMState* jvms, bool allow_inline, float prof_factor) {
  CallGenerator* cg;

  // Dtrace currently doesn't work unless all calls are vanilla
  if (DTraceMethodProbes) {
    allow_inline = false;
  }

  // Note: When we get profiling during stage-1 compiles, we want to pull
  // from more specific profile data which pertains to this inlining.
  // Right now, ignore the information in jvms->caller(), and do method[bci].
  ciCallProfile profile = jvms->method()->call_profile_at_bci(jvms->bci());

  // See how many times this site has been invoked.
  int site_count = profile.count();
  int receiver_count = -1;
  if (call_is_virtual && UseTypeProfile && profile.has_receiver(0)) {
    // Receivers in the profile structure are ordered by call counts
    // so that the most called (major) receiver is profile.receiver(0).
    receiver_count = profile.receiver_count(0);
  }

  CompileLog* log = this->log();
  if (log != NULL) {
    int rid = (receiver_count >= 0)? log->identify(profile.receiver(0)): -1;
    int r2id = (profile.morphism() == 2)? log->identify(profile.receiver(1)):-1;
    log->begin_elem("call method='%d' count='%d' prof_factor='%g'",
                    log->identify(call_method), site_count, prof_factor);
    if (call_is_virtual)  log->print(" virtual='1'");
    if (allow_inline)     log->print(" inline='1'");
    if (receiver_count >= 0) {
      log->print(" receiver='%d' receiver_count='%d'", rid, receiver_count);
      if (profile.has_receiver(1)) {
        log->print(" receiver2='%d' receiver2_count='%d'", r2id, profile.receiver_count(1));
      }
    }
    log->end_elem();
  }

  // Special case the handling of certain common, profitable library
  // methods.  If these methods are replaced with specialized code,
  // then we return it as the inlined version of the call.
  // We do this before the strict f.p. check below because the
  // intrinsics handle strict f.p. correctly.
  if (allow_inline) {
    cg = find_intrinsic(call_method, call_is_virtual);
    if (cg != NULL)  return cg;
  }

  // Do not inline strict fp into non-strict code, or the reverse
  bool caller_method_is_strict = jvms->method()->is_strict();
  if( caller_method_is_strict ^ call_method->is_strict() ) {
    allow_inline = false;
  }

  // Attempt to inline...
  if (allow_inline) {
    // The profile data is only partly attributable to this caller,
    // scale back the call site information.
    float past_uses = jvms->method()->scale_count(site_count, prof_factor);
    // This is the number of times we expect the call code to be used.
    float expected_uses = past_uses;

    // Try inlining a bytecoded method:
    if (!call_is_virtual) {
      InlineTree* ilt;
      if (UseOldInlining) {
        ilt = InlineTree::find_subtree_from_root(this->ilt(), jvms->caller(), jvms->method());
      } else {
        // Make a disembodied, stateless ILT.
        // TO DO:  When UseOldInlining is removed, copy the ILT code elsewhere.
        float site_invoke_ratio = prof_factor;
        // Note:  ilt is for the root of this parse, not the present call site.
        ilt = new InlineTree(this, jvms->method(), jvms->caller(), site_invoke_ratio);
      }
      WarmCallInfo scratch_ci;
      if (!UseOldInlining)
        scratch_ci.init(jvms, call_method, profile, prof_factor);
      WarmCallInfo* ci = ilt->ok_to_inline(call_method, jvms, profile, &scratch_ci);
      assert(ci != &scratch_ci, "do not let this pointer escape");
      bool allow_inline   = (ci != NULL && !ci->is_cold());
      bool require_inline = (allow_inline && ci->is_hot());

      if (allow_inline) {
        CallGenerator* cg = CallGenerator::for_inline(call_method, expected_uses);
        if (cg == NULL) {
          // Fall through.
        } else if (require_inline || !InlineWarmCalls) {
          return cg;
        } else {
          CallGenerator* cold_cg = call_generator(call_method, vtable_index, call_is_virtual, jvms, false, prof_factor);
          return CallGenerator::for_warm_call(ci, cold_cg, cg);
        }
      }
    }

    // Try using the type profile.
    if (call_is_virtual && site_count > 0 && receiver_count > 0) {
      // The major receiver's count >= TypeProfileMajorReceiverPercent of site_count.
      bool have_major_receiver = (100.*profile.receiver_prob(0) >= (float)TypeProfileMajorReceiverPercent);
      ciMethod* receiver_method = NULL;
      if (have_major_receiver || profile.morphism() == 1 || 
          (profile.morphism() == 2 && UseBimorphicInlining)) {
        // receiver_method = profile.method();
        // Profiles do not suggest methods now.  Look it up in the major receiver.
        receiver_method = call_method->resolve_invoke(jvms->method()->holder(),
                                                      profile.receiver(0));
      }
      if (receiver_method != NULL) {
        // The single majority receiver sufficiently outweighs the minority.
        CallGenerator* hit_cg = this->call_generator(receiver_method, 
              vtable_index, !call_is_virtual, jvms, allow_inline, prof_factor);
        if (hit_cg != NULL) {
          // Look up second receiver.
          CallGenerator* next_hit_cg = NULL;
          ciMethod* next_receiver_method = NULL;
          if (profile.morphism() == 2 && UseBimorphicInlining) { 
            next_receiver_method = call_method->resolve_invoke(jvms->method()->holder(),
                                                               profile.receiver(1));
            if (next_receiver_method != NULL) {
              next_hit_cg = this->call_generator(next_receiver_method, 
                                  vtable_index, !call_is_virtual, jvms, 
                                  allow_inline, prof_factor);
              if (next_hit_cg != NULL && !next_hit_cg->is_inline() && 
                  have_major_receiver && UseOnlyInlinedBimorphic) {
                  // Skip if we can't inline second receiver's method
                  next_hit_cg = NULL;
              }
            }
          }
          CallGenerator* miss_cg;
          if (( profile.morphism() == 1 || 
               (profile.morphism() == 2 && next_hit_cg != NULL) ) && 

              !too_many_traps(Deoptimization::Reason_class_check)

              // Check only total number of traps per method to allow
              // the transition from monomorphic to bimorphic case between 
              // compilations without falling into virtual call.
              // A monomorphic case may have the class_check trap flag is set 
              // due to the time gap between the uncommon trap processing 
              // when flags are set in MDO and the call site bytecode execution
              // in Interpreter when MDO counters are updated.
              // There was also class_check trap in monomorphic case due to 
              // the bug 6225440.

             ) {
            // Generate uncommon trap for class check failure path
            // in case of monomorphic or bimorphic virtual call site.
            miss_cg = CallGenerator::for_uncommon_trap(call_method,
                        Deoptimization::Reason_class_check,
                        Deoptimization::Action_maybe_recompile);
          } else {
            // Generate virtual call for class check failure path
            // in case of polymorphic virtual call site.
            miss_cg = CallGenerator::for_virtual_call(call_method, vtable_index);
          }
          if (miss_cg != NULL) {
            if (next_hit_cg != NULL) {
              NOT_PRODUCT(trace_type_profile(jvms->method(), jvms->depth(), jvms->bci(), next_receiver_method, profile.receiver(1), site_count, profile.receiver_count(1)));
              // We don't need to record dependency on a receiver here and below.
              // Whenever we inline, the dependency is added by Parse::Parse().
              miss_cg = CallGenerator::for_predicted_call(profile.receiver(1), miss_cg, next_hit_cg, PROB_MAX);
            }
            if (miss_cg != NULL) {
              NOT_PRODUCT(trace_type_profile(jvms->method(), jvms->depth(), jvms->bci(), receiver_method, profile.receiver(0), site_count, receiver_count));
              cg = CallGenerator::for_predicted_call(profile.receiver(0), miss_cg, hit_cg, profile.receiver_prob(0));
              if (cg != NULL)  return cg;
            }
          }
        }
      }
    }
  }

  // There was no special inlining tactic, or it bailed out.
  // Use a more generic tactic, like a simple call.
  if (call_is_virtual) {
    return CallGenerator::for_virtual_call(call_method, vtable_index);
  } else {
    // Class Hierarchy Analysis or Type Profile reveals a unique target,
    // or it is a static or special call.
    return CallGenerator::for_direct_call(call_method);
  }
}


// uncommon-trap call-sites where callee is unloaded, uninitialized or will not link
bool Parse::can_not_compile_call_site(ciMethod *dest_method, ciInstanceKlass* klass) {
  // Additional inputs to consider...
  // bc      = bc()
  // caller  = method()
  // iter().get_method_holder_index()
  assert( dest_method->is_loaded(), "ciTypeFlow should not let us get here" );
  // Interface classes can be loaded & linked and never get around to
  // being initialized.  Uncommon-trap for not-initialized static or
  // v-calls.  Let interface calls happen.
  ciInstanceKlass* holder_klass  = dest_method->holder();
  if (!holder_klass->is_initialized() &&
      !holder_klass->is_interface()) {
    uncommon_trap(Deoptimization::Reason_uninitialized,
                  Deoptimization::Action_reinterpret,
                  holder_klass);
    return true;
  }

  assert(dest_method->will_link(method()->holder(), klass, bc()), "dest_method: typeflow responsibility");
  return false;
}


//------------------------------do_call----------------------------------------
// Handle your basic call.  Inline if we can & want to, else just setup call.
void Parse::do_call() {
  // It's likely we are going to add debug info soon.
  // Also, if we inline a guy who eventually needs debug info for this JVMS,
  // our contribution to it is cleaned up right here.
  kill_dead_locals();

  // Set frequently used booleans
  bool is_virtual = bc() == Bytecodes::_invokevirtual;
  bool is_virtual_or_interface = is_virtual || bc() == Bytecodes::_invokeinterface;
  bool has_receiver = is_virtual_or_interface || bc() == Bytecodes::_invokespecial;

  // Find target being called
  bool             will_link;
  ciMethod*        dest_method   = iter().get_method(will_link);
  ciInstanceKlass* holder_klass  = dest_method->holder();
  ciKlass* holder = iter().get_declared_method_holder();
  ciInstanceKlass* klass = ciEnv::get_instance_klass_for_declared_method_holder(holder);

  int   nargs    = dest_method->arg_size();

  // uncommon-trap when callee is unloaded, uninitialized or will not link
  // bailout when too many arguments for register representation
  if (!will_link || can_not_compile_call_site(dest_method, klass)) {
#ifndef PRODUCT
    if (PrintOpto && (Verbose || WizardMode)) {
      method()->print_name(); tty->print_cr(" can not compile call at bci %d to:", bci());
      dest_method->print_name(); tty->cr();
    }
#endif
    return;
  }
  assert(holder_klass->is_loaded(), "");
  assert(dest_method->is_static() == !has_receiver, "must match bc");
  // Note: this takes into account invokeinterface of methods declared in java/lang/Object,
  // which should be invokevirtuals but according to the VM spec may be invokeinterfaces
  assert(holder_klass->is_interface() || holder_klass->super() == NULL || (bc() != Bytecodes::_invokeinterface), "must match bc");
  // Note:  In the absence of miranda methods, an abstract class K can perform
  // an invokevirtual directly on an interface method I.m if K implements I.

  // ---------------------
  // Does Class Hierarchy Analysis reveal only a single target of a v-call?
  // Then we may inline or make a static call, but become dependent on there being only 1 target.
  // Does the call-site type profile reveal only one receiver?
  // Then we may introduce a run-time check and inline on the path where it succeeds.
  // The other path may uncommon_trap, check for another receiver, or do a v-call.

  // Choose call strategy.
  bool call_is_virtual = is_virtual_or_interface;
  int vtable_index = methodOopDesc::invalid_vtable_index;
  ciMethod* call_method = dest_method;

  // Try to get the most accurate receiver type
  if (is_virtual_or_interface) {
    Node*             receiver_node = stack(sp() - nargs);
    const TypeOopPtr* receiver_type = _gvn.type(receiver_node)->isa_oopptr();
    ciMethod* optimized_virtual_method = optimize_inlining(method(), bci(), klass, dest_method, receiver_type);

    // Have the call been sufficiently improved such that it is no longer a virtual?
    if (optimized_virtual_method != NULL) {
      call_method     = optimized_virtual_method;
      call_is_virtual = false;
    } else if (!UseInlineCaches && is_virtual && call_method->is_loaded()) {
      // We can make a vtable call at this site
      vtable_index = call_method->resolve_vtable_index(method()->holder(), klass);
    }
  }

  // Note:  It's OK to try to inline a virtual call.
  // The call generator will not attempt to inline a polymorphic call
  // unless it knows how to optimize the receiver dispatch.
  bool try_inline = (C->do_inlining() || InlineAccessors);

  // ---------------------
  inc_sp(- nargs);              // Temporarily pop args for JVM state of call
  JVMState* jvms = sync_jvms();

  // ---------------------
  // Decide call tactic.
  // This call checks with CHA, the interpreter profile, intrinsics table, etc.
  // It decides whether inlining is desirable or not.
  CallGenerator* cg = C->call_generator(call_method, vtable_index, call_is_virtual, jvms, try_inline, prof_factor());

  // ---------------------
  // Round double arguments before call
  round_double_arguments(dest_method);

#ifndef PRODUCT
  // bump global counters for calls
  count_compiled_calls(false/*at_method_entry*/, cg->is_inline());

  // Record first part of parsing work for this call
  parse_histogram()->record_change();
#endif // not PRODUCT

  assert(jvms == this->jvms(), "still operating on the right JVMS");
  assert(jvms_in_sync(),       "jvms must carry full info into CG");

  // save across call, for a subsequent cast_not_null.
  Node* receiver = has_receiver ? argument(0) : NULL;

  // Bump method data counters (We profile *before* the call is made 
  // because exceptions don't return to the call site.)
  profile_call(receiver);

  JVMState* new_jvms;
  if ((new_jvms = cg->generate(jvms)) == NULL) {
    // When inlining attempt fails (e.g., too many arguments),
    // it may contaminate the current compile state, making it
    // impossible to pull back and try again.  Once we call
    // cg->generate(), we are committed.  If it fails, the whole
    // compilation task is compromised.
    if (failing())  return;
#ifndef PRODUCT
    if (PrintOpto || PrintOptoInlining || PrintInlining) {
      // Only one fall-back, so if an intrinsic fails, ignore any bytecodes.
      if (cg->is_intrinsic() && call_method->code_size() > 0) {
        tty->print("Bailed out of intrinsic, will not inline: ");
        call_method->print_name(); tty->cr();
      }
    }
#endif
    // This can happen if a library intrinsic is available, but refuses
    // the call site, perhaps because it did not match a pattern the
    // intrinsic was expecting to optimize.  The fallback position is
    // to call out-of-line.
    try_inline = false;  // Inline tactic bailed out.
    cg = C->call_generator(call_method, vtable_index, call_is_virtual, jvms, try_inline, prof_factor());
    if ((new_jvms = cg->generate(jvms)) == NULL) {
      guarantee(failing(), "call failed to generate:  calls should work");
      return;
    }
  }

  if (cg->is_inline()) {
    // Accumulate has_loops estimate
    C->set_has_loops(C->has_loops() || call_method->has_loops());
    C->env()->notice_inlined_method(call_method);
  }

  // Reset parser state from [new_]jvms, which now carries results of the call.
  // Return value (if any) is already pushed on the stack by the cg.
  add_exception_states_from(new_jvms);
  if (new_jvms->map()->control() == top()) {
    stop_and_kill_map();
  } else {
    assert(new_jvms->same_calls_as(jvms), "method/bci left unchanged");
    set_jvms(new_jvms);
  }

  if (!stopped()) {
    // This was some sort of virtual call, which did a null check for us.
    // Now we can assert receiver-not-null, on the normal return path.
    if (receiver != NULL && cg->is_virtual()) {
      Node* cast = cast_not_null(receiver);
      // %%% assert(receiver == cast, "should already have cast the receiver");
    }

    // Round double result after a call from strict to non-strict code
    round_double_result(dest_method);

    // If the return type of the method is not loaded, assert that the
    // value we got is a null.  Otherwise, we need to recompile.
    if (!dest_method->return_type()->is_loaded()) {
#ifndef PRODUCT
      if (PrintOpto && (Verbose || WizardMode)) {
        method()->print_name(); tty->print_cr(" asserting nullness of result at bci: %d", bci());
        dest_method->print_name(); tty->cr();
      }
#endif
      if (C->log() != NULL) {
        C->log()->elem("assert_null reason='return' klass='%d'",
                       C->log()->identify(dest_method->return_type()));
      }
      // If there is going to be a trap, put it at the next bytecode:
      set_bci(iter().next_bci());
      do_null_assert(peek(), T_OBJECT);
      set_bci(iter().cur_bci()); // put it back
    }
  }

  // Restart record of parsing work after possible inlining of call
#ifndef PRODUCT
  parse_histogram()->set_initial_state(bc());
#endif
}

//---------------------------catch_call_exceptions-----------------------------
// Put a Catch and CatchProj nodes behind a just-created call.
// Send their caught exceptions to the proper handler.
// This may be used after a call to the rethrow VM stub,
// when it is needed to process unloaded exception classes.
void Parse::catch_call_exceptions(ciExceptionHandlerStream& handlers) {
  // Exceptions are delivered through this channel:
  Node* i_o = this->i_o();

  // Add a CatchNode.
  GrowableArray<int>* bcis = new (C->node_arena()) GrowableArray<int>(C->node_arena(), 8, 0, -1);
  GrowableArray<const Type*>* extypes = new (C->node_arena()) GrowableArray<const Type*>(C->node_arena(), 8, 0, NULL);
  GrowableArray<int>* saw_unloaded = new (C->node_arena()) GrowableArray<int>(C->node_arena(), 8, 0, 0);

  for (; !handlers.is_done(); handlers.next()) {
    ciExceptionHandler* h        = handlers.handler();
    int                 h_bci    = h->handler_bci();
    ciInstanceKlass*    h_klass  = h->is_catch_all() ? env()->Throwable_klass() : h->catch_klass();
    // Do not introduce unloaded exception types into the graph:
    if (!h_klass->is_loaded()) {
      if (saw_unloaded->contains(h_bci)) {
        /* We've already seen an unloaded exception with h_bci, 
           so don't duplicate. Duplication will cause the CatchNode to be
           unnecessarily large. See 4713716. */
        continue;
      } else {
        saw_unloaded->append(h_bci);
      }
    }
    const Type*         h_extype = TypeOopPtr::make_from_klass(h_klass);
    // (We use make_from_klass because it respects UseUniqueSubclasses.)
    h_extype = h_extype->join(TypeInstPtr::NOTNULL);
    assert(!h_extype->empty(), "sanity");
    // Note:  It's OK if the BCIs repeat themselves.
    bcis->append(h_bci);
    extypes->append(h_extype);
  }

  int len = bcis->length();
  CatchNode *cn = new (C, 2) CatchNode(control(), i_o, len+1);
  Node *catch_ = _gvn.transform(cn);

  // now branch with the exception state to each of the (potential)
  // handlers
  for(int i=0; i < len; i++) {
    // Setup JVM state to enter the handler.
    PreserveJVMState pjvms(this);
    // Locals are just copied from before the call.
    // Get control from the CatchNode.
    int handler_bci = bcis->at(i);
    Node* ctrl = _gvn.transform( new (C, 1) CatchProjNode(catch_, i+1,handler_bci));
    // This handler cannot happen?
    if (ctrl == top())  continue;
    set_control(ctrl);

    // Create exception oop
    const TypeInstPtr* extype = extypes->at(i)->is_instptr();
    Node *ex_oop = _gvn.transform(new (C, 2) CreateExNode(extypes->at(i), ctrl, i_o));

    // Handle unloaded exception classes.
    if (saw_unloaded->contains(handler_bci)) {
      // An unloaded exception type is coming here.  Do an uncommon trap.
#ifndef PRODUCT
      // We do not expect the same handler bci to take both cold unloaded
      // and hot loaded exceptions.  But, watch for it.
      if (extype->is_loaded()) {
        tty->print_cr("Warning: Handler @%d takes mixed loaded/unloaded exceptions in ");
        method()->print_name(); tty->cr();
      } else if (PrintOpto && (Verbose || WizardMode)) {
        tty->print("Bailing out on unloaded exception type ");
        extype->klass()->print_name();
        tty->print(" at bci:%d in ", bci());
        method()->print_name(); tty->cr();
      }
#endif
      // Emit an uncommon trap instead of processing the block.
      set_bci(handler_bci);
      push_ex_oop(ex_oop);
      uncommon_trap(Deoptimization::Reason_unloaded,
                    Deoptimization::Action_reinterpret,
                    extype->klass(), "!loaded exception");
      set_bci(iter().cur_bci()); // put it back
      continue;
    }

    // go to the exception handler
    if (handler_bci < 0) {     // merge with corresponding rethrow node
      throw_to_exit(make_exception_state(ex_oop));
    } else {                      // Else jump to corresponding handle
      push_ex_oop(ex_oop);        // Clear stack and push just the oop.
      merge_exception(handler_bci);
    }
  }

  // The first CatchProj is for the normal return.
  // (Note:  If this is a call to rethrow_Java, this node goes dead.)
  set_control(_gvn.transform( new (C, 1) CatchProjNode(catch_, CatchProjNode::fall_through_index, CatchProjNode::no_handler_bci)));
}


//----------------------------catch_inline_exceptions--------------------------
// Handle all exceptions thrown by an inlined method or individual bytecode.
// Common case 1: we have no handler, so all exceptions merge right into
// the rethrow case.
// Case 2: we have some handlers, with loaded exception klasses that have
// no subklasses.  We do a Deutsch-Shiffman style type-check on the incoming
// exception oop and branch to the handler directly.
// Case 3: We have some handlers with subklasses or are not loaded at
// compile-time.  We have to call the runtime to resolve the exception.
// So we insert a RethrowCall and all the logic that goes with it.
void Parse::catch_inline_exceptions(SafePointNode* ex_map) {
  // Caller is responsible for saving away the map for normal control flow!
  assert(stopped(), "call set_map(NULL) first");
  assert(method()->has_exception_handlers(), "don't come here w/o work to do");

  Node* ex_node = saved_ex_oop(ex_map);
  if (ex_node == top()) {
    // No action needed.
    return;
  }
  const TypeInstPtr* ex_type = _gvn.type(ex_node)->isa_instptr();
  NOT_PRODUCT(if (ex_type==NULL) tty->print_cr("*** Exception not InstPtr"));
  if (ex_type == NULL)
    ex_type = TypeOopPtr::make_from_klass(env()->Throwable_klass())->is_instptr();

  // determine potential exception handlers
  ciExceptionHandlerStream handlers(method(), bci(),
                                    ex_type->klass()->as_instance_klass(),
                                    ex_type->klass_is_exact());

  // Start executing from the given throw state.  (Keep its stack, for now.)
  // Get the exception oop as known at compile time.
  ex_node = use_exception_state(ex_map);

  // Get the exception oop klass from its header
  Node* ex_klass_node = NULL;
  if (has_ex_handler() && !ex_type->klass_is_exact()) {
    Node* p = basic_plus_adr( ex_node, ex_node, oopDesc::klass_offset_in_bytes());
    ex_klass_node = _gvn.transform( LoadKlassNode::make(_gvn, immutable_memory(), p, TypeInstPtr::KLASS, TypeKlassPtr::OBJECT) );

    // Compute the exception klass a little more cleverly.
    // Obvious solution is to simple do a LoadKlass from the 'ex_node'.
    // However, if the ex_node is a PhiNode, I'm going to do a LoadKlass for
    // each arm of the Phi.  If I know something clever about the exceptions
    // I'm loading the class from, I can replace the LoadKlass with the
    // klass constant for the exception oop.
    if( ex_node->is_Phi() ) {
      ex_klass_node = new (C, ex_node->req()) PhiNode( ex_node->in(0), TypeKlassPtr::OBJECT );
      for( uint i = 1; i < ex_node->req(); i++ ) {
        Node* p = basic_plus_adr( ex_node->in(i), ex_node->in(i), oopDesc::klass_offset_in_bytes() );
        Node* k = _gvn.transform( LoadKlassNode::make(_gvn, immutable_memory(), p, TypeInstPtr::KLASS, TypeKlassPtr::OBJECT) );
        ex_klass_node->init_req( i, k );
      }
      _gvn.set_type(ex_klass_node, TypeKlassPtr::OBJECT);
      
    }
  }

  // Scan the exception table for applicable handlers.
  // If none, we can call rethrow() and be done!
  // If precise (loaded with no subklasses), insert a D.S. style
  // pointer compare to the correct handler and loop back.
  // If imprecise, switch to the Rethrow VM-call style handling.

  int remaining = handlers.count_remaining();

  // iterate through all entries sequentially
  for (;!handlers.is_done(); handlers.next()) {
    // Do nothing if turned off
    if( !DeutschShiffmanExceptions ) break;
    ciExceptionHandler* handler = handlers.handler();

    if (handler->is_rethrow()) {
      // If we fell off the end of the table without finding an imprecise
      // exception klass (and without finding a generic handler) then we
      // know this exception is not handled in this method.  We just rethrow
      // the exception into the caller.
      throw_to_exit(make_exception_state(ex_node));
      return;
    }

    // exception handler bci range covers throw_bci => investigate further
    int handler_bci = handler->handler_bci();

    if (remaining == 1) {
      push_ex_oop(ex_node);        // Push exception oop for handler
#ifndef PRODUCT
      if (PrintOpto && WizardMode) {
        tty->print_cr("  Catching every inline exception bci:%d -> handler_bci:%d", bci(), handler_bci);
      }
#endif
      merge_exception(handler_bci); // jump to handler
      return;                   // No more handling to be done here!
    }

    // %%% The following logic replicates make_from_klass_unique.
    // TO DO:  Replace by a subroutine call.  Then generalize
    // the type check, as noted in the next "%%%" comment.

    ciInstanceKlass* klass = handler->catch_klass();
    if (UseUniqueSubclasses) {
      // (We use make_from_klass because it respects UseUniqueSubclasses.)
      const TypeOopPtr* tp = TypeOopPtr::make_from_klass(klass);
      klass = tp->klass()->as_instance_klass();
    }

    // Get the handler's klass
    if (!klass->is_loaded())    // klass is not loaded?
      break;                    // Must call Rethrow!
    if (klass->is_interface())  // should not happen, but...
      break;                    // bail out
    // See if the loaded exception klass has no subtypes
    if (klass->has_subklass())
      break;                    // Cannot easily do precise test ==> Rethrow

    // %%% Now that subclass checking is very fast, we need to rewrite
    // this section and remove the option "DeutschShiffmanExceptions".
    // The exception processing chain should be a normal typecase pattern,
    // with a bailout to the interpreter only in the case of unloaded
    // classes.  (The bailout should mark the method non-entrant.)
    // This rewrite should be placed in GraphKit::, not Parse::.

    // Add a dependence; if any subclass added we need to recompile
    // %%% should use stronger assert_unique_concrete_subtype instead
    if (!klass->is_final()) {
      C->dependencies()->assert_leaf_type(klass);
    }

    // Implement precise test 
    const TypeKlassPtr *tk = TypeKlassPtr::make(klass);
    Node* con = _gvn.makecon(tk);
    Node* cmp = _gvn.transform( new (C, 3) CmpPNode(ex_klass_node, con) );
    Node* bol = _gvn.transform( new (C, 2) BoolNode(cmp, BoolTest::ne) );
    { BuildCutout unless(this, bol, PROB_LIKELY(0.7f));
      const TypeInstPtr* tinst = TypeInstPtr::make_exact(TypePtr::NotNull, klass);
      Node* ex_oop = _gvn.transform(new (C, 2) CheckCastPPNode(control(), ex_node, tinst));
      push_ex_oop(ex_oop);      // Push exception oop for handler
#ifndef PRODUCT
      if (PrintOpto && WizardMode) {
        tty->print("  Catching inline exception bci:%d -> handler_bci:%d -- ", bci(), handler_bci);
        klass->print_name();
        tty->cr();
      }
#endif
      merge_exception(handler_bci);
    }

    // Come here if exception does not match handler.
    // Carry on with more handler checks.
    --remaining;
  }

  assert(!stopped(), "you should return if you finish the chain");

  if (remaining == 1) {
    // Further checks do not matter.
  }

  if (can_rerun_bytecode()) {
    // Do not push_ex_oop here!
    // Re-executing the bytecode will reproduce the throwing condition.
    bool must_throw = true;
    uncommon_trap(Deoptimization::Reason_unhandled,
                  Deoptimization::Action_none,
                  (ciKlass*)NULL, (const char*)NULL, // default args
                  must_throw);
    return;
  }

  // Oops, need to call into the VM to resolve the klasses at runtime.
  // Note:  This call must not deoptimize, since it is not a real at this bci!
  kill_dead_locals();

  make_runtime_call(RC_NO_LEAF | RC_MUST_THROW,
                    OptoRuntime::rethrow_Type(),
                    OptoRuntime::rethrow_stub(),
                    NULL, NULL,
                    ex_node);

  // Rethrow is a pure call, no side effects, only a result.
  // The result cannot be allocated, so we use I_O

  // Catch exceptions from the rethrow
  catch_call_exceptions(handlers);
}


// (Note:  Moved add_debug_info into GraphKit::add_safepoint_edges.)


#ifndef PRODUCT
void Parse::count_compiled_calls(bool at_method_entry, bool is_inline) {
  if( CountCompiledCalls ) {
    if( at_method_entry ) {
      // bump invocation counter if top method (for statistics)
      if (CountCompiledCalls && depth() == 1) {
        const TypeInstPtr* addr_type = TypeInstPtr::make(method());
        Node* adr1 = makecon(addr_type);
        Node* adr2 = basic_plus_adr(adr1, adr1, in_bytes(methodOopDesc::compiled_invocation_counter_offset()));
        increment_counter(adr2);
      }
    } else if (is_inline) {
      switch (bc()) {
      case Bytecodes::_invokevirtual:   increment_counter(SharedRuntime::nof_inlined_calls_addr()); break;
      case Bytecodes::_invokeinterface: increment_counter(SharedRuntime::nof_inlined_interface_calls_addr()); break;
      case Bytecodes::_invokestatic:  
      case Bytecodes::_invokespecial:   increment_counter(SharedRuntime::nof_inlined_static_calls_addr()); break;
      default: fatal("unexpected call bytecode");
      }
    } else {
      switch (bc()) {
      case Bytecodes::_invokevirtual:   increment_counter(SharedRuntime::nof_normal_calls_addr()); break;
      case Bytecodes::_invokeinterface: increment_counter(SharedRuntime::nof_interface_calls_addr()); break;
      case Bytecodes::_invokestatic:  
      case Bytecodes::_invokespecial:   increment_counter(SharedRuntime::nof_static_calls_addr()); break;
      default: fatal("unexpected call bytecode");
      }
    }
  }
}
#endif //PRODUCT


// Identify possible target method and inlining style
ciMethod* Parse::optimize_inlining(ciMethod* caller, int bci, ciInstanceKlass* klass, 
                                   ciMethod *dest_method, const TypeOopPtr* receiver_type) {
  // only use for virtual or interface calls

  // If it is obviously final, do not bother to call find_monomorphic_target,
  // because the class hierarchy checks are not needed, and may fail due to
  // incompletely loaded classes.  Since we do our own class loading checks
  // in this module, we may confidently bind to any method.
  if (dest_method->can_be_statically_bound()) {
    return dest_method;
  }

  // Attempt to improve the receiver
  bool actual_receiver_is_exact = false;
  ciInstanceKlass* actual_receiver = klass;
  if (receiver_type != NULL) {
    // Array methods are all inherited from Object, and are monomorphic.
    if (receiver_type->isa_aryptr() &&
        dest_method->holder() == env()->Object_klass()) {
      return dest_method;
    }

    // All other interesting cases are instance klasses.
    if (!receiver_type->isa_instptr()) {
      return NULL;
    }

    ciInstanceKlass *ikl = receiver_type->klass()->as_instance_klass();
    if (ikl->is_loaded() && ikl->is_initialized() && !ikl->is_interface() &&
<<<<<<< HEAD
        (ikl == actual_receiver || ikl->is_subtype_of(actual_receiver))) {
      // ikl is a same or better type than the original actual_receiver,
      // e.g. static receiver from bytecodes.
=======
        (ikl == actual_receiver || ikl->is_subclass_of(actual_receiver))) {
      // ikl is a same or better type than the original actual_receiver, 
      // e.g. static receiver from bytecodes. 
>>>>>>> 2571633a
      actual_receiver = ikl;
      // Is the actual_receiver exact?
      actual_receiver_is_exact = receiver_type->klass_is_exact();
    }
  }

  ciInstanceKlass*   calling_klass = caller->holder();
  ciMethod* cha_monomorphic_target = dest_method->find_monomorphic_target(calling_klass, klass, actual_receiver);
  if (cha_monomorphic_target != NULL) {
    assert(!cha_monomorphic_target->is_abstract(), "");
    // Look at the method-receiver type.  Does it add "too much information"?
    ciKlass*    mr_klass = cha_monomorphic_target->holder();
    const Type* mr_type  = TypeInstPtr::make(TypePtr::BotPTR, mr_klass);
    if (receiver_type == NULL || !receiver_type->higher_equal(mr_type)) {
      // Calling this method would include an implicit cast to its holder.
      // %%% Not yet implemented.  Would throw minor asserts at present.
      // %%% The most common wins are already gained by +UseUniqueSubclasses.
      // To fix, put the higher_equal check at the call of this routine,
      // and add a CheckCastPP to the receiver.
      if (TraceDependencies) {
        tty->print_cr("found unique CHA method, but could not cast up");
        tty->print("  method  = ");
        cha_monomorphic_target->print();
        tty->cr();
      }
      if (C->log() != NULL) {
        C->log()->elem("missed_CHA_opportunity klass='%d' method='%d'",
                       C->log()->identify(klass),
                       C->log()->identify(cha_monomorphic_target));
      }
      cha_monomorphic_target = NULL;
    }
  }
  if (cha_monomorphic_target != NULL) {
    // Hardwiring a virtual.
    // If we inlined because CHA revealed only a single target method,
    // then we are dependent on that target method not getting overridden
    // by dynamic class loading.  Be sure to test the "static" receiver
    // dest_method here, as opposed to the actual receiver, which may
    // falsely lead us to believe that the receiver is final or private.
    C->dependencies()->assert_unique_concrete_method(actual_receiver, cha_monomorphic_target);
    return cha_monomorphic_target;
  }

  // If the type is exact, we can still bind the method w/o a vcall.
  // (This case comes after CHA so we can see how much extra work it does.)
  if (actual_receiver_is_exact) {
    // In case of evolution, there is a dependence on every inlined method, since each
    // such method can be changed when its class is redefined.
    ciMethod* exact_method = dest_method->resolve_invoke(calling_klass, actual_receiver);
    if (exact_method != NULL) {
#ifndef PRODUCT
      if (PrintOpto) {
        tty->print("  Calling method via exact type @%d --- ", bci);
        exact_method->print_name();
        tty->cr();
      }
#endif
      return exact_method;
    }
  }

  return NULL;
}<|MERGE_RESOLUTION|>--- conflicted
+++ resolved
@@ -798,15 +798,9 @@
 
     ciInstanceKlass *ikl = receiver_type->klass()->as_instance_klass();
     if (ikl->is_loaded() && ikl->is_initialized() && !ikl->is_interface() &&
-<<<<<<< HEAD
         (ikl == actual_receiver || ikl->is_subtype_of(actual_receiver))) {
       // ikl is a same or better type than the original actual_receiver,
       // e.g. static receiver from bytecodes.
-=======
-        (ikl == actual_receiver || ikl->is_subclass_of(actual_receiver))) {
-      // ikl is a same or better type than the original actual_receiver, 
-      // e.g. static receiver from bytecodes. 
->>>>>>> 2571633a
       actual_receiver = ikl;
       // Is the actual_receiver exact?
       actual_receiver_is_exact = receiver_type->klass_is_exact();
