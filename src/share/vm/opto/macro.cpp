#ifdef USE_PRAGMA_IDENT_SRC
#pragma ident "@(#)macro.cpp	1.33 07/10/04 14:36:00 JVM"
#endif
/*
 * Copyright 2005-2008 Sun Microsystems, Inc.  All Rights Reserved.
 * DO NOT ALTER OR REMOVE COPYRIGHT NOTICES OR THIS FILE HEADER.
 *
 * This code is free software; you can redistribute it and/or modify it
 * under the terms of the GNU General Public License version 2 only, as
 * published by the Free Software Foundation.
 *
 * This code is distributed in the hope that it will be useful, but WITHOUT
 * ANY WARRANTY; without even the implied warranty of MERCHANTABILITY or
 * FITNESS FOR A PARTICULAR PURPOSE.  See the GNU General Public License
 * version 2 for more details (a copy is included in the LICENSE file that
 * accompanied this code).
 *
 * You should have received a copy of the GNU General Public License version
 * 2 along with this work; if not, write to the Free Software Foundation,
 * Inc., 51 Franklin St, Fifth Floor, Boston, MA 02110-1301 USA.
 *
 * Please contact Sun Microsystems, Inc., 4150 Network Circle, Santa Clara,
 * CA 95054 USA or visit www.sun.com if you need additional information or
 * have any questions.
 *  
 */

#include "incls/_precompiled.incl"
#include "incls/_macro.cpp.incl"


//
// Replace any references to "oldref" in inputs to "use" with "newref".
// Returns the number of replacements made.
//
int PhaseMacroExpand::replace_input(Node *use, Node *oldref, Node *newref) {
  int nreplacements = 0;
  uint req = use->req();
  for (uint j = 0; j < use->len(); j++) {
    Node *uin = use->in(j);
    if (uin == oldref) {
      if (j < req)
        use->set_req(j, newref);
      else
        use->set_prec(j, newref);
      nreplacements++;
    } else if (j >= req && uin == NULL) {
      break;
    }
  }
  return nreplacements;
}

void PhaseMacroExpand::copy_call_debug_info(CallNode *oldcall, CallNode * newcall) {
  // Copy debug information and adjust JVMState information
  uint old_dbg_start = oldcall->tf()->domain()->cnt();
  uint new_dbg_start = newcall->tf()->domain()->cnt();
  int jvms_adj  = new_dbg_start - old_dbg_start;
  assert (new_dbg_start == newcall->req(), "argument count mismatch");

  Dict* sosn_map = new Dict(cmpkey,hashkey);
  for (uint i = old_dbg_start; i < oldcall->req(); i++) {
    Node* old_in = oldcall->in(i);
    // Clone old SafePointScalarObjectNodes, adjusting their field contents.
    if (old_in != NULL && old_in->is_SafePointScalarObject()) {
      SafePointScalarObjectNode* old_sosn = old_in->as_SafePointScalarObject();
      uint old_unique = C->unique();
      Node* new_in = old_sosn->clone(jvms_adj, sosn_map);
      if (old_unique != C->unique()) {
        new_in = transform_later(new_in); // Register new node.
      }
      old_in = new_in;
    }
    newcall->add_req(old_in);
  }

  newcall->set_jvms(oldcall->jvms());
  for (JVMState *jvms = newcall->jvms(); jvms != NULL; jvms = jvms->caller()) {
    jvms->set_map(newcall);
    jvms->set_locoff(jvms->locoff()+jvms_adj);
    jvms->set_stkoff(jvms->stkoff()+jvms_adj);
    jvms->set_monoff(jvms->monoff()+jvms_adj);
    jvms->set_scloff(jvms->scloff()+jvms_adj);
    jvms->set_endoff(jvms->endoff()+jvms_adj);
  }
}

Node* PhaseMacroExpand::opt_bits_test(Node* ctrl, Node* region, int edge, Node* word, int mask, int bits, bool return_fast_path) {
  Node* cmp;
  if (mask != 0) {
    Node* and_node = transform_later(new (C, 3) AndXNode(word, MakeConX(mask)));
    cmp = transform_later(new (C, 3) CmpXNode(and_node, MakeConX(bits)));
  } else {
    cmp = word;
  }
  Node* bol = transform_later(new (C, 2) BoolNode(cmp, BoolTest::ne));
  IfNode* iff = new (C, 2) IfNode( ctrl, bol, PROB_MIN, COUNT_UNKNOWN );
  transform_later(iff);

  // Fast path taken.
  Node *fast_taken = transform_later( new (C, 1) IfFalseNode(iff) );

  // Fast path not-taken, i.e. slow path
  Node *slow_taken = transform_later( new (C, 1) IfTrueNode(iff) );

  if (return_fast_path) {
    region->init_req(edge, slow_taken); // Capture slow-control
    return fast_taken;
  } else {
    region->init_req(edge, fast_taken); // Capture fast-control
    return slow_taken;
  }
}

//--------------------copy_predefined_input_for_runtime_call--------------------
void PhaseMacroExpand::copy_predefined_input_for_runtime_call(Node * ctrl, CallNode* oldcall, CallNode* call) {
  // Set fixed predefined input arguments
  call->init_req( TypeFunc::Control, ctrl );
  call->init_req( TypeFunc::I_O    , oldcall->in( TypeFunc::I_O) );
  call->init_req( TypeFunc::Memory , oldcall->in( TypeFunc::Memory ) ); // ?????
  call->init_req( TypeFunc::ReturnAdr, oldcall->in( TypeFunc::ReturnAdr ) );
  call->init_req( TypeFunc::FramePtr, oldcall->in( TypeFunc::FramePtr ) );
}

//------------------------------make_slow_call---------------------------------
CallNode* PhaseMacroExpand::make_slow_call(CallNode *oldcall, const TypeFunc* slow_call_type, address slow_call, const char* leaf_name, Node* slow_path, Node* parm0, Node* parm1) {

  // Slow-path call
  int size = slow_call_type->domain()->cnt();
 CallNode *call = leaf_name
   ? (CallNode*)new (C, size) CallLeafNode      ( slow_call_type, slow_call, leaf_name, TypeRawPtr::BOTTOM )
   : (CallNode*)new (C, size) CallStaticJavaNode( slow_call_type, slow_call, OptoRuntime::stub_name(slow_call), oldcall->jvms()->bci(), TypeRawPtr::BOTTOM );

  // Slow path call has no side-effects, uses few values
  copy_predefined_input_for_runtime_call(slow_path, oldcall, call );
  if (parm0 != NULL)  call->init_req(TypeFunc::Parms+0, parm0);
  if (parm1 != NULL)  call->init_req(TypeFunc::Parms+1, parm1);
  copy_call_debug_info(oldcall, call);
  call->set_cnt(PROB_UNLIKELY_MAG(4));  // Same effect as RC_UNCOMMON.
  _igvn.hash_delete(oldcall);
  _igvn.subsume_node(oldcall, call);
  transform_later(call);

  return call;
}

void PhaseMacroExpand::extract_call_projections(CallNode *call) {
  _fallthroughproj = NULL;
  _fallthroughcatchproj = NULL;
  _ioproj_fallthrough = NULL;
  _ioproj_catchall = NULL;
  _catchallcatchproj = NULL;
  _memproj_fallthrough = NULL;
  _memproj_catchall = NULL;
  _resproj = NULL;
  for (DUIterator_Fast imax, i = call->fast_outs(imax); i < imax; i++) {
    ProjNode *pn = call->fast_out(i)->as_Proj();
    switch (pn->_con) {
      case TypeFunc::Control:
      {
        // For Control (fallthrough) and I_O (catch_all_index) we have CatchProj -> Catch -> Proj
        _fallthroughproj = pn;
        DUIterator_Fast jmax, j = pn->fast_outs(jmax);
        const Node *cn = pn->fast_out(j);
        if (cn->is_Catch()) {
          ProjNode *cpn = NULL;
          for (DUIterator_Fast kmax, k = cn->fast_outs(kmax); k < kmax; k++) {
            cpn = cn->fast_out(k)->as_Proj();
            assert(cpn->is_CatchProj(), "must be a CatchProjNode");
            if (cpn->_con == CatchProjNode::fall_through_index)
              _fallthroughcatchproj = cpn;
            else {
              assert(cpn->_con == CatchProjNode::catch_all_index, "must be correct index.");
              _catchallcatchproj = cpn;
            }
          }
        }
        break;
      }
      case TypeFunc::I_O:
        if (pn->_is_io_use)
          _ioproj_catchall = pn;
        else
          _ioproj_fallthrough = pn;
        break;
      case TypeFunc::Memory:
        if (pn->_is_io_use)
          _memproj_catchall = pn;
        else
          _memproj_fallthrough = pn;
        break;
      case TypeFunc::Parms:
        _resproj = pn;
        break;
      default:
        assert(false, "unexpected projection from allocation node.");
    }
  }

}

// Eliminate a card mark sequence.  p2x is a ConvP2XNode
void PhaseMacroExpand::eliminate_card_mark(Node *p2x) {
  assert(p2x->Opcode() == Op_CastP2X, "ConvP2XNode required");
  Node *shift = p2x->unique_out();
  Node *addp = shift->unique_out();
  for (DUIterator_Last jmin, j = addp->last_outs(jmin); j >= jmin; --j) {
    Node *st = addp->last_out(j);
    assert(st->is_Store(), "store required");
    _igvn.replace_node(st, st->in(MemNode::Memory));
  }
}

// Search for a memory operation for the specified memory slice.
static Node *scan_mem_chain(Node *mem, int alias_idx, int offset, Node *start_mem, Node *alloc, PhaseGVN *phase) {
  Node *orig_mem = mem;
  Node *alloc_mem = alloc->in(TypeFunc::Memory);
  const TypeOopPtr *tinst = phase->C->get_adr_type(alias_idx)->isa_oopptr();
  while (true) {
    if (mem == alloc_mem || mem == start_mem ) {
      return mem;  // hit one of our sentinals
    } else if (mem->is_MergeMem()) {
      mem = mem->as_MergeMem()->memory_at(alias_idx);
    } else if (mem->is_Proj() && mem->as_Proj()->_con == TypeFunc::Memory) {
      Node *in = mem->in(0);
      // we can safely skip over safepoints, calls, locks and membars because we
      // already know that the object is safe to eliminate.
      if (in->is_Initialize() && in->as_Initialize()->allocation() == alloc) {
        return in;
      } else if (in->is_Call()) {
        CallNode *call = in->as_Call();
        if (!call->may_modify(tinst, phase)) {
          mem = call->in(TypeFunc::Memory);
        }
        mem = in->in(TypeFunc::Memory);
      } else if (in->is_MemBar()) {
        mem = in->in(TypeFunc::Memory);
      } else {
        assert(false, "unexpected projection");
      }
    } else if (mem->is_Store()) {
      const TypePtr* atype = mem->as_Store()->adr_type();
      int adr_idx = Compile::current()->get_alias_index(atype);
      if (adr_idx == alias_idx) {
        assert(atype->isa_oopptr(), "address type must be oopptr");
        int adr_offset = atype->offset();
        uint adr_iid = atype->is_oopptr()->instance_id();
        // Array elements references have the same alias_idx
        // but different offset and different instance_id.
        if (adr_offset == offset && adr_iid == alloc->_idx)
          return mem;
      } else {
        assert(adr_idx == Compile::AliasIdxRaw, "address must match or be raw");
      }
      mem = mem->in(MemNode::Memory);
    } else {
      return mem;
    }
    assert(mem != orig_mem, "dead memory loop");
  }
}

//
// Given a Memory Phi, compute a value Phi containing the values from stores
// on the input paths.
// Note: this function is recursive, its depth is limied by the "level" argument
// Returns the computed Phi, or NULL if it cannot compute it.
Node *PhaseMacroExpand::value_from_mem_phi(Node *mem, BasicType ft, const Type *phi_type, const TypeOopPtr *adr_t, Node *alloc, Node_Stack *value_phis, int level) {
  assert(mem->is_Phi(), "sanity");
  int alias_idx = C->get_alias_index(adr_t);
  int offset = adr_t->offset();
  int instance_id = adr_t->instance_id();

  // Check if an appropriate value phi already exists.
  Node* region = mem->in(0);
  for (DUIterator_Fast kmax, k = region->fast_outs(kmax); k < kmax; k++) {
    Node* phi = region->fast_out(k);
    if (phi->is_Phi() && phi != mem &&
        phi->as_Phi()->is_same_inst_field(phi_type, instance_id, alias_idx, offset)) {
      return phi;
    }
  }
  // Check if an appropriate new value phi already exists.
  Node* new_phi = NULL;
  uint size = value_phis->size();
  for (uint i=0; i < size; i++) {
    if ( mem->_idx == value_phis->index_at(i) ) {
      return value_phis->node_at(i);
    }
  }

  if (level <= 0) {
    return NULL; // Give up: phi tree too deep
  }
  Node *start_mem = C->start()->proj_out(TypeFunc::Memory);
  Node *alloc_mem = alloc->in(TypeFunc::Memory);

  uint length = mem->req();
  GrowableArray <Node *> values(length, length, NULL);

  // create a new Phi for the value
  PhiNode *phi = new (C, length) PhiNode(mem->in(0), phi_type, NULL, instance_id, alias_idx, offset);
  transform_later(phi);
  value_phis->push(phi, mem->_idx);

  for (uint j = 1; j < length; j++) {
    Node *in = mem->in(j);
    if (in == NULL || in->is_top()) {
      values.at_put(j, in);
    } else  {
      Node *val = scan_mem_chain(in, alias_idx, offset, start_mem, alloc, &_igvn);
      if (val == start_mem || val == alloc_mem) {
        // hit a sentinel, return appropriate 0 value
        values.at_put(j, _igvn.zerocon(ft));
        continue;
      }
      if (val->is_Initialize()) {
        val = val->as_Initialize()->find_captured_store(offset, type2aelembytes(ft), &_igvn);
      }
      if (val == NULL) {
        return NULL;  // can't find a value on this path
      }
      if (val == mem) {
        values.at_put(j, mem);
      } else if (val->is_Store()) {
        values.at_put(j, val->in(MemNode::ValueIn));
      } else if(val->is_Proj() && val->in(0) == alloc) {
        values.at_put(j, _igvn.zerocon(ft));
      } else if (val->is_Phi()) {
        val = value_from_mem_phi(val, ft, phi_type, adr_t, alloc, value_phis, level-1);
        if (val == NULL) {
          return NULL;
        }
        values.at_put(j, val);
      } else {
        assert(false, "unknown node on this path");
        return NULL;  // unknown node on this path
      }
    }
  }
  // Set Phi's inputs
  for (uint j = 1; j < length; j++) {
    if (values.at(j) == mem) {
      phi->init_req(j, phi);
    } else {
      phi->init_req(j, values.at(j));
    }
  }
  return phi;
}

// Search the last value stored into the object's field.
Node *PhaseMacroExpand::value_from_mem(Node *sfpt_mem, BasicType ft, const Type *ftype, const TypeOopPtr *adr_t, Node *alloc) {
  assert(adr_t->is_known_instance_field(), "instance required");
  int instance_id = adr_t->instance_id();
  assert((uint)instance_id == alloc->_idx, "wrong allocation");

  int alias_idx = C->get_alias_index(adr_t);
  int offset = adr_t->offset();
  Node *start_mem = C->start()->proj_out(TypeFunc::Memory);
  Node *alloc_ctrl = alloc->in(TypeFunc::Control);
  Node *alloc_mem = alloc->in(TypeFunc::Memory);
  Arena *a = Thread::current()->resource_area();
  VectorSet visited(a);


  bool done = sfpt_mem == alloc_mem;
  Node *mem = sfpt_mem;
  while (!done) {
    if (visited.test_set(mem->_idx)) {
      return NULL;  // found a loop, give up
    }
    mem = scan_mem_chain(mem, alias_idx, offset, start_mem, alloc, &_igvn);
    if (mem == start_mem || mem == alloc_mem) {
      done = true;  // hit a sentinel, return appropriate 0 value
    } else if (mem->is_Initialize()) {
      mem = mem->as_Initialize()->find_captured_store(offset, type2aelembytes(ft), &_igvn);
      if (mem == NULL) {
        done = true; // Something go wrong.
      } else if (mem->is_Store()) {
        const TypePtr* atype = mem->as_Store()->adr_type();
        assert(C->get_alias_index(atype) == Compile::AliasIdxRaw, "store is correct memory slice");
        done = true;
      }
    } else if (mem->is_Store()) {
      const TypeOopPtr* atype = mem->as_Store()->adr_type()->isa_oopptr();
      assert(atype != NULL, "address type must be oopptr");
      assert(C->get_alias_index(atype) == alias_idx &&
             atype->is_known_instance_field() && atype->offset() == offset &&
             atype->instance_id() == instance_id, "store is correct memory slice");
      done = true;
    } else if (mem->is_Phi()) {
      // try to find a phi's unique input
      Node *unique_input = NULL;
      Node *top = C->top();
      for (uint i = 1; i < mem->req(); i++) {
        Node *n = scan_mem_chain(mem->in(i), alias_idx, offset, start_mem, alloc, &_igvn);
        if (n == NULL || n == top || n == mem) {
          continue;
        } else if (unique_input == NULL) {
          unique_input = n;
        } else if (unique_input != n) {
          unique_input = top;
          break;
        }
      }
      if (unique_input != NULL && unique_input != top) {
        mem = unique_input;
      } else {
        done = true;
      }
    } else {
      assert(false, "unexpected node");
    }
  }
  if (mem != NULL) {
    if (mem == start_mem || mem == alloc_mem) {
      // hit a sentinel, return appropriate 0 value
      return _igvn.zerocon(ft);
    } else if (mem->is_Store()) {
      return mem->in(MemNode::ValueIn);
    } else if (mem->is_Phi()) {
      // attempt to produce a Phi reflecting the values on the input paths of the Phi
      Node_Stack value_phis(a, 8);
      Node * phi = value_from_mem_phi(mem, ft, ftype, adr_t, alloc, &value_phis, ValueSearchLimit);
      if (phi != NULL) {
        return phi;
      } else {
        // Kill all new Phis
        while(value_phis.is_nonempty()) {
          Node* n = value_phis.node();
          _igvn.hash_delete(n);
          _igvn.subsume_node(n, C->top());
          value_phis.pop();
        }
      }
    }
  }
  // Something go wrong.
  return NULL;
}

// Check the possibility of scalar replacement.
bool PhaseMacroExpand::can_eliminate_allocation(AllocateNode *alloc, GrowableArray <SafePointNode *>& safepoints) {
  //  Scan the uses of the allocation to check for anything that would
  //  prevent us from eliminating it.
  NOT_PRODUCT( const char* fail_eliminate = NULL; )
  DEBUG_ONLY( Node* disq_node = NULL; )
  bool  can_eliminate = true;

  Node* res = alloc->result_cast();
  const TypeOopPtr* res_type = NULL;
  if (res == NULL) {
    // All users were eliminated.
  } else if (!res->is_CheckCastPP()) {
    alloc->_is_scalar_replaceable = false;  // don't try again
    NOT_PRODUCT(fail_eliminate = "Allocation does not have unique CheckCastPP";)
    can_eliminate = false;
  } else {
    res_type = _igvn.type(res)->isa_oopptr();
    if (res_type == NULL) {
      NOT_PRODUCT(fail_eliminate = "Neither instance or array allocation";)
      can_eliminate = false;
    } else if (res_type->isa_aryptr()) {
      int length = alloc->in(AllocateNode::ALength)->find_int_con(-1);
      if (length < 0) {
        NOT_PRODUCT(fail_eliminate = "Array's size is not constant";)
        can_eliminate = false;
      }
    }
  }

  if (can_eliminate && res != NULL) {
    for (DUIterator_Fast jmax, j = res->fast_outs(jmax);
                               j < jmax && can_eliminate; j++) {
      Node* use = res->fast_out(j);

      if (use->is_AddP()) {
        const TypePtr* addp_type = _igvn.type(use)->is_ptr();
        int offset = addp_type->offset();

        if (offset == Type::OffsetTop || offset == Type::OffsetBot) {
          NOT_PRODUCT(fail_eliminate = "Undefined field referrence";)
          can_eliminate = false;
          break;
        }
        for (DUIterator_Fast kmax, k = use->fast_outs(kmax);
                                   k < kmax && can_eliminate; k++) {
          Node* n = use->fast_out(k);
          if (!n->is_Store() && n->Opcode() != Op_CastP2X) {
            DEBUG_ONLY(disq_node = n;)
            if (n->is_Load() || n->is_LoadStore()) {
              NOT_PRODUCT(fail_eliminate = "Field load";)
            } else {
              NOT_PRODUCT(fail_eliminate = "Not store field referrence";)
            }
            can_eliminate = false;
          }
        }
      } else if (use->is_SafePoint()) {
        SafePointNode* sfpt = use->as_SafePoint();
        if (sfpt->is_Call() && sfpt->as_Call()->has_non_debug_use(res)) {
          // Object is passed as argument.
          DEBUG_ONLY(disq_node = use;)
          NOT_PRODUCT(fail_eliminate = "Object is passed as argument";)
          can_eliminate = false;
        }
        Node* sfptMem = sfpt->memory();
        if (sfptMem == NULL || sfptMem->is_top()) {
          DEBUG_ONLY(disq_node = use;)
          NOT_PRODUCT(fail_eliminate = "NULL or TOP memory";)
          can_eliminate = false;
        } else {
          safepoints.append_if_missing(sfpt);
        }
      } else if (use->Opcode() != Op_CastP2X) { // CastP2X is used by card mark
        if (use->is_Phi()) {
          if (use->outcnt() == 1 && use->unique_out()->Opcode() == Op_Return) {
            NOT_PRODUCT(fail_eliminate = "Object is return value";)
          } else {
            NOT_PRODUCT(fail_eliminate = "Object is referenced by Phi";)
          }
          DEBUG_ONLY(disq_node = use;)
        } else {
          if (use->Opcode() == Op_Return) {
            NOT_PRODUCT(fail_eliminate = "Object is return value";)
          }else {
            NOT_PRODUCT(fail_eliminate = "Object is referenced by node";)
          }
          DEBUG_ONLY(disq_node = use;)
        }
        can_eliminate = false;
      }
    }
  }

#ifndef PRODUCT
  if (PrintEliminateAllocations) {
    if (can_eliminate) {
      tty->print("Scalar ");
      if (res == NULL)
        alloc->dump();
      else
        res->dump();
    } else {
      tty->print("NotScalar (%s)", fail_eliminate);
      if (res == NULL)
        alloc->dump();
      else
        res->dump();
#ifdef ASSERT
      if (disq_node != NULL) {
          tty->print("  >>>> ");
          disq_node->dump();
      }
#endif /*ASSERT*/
    }
  }
#endif
  return can_eliminate;
}

// Do scalar replacement.
bool PhaseMacroExpand::scalar_replacement(AllocateNode *alloc, GrowableArray <SafePointNode *>& safepoints) {
  GrowableArray <SafePointNode *> safepoints_done;

  ciKlass* klass = NULL;
  ciInstanceKlass* iklass = NULL;
  int nfields = 0;
  int array_base;
  int element_size;
  BasicType basic_elem_type;
  ciType* elem_type;

  Node* res = alloc->result_cast();
  const TypeOopPtr* res_type = NULL;
  if (res != NULL) { // Could be NULL when there are no users
    res_type = _igvn.type(res)->isa_oopptr();
  }

  if (res != NULL) {
    klass = res_type->klass();
    if (res_type->isa_instptr()) {
      // find the fields of the class which will be needed for safepoint debug information
      assert(klass->is_instance_klass(), "must be an instance klass.");
      iklass = klass->as_instance_klass();
      nfields = iklass->nof_nonstatic_fields();
    } else {
      // find the array's elements which will be needed for safepoint debug information
      nfields = alloc->in(AllocateNode::ALength)->find_int_con(-1);
      assert(klass->is_array_klass() && nfields >= 0, "must be an array klass.");
      elem_type = klass->as_array_klass()->element_type();
      basic_elem_type = elem_type->basic_type();
      array_base = arrayOopDesc::base_offset_in_bytes(basic_elem_type);
      element_size = type2aelembytes(basic_elem_type);
    }
  }
  //
  // Process the safepoint uses
  //
  while (safepoints.length() > 0) {
    SafePointNode* sfpt = safepoints.pop();
    Node* mem = sfpt->memory();
    uint first_ind = sfpt->req();
    SafePointScalarObjectNode* sobj = new (C, 1) SafePointScalarObjectNode(res_type,
#ifdef ASSERT
                                                 alloc,
#endif
                                                 first_ind, nfields);
    sobj->init_req(0, sfpt->in(TypeFunc::Control));
    transform_later(sobj);

    // Scan object's fields adding an input to the safepoint for each field.
    for (int j = 0; j < nfields; j++) {
      intptr_t offset;
      ciField* field = NULL;
      if (iklass != NULL) {
        field = iklass->nonstatic_field_at(j);
        offset = field->offset();
        elem_type = field->type();
        basic_elem_type = field->layout_type();
      } else {
        offset = array_base + j * (intptr_t)element_size;
      }

      const Type *field_type;
      // The next code is taken from Parse::do_get_xxx().
      if (basic_elem_type == T_OBJECT || basic_elem_type == T_ARRAY) {
        if (!elem_type->is_loaded()) {
          field_type = TypeInstPtr::BOTTOM;
        } else if (field != NULL && field->is_constant()) {
          // This can happen if the constant oop is non-perm.
          ciObject* con = field->constant_value().as_object();
          // Do not "join" in the previous type; it doesn't add value,
          // and may yield a vacuous result if the field is of interface type.
          field_type = TypeOopPtr::make_from_constant(con)->isa_oopptr();
          assert(field_type != NULL, "field singleton type must be consistent");
        } else {
          field_type = TypeOopPtr::make_from_klass(elem_type->as_klass());
        }
        if (UseCompressedOops) {
          field_type = field_type->make_narrowoop();
          basic_elem_type = T_NARROWOOP;
        }
      } else {
        field_type = Type::get_const_basic_type(basic_elem_type);
      }

      const TypeOopPtr *field_addr_type = res_type->add_offset(offset)->isa_oopptr();

      Node *field_val = value_from_mem(mem, basic_elem_type, field_type, field_addr_type, alloc);
      if (field_val == NULL) {
        // we weren't able to find a value for this field,
        // give up on eliminating this allocation
        alloc->_is_scalar_replaceable = false;  // don't try again
        // remove any extra entries we added to the safepoint
        uint last = sfpt->req() - 1;
        for (int k = 0;  k < j; k++) {
          sfpt->del_req(last--);
        }
        // rollback processed safepoints
        while (safepoints_done.length() > 0) {
          SafePointNode* sfpt_done = safepoints_done.pop();
          // remove any extra entries we added to the safepoint
          last = sfpt_done->req() - 1;
          for (int k = 0;  k < nfields; k++) {
            sfpt_done->del_req(last--);
          }
          JVMState *jvms = sfpt_done->jvms();
          jvms->set_endoff(sfpt_done->req());
          // Now make a pass over the debug information replacing any references
          // to SafePointScalarObjectNode with the allocated object.
          int start = jvms->debug_start();
          int end   = jvms->debug_end();
          for (int i = start; i < end; i++) {
            if (sfpt_done->in(i)->is_SafePointScalarObject()) {
              SafePointScalarObjectNode* scobj = sfpt_done->in(i)->as_SafePointScalarObject();
              if (scobj->first_index() == sfpt_done->req() &&
                  scobj->n_fields() == (uint)nfields) {
                assert(scobj->alloc() == alloc, "sanity");
                sfpt_done->set_req(i, res);
              }
            }
          }
        }
#ifndef PRODUCT
        if (PrintEliminateAllocations) {
          if (field != NULL) {
            tty->print("=== At SafePoint node %d can't find value of Field: ",
                       sfpt->_idx);
            field->print();
            int field_idx = C->get_alias_index(field_addr_type);
            tty->print(" (alias_idx=%d)", field_idx);
          } else { // Array's element
            tty->print("=== At SafePoint node %d can't find value of array element [%d]",
                       sfpt->_idx, j);
          }
          tty->print(", which prevents elimination of: ");
          if (res == NULL)
            alloc->dump();
          else
            res->dump();
        }
#endif
        return false;
      }
      if (UseCompressedOops && field_type->isa_narrowoop()) {
        // Enable "DecodeN(EncodeP(Allocate)) --> Allocate" transformation
        // to be able scalar replace the allocation.
        if (field_val->is_EncodeP()) {
          field_val = field_val->in(1);
        } else {
          field_val = transform_later(new (C, 2) DecodeNNode(field_val, field_val->bottom_type()->make_ptr()));
        }
      }
      sfpt->add_req(field_val);
    }
    JVMState *jvms = sfpt->jvms();
    jvms->set_endoff(sfpt->req());
    // Now make a pass over the debug information replacing any references
    // to the allocated object with "sobj"
    int start = jvms->debug_start();
    int end   = jvms->debug_end();
    for (int i = start; i < end; i++) {
      if (sfpt->in(i) == res) {
        sfpt->set_req(i, sobj);
      }
    }
    safepoints_done.append_if_missing(sfpt); // keep it for rollback
  }
  return true;
}

// Process users of eliminated allocation.
void PhaseMacroExpand::process_users_of_allocation(AllocateNode *alloc) {
  Node* res = alloc->result_cast();
  if (res != NULL) {
    for (DUIterator_Last jmin, j = res->last_outs(jmin); j >= jmin; ) {
      Node *use = res->last_out(j);
      uint oc1 = res->outcnt();

      if (use->is_AddP()) {
        for (DUIterator_Last kmin, k = use->last_outs(kmin); k >= kmin; ) {
          Node *n = use->last_out(k);
          uint oc2 = use->outcnt();
          if (n->is_Store()) {
            _igvn.replace_node(n, n->in(MemNode::Memory));
          } else {
            assert( n->Opcode() == Op_CastP2X, "CastP2X required");
            eliminate_card_mark(n);
          }
          k -= (oc2 - use->outcnt());
        }
      } else {
        assert( !use->is_SafePoint(), "safepoint uses must have been already elimiated");
        assert( use->Opcode() == Op_CastP2X, "CastP2X required");
        eliminate_card_mark(use);
      }
      j -= (oc1 - res->outcnt());
    }
    assert(res->outcnt() == 0, "all uses of allocated objects must be deleted");
    _igvn.remove_dead_node(res);
  }

  //
  // Process other users of allocation's projections
  //
  if (_resproj != NULL && _resproj->outcnt() != 0) {
    for (DUIterator_Last jmin, j = _resproj->last_outs(jmin); j >= jmin; ) {
      Node *use = _resproj->last_out(j);
      uint oc1 = _resproj->outcnt();
      if (use->is_Initialize()) {
        // Eliminate Initialize node.
        InitializeNode *init = use->as_Initialize();
        assert(init->outcnt() <= 2, "only a control and memory projection expected");
        Node *ctrl_proj = init->proj_out(TypeFunc::Control);
        if (ctrl_proj != NULL) {
           assert(init->in(TypeFunc::Control) == _fallthroughcatchproj, "allocation control projection");
          _igvn.replace_node(ctrl_proj, _fallthroughcatchproj);
        }
        Node *mem_proj = init->proj_out(TypeFunc::Memory);
        if (mem_proj != NULL) {
          Node *mem = init->in(TypeFunc::Memory);
#ifdef ASSERT
          if (mem->is_MergeMem()) {
            assert(mem->in(TypeFunc::Memory) == _memproj_fallthrough, "allocation memory projection");
          } else {
            assert(mem == _memproj_fallthrough, "allocation memory projection");
          }
#endif
          _igvn.replace_node(mem_proj, mem);
        }
      } else if (use->is_AddP()) {
        // raw memory addresses used only by the initialization
        _igvn.hash_delete(use);
        _igvn.subsume_node(use, C->top());
      } else  {
        assert(false, "only Initialize or AddP expected");
      }
      j -= (oc1 - _resproj->outcnt());
    }
  }
  if (_fallthroughcatchproj != NULL) {
    _igvn.replace_node(_fallthroughcatchproj, alloc->in(TypeFunc::Control));
  }
  if (_memproj_fallthrough != NULL) {
    _igvn.replace_node(_memproj_fallthrough, alloc->in(TypeFunc::Memory));
  }
  if (_memproj_catchall != NULL) {
    _igvn.replace_node(_memproj_catchall, C->top());
  }
  if (_ioproj_fallthrough != NULL) {
    _igvn.replace_node(_ioproj_fallthrough, alloc->in(TypeFunc::I_O));
  }
  if (_ioproj_catchall != NULL) {
    _igvn.replace_node(_ioproj_catchall, C->top());
  }
  if (_catchallcatchproj != NULL) {
    _igvn.replace_node(_catchallcatchproj, C->top());
  }
}

bool PhaseMacroExpand::eliminate_allocate_node(AllocateNode *alloc) {

  if (!EliminateAllocations || !alloc->_is_scalar_replaceable) {
    return false;
  }

  extract_call_projections(alloc);

  GrowableArray <SafePointNode *> safepoints;
  if (!can_eliminate_allocation(alloc, safepoints)) {
    return false;
  }

  if (!scalar_replacement(alloc, safepoints)) {
    return false;
  }

  process_users_of_allocation(alloc);

#ifndef PRODUCT
if (PrintEliminateAllocations) {
  if (alloc->is_AllocateArray())
    tty->print_cr("++++ Eliminated: %d AllocateArray", alloc->_idx);
  else
    tty->print_cr("++++ Eliminated: %d Allocate", alloc->_idx);
}
#endif

  return true;
}


//---------------------------set_eden_pointers-------------------------
void PhaseMacroExpand::set_eden_pointers(Node* &eden_top_adr, Node* &eden_end_adr) {
  if (UseTLAB) {                // Private allocation: load from TLS
    Node* thread = transform_later(new (C, 1) ThreadLocalNode());
    int tlab_top_offset = in_bytes(JavaThread::tlab_top_offset());
    int tlab_end_offset = in_bytes(JavaThread::tlab_end_offset());
    eden_top_adr = basic_plus_adr(top()/*not oop*/, thread, tlab_top_offset);
    eden_end_adr = basic_plus_adr(top()/*not oop*/, thread, tlab_end_offset);
  } else {                      // Shared allocation: load from globals
    CollectedHeap* ch = Universe::heap();
    address top_adr = (address)ch->top_addr();
    address end_adr = (address)ch->end_addr();
    eden_top_adr = makecon(TypeRawPtr::make(top_adr));
    eden_end_adr = basic_plus_adr(eden_top_adr, end_adr - top_adr);
  }
}


Node* PhaseMacroExpand::make_load(Node* ctl, Node* mem, Node* base, int offset, const Type* value_type, BasicType bt) {
  Node* adr = basic_plus_adr(base, offset);
  const TypePtr* adr_type = adr->bottom_type()->is_ptr();
  Node* value = LoadNode::make(_igvn, ctl, mem, adr, adr_type, value_type, bt);
  transform_later(value);
  return value;
}


Node* PhaseMacroExpand::make_store(Node* ctl, Node* mem, Node* base, int offset, Node* value, BasicType bt) {
  Node* adr = basic_plus_adr(base, offset);
  mem = StoreNode::make(_igvn, ctl, mem, adr, NULL, value, bt);
  transform_later(mem);
  return mem;
}

//=============================================================================
// 
//                              A L L O C A T I O N 
//
// Allocation attempts to be fast in the case of frequent small objects.
// It breaks down like this: 
//
// 1) Size in doublewords is computed.  This is a constant for objects and
// variable for most arrays.  Doubleword units are used to avoid size
// overflow of huge doubleword arrays.  We need doublewords in the end for
// rounding.
//
// 2) Size is checked for being 'too large'.  Too-large allocations will go
// the slow path into the VM.  The slow path can throw any required
// exceptions, and does all the special checks for very large arrays.  The
// size test can constant-fold away for objects.  For objects with
// finalizers it constant-folds the otherway: you always go slow with
// finalizers.
//
// 3) If NOT using TLABs, this is the contended loop-back point.
// Load-Locked the heap top.  If using TLABs normal-load the heap top.
//
// 4) Check that heap top + size*8 < max.  If we fail go the slow ` route.
// NOTE: "top+size*8" cannot wrap the 4Gig line!  Here's why: for largish
// "size*8" we always enter the VM, where "largish" is a constant picked small
// enough that there's always space between the eden max and 4Gig (old space is
// there so it's quite large) and large enough that the cost of entering the VM
// is dwarfed by the cost to initialize the space.
//
// 5) If NOT using TLABs, Store-Conditional the adjusted heap top back
// down.  If contended, repeat at step 3.  If using TLABs normal-store
// adjusted heap top back down; there is no contention.
// 
// 6) If !ZeroTLAB then Bulk-clear the object/array.  Fill in klass & mark
// fields.
//
// 7) Merge with the slow-path; cast the raw memory pointer to the correct
// oop flavor.
//
//=============================================================================
// FastAllocateSizeLimit value is in DOUBLEWORDS.
// Allocations bigger than this always go the slow route.
// This value must be small enough that allocation attempts that need to
// trigger exceptions go the slow route.  Also, it must be small enough so
// that heap_top + size_in_bytes does not wrap around the 4Gig limit.
//=============================================================================j//
// %%% Here is an old comment from parseHelper.cpp; is it outdated?
// The allocator will coalesce int->oop copies away.  See comment in
// coalesce.cpp about how this works.  It depends critically on the exact
// code shape produced here, so if you are changing this code shape
// make sure the GC info for the heap-top is correct in and around the
// slow-path call.
//

void PhaseMacroExpand::expand_allocate_common(
            AllocateNode* alloc, // allocation node to be expanded
            Node* length,  // array length for an array allocation
            const TypeFunc* slow_call_type, // Type of slow call
            address slow_call_address  // Address of slow call
    )
{

  Node* ctrl = alloc->in(TypeFunc::Control);
  Node* mem  = alloc->in(TypeFunc::Memory);
  Node* i_o  = alloc->in(TypeFunc::I_O);
  Node* size_in_bytes     = alloc->in(AllocateNode::AllocSize);
  Node* klass_node        = alloc->in(AllocateNode::KlassNode);
  Node* initial_slow_test = alloc->in(AllocateNode::InitialTest);

  // With escape analysis, the entire memory state was needed to be able to
  // eliminate the allocation.  Since the allocations cannot be eliminated,
  // optimize it to the raw slice.
  if (mem->is_MergeMem()) {
    mem = mem->as_MergeMem()->memory_at(Compile::AliasIdxRaw);
  }

  assert(ctrl != NULL, "must have control");
  // We need a Region and corresponding Phi's to merge the slow-path and fast-path results.
  // they will not be used if "always_slow" is set
  enum { slow_result_path = 1, fast_result_path = 2 };
  Node *result_region;
  Node *result_phi_rawmem;
  Node *result_phi_rawoop;
  Node *result_phi_i_o;

  // The initial slow comparison is a size check, the comparison
  // we want to do is a BoolTest::gt
  bool always_slow = false;
  int tv = _igvn.find_int_con(initial_slow_test, -1);
  if (tv >= 0) {
    always_slow = (tv == 1);
    initial_slow_test = NULL;
  } else {
    initial_slow_test = BoolNode::make_predicate(initial_slow_test, &_igvn);
  }

  if (DTraceAllocProbes ||
      !UseTLAB && (!Universe::heap()->supports_inline_contig_alloc() ||
                   (UseConcMarkSweepGC && CMSIncrementalMode))) {
    // Force slow-path allocation
    always_slow = true;
    initial_slow_test = NULL;
  }


  enum { too_big_or_final_path = 1, need_gc_path = 2 };
  Node *slow_region = NULL;
  Node *toobig_false = ctrl;

  assert (initial_slow_test == NULL || !always_slow, "arguments must be consistent");
  // generate the initial test if necessary
  if (initial_slow_test != NULL ) {
    slow_region = new (C, 3) RegionNode(3);

    // Now make the initial failure test.  Usually a too-big test but
    // might be a TRUE for finalizers or a fancy class check for
    // newInstance0.
    IfNode *toobig_iff = new (C, 2) IfNode(ctrl, initial_slow_test, PROB_MIN, COUNT_UNKNOWN);
    transform_later(toobig_iff);
    // Plug the failing-too-big test into the slow-path region
    Node *toobig_true = new (C, 1) IfTrueNode( toobig_iff );
    transform_later(toobig_true);
    slow_region    ->init_req( too_big_or_final_path, toobig_true );
    toobig_false = new (C, 1) IfFalseNode( toobig_iff );
    transform_later(toobig_false);
  } else {         // No initial test, just fall into next case
    toobig_false = ctrl;
    debug_only(slow_region = NodeSentinel);
  }

  Node *slow_mem = mem;  // save the current memory state for slow path
  // generate the fast allocation code unless we know that the initial test will always go slow
  if (!always_slow) {
    Node* eden_top_adr;
    Node* eden_end_adr;

    set_eden_pointers(eden_top_adr, eden_end_adr);

    // Load Eden::end.  Loop invariant and hoisted.
    //
    // Note: We set the control input on "eden_end" and "old_eden_top" when using
    //       a TLAB to work around a bug where these values were being moved across
    //       a safepoint.  These are not oops, so they cannot be include in the oop
    //       map, but the can be changed by a GC.   The proper way to fix this would
    //       be to set the raw memory state when generating a  SafepointNode.  However
    //       this will require extensive changes to the loop optimization in order to
    //       prevent a degradation of the optimization.
    //       See comment in memnode.hpp, around line 227 in class LoadPNode.
    Node *eden_end = make_load(ctrl, mem, eden_end_adr, 0, TypeRawPtr::BOTTOM, T_ADDRESS);

    // allocate the Region and Phi nodes for the result
    result_region = new (C, 3) RegionNode(3);
    result_phi_rawmem = new (C, 3) PhiNode( result_region, Type::MEMORY, TypeRawPtr::BOTTOM );
    result_phi_rawoop = new (C, 3) PhiNode( result_region, TypeRawPtr::BOTTOM );
    result_phi_i_o    = new (C, 3) PhiNode( result_region, Type::ABIO ); // I/O is used for Prefetch

    // We need a Region for the loop-back contended case.
    enum { fall_in_path = 1, contended_loopback_path = 2 };
    Node *contended_region;
    Node *contended_phi_rawmem;
    if( UseTLAB ) {
      contended_region = toobig_false;
      contended_phi_rawmem = mem;
    } else {
      contended_region = new (C, 3) RegionNode(3);
      contended_phi_rawmem = new (C, 3) PhiNode( contended_region, Type::MEMORY, TypeRawPtr::BOTTOM);
      // Now handle the passing-too-big test.  We fall into the contended
      // loop-back merge point.
      contended_region    ->init_req( fall_in_path, toobig_false );
      contended_phi_rawmem->init_req( fall_in_path, mem );
      transform_later(contended_region);
      transform_later(contended_phi_rawmem);
    }
  
    // Load(-locked) the heap top.  
    // See note above concerning the control input when using a TLAB
    Node *old_eden_top = UseTLAB 
      ? new (C, 3) LoadPNode     ( ctrl, contended_phi_rawmem, eden_top_adr, TypeRawPtr::BOTTOM, TypeRawPtr::BOTTOM )
      : new (C, 3) LoadPLockedNode( contended_region, contended_phi_rawmem, eden_top_adr );

    transform_later(old_eden_top);
    // Add to heap top to get a new heap top
    Node *new_eden_top = new (C, 4) AddPNode( top(), old_eden_top, size_in_bytes );
    transform_later(new_eden_top);
    // Check for needing a GC; compare against heap end
    Node *needgc_cmp = new (C, 3) CmpPNode( new_eden_top, eden_end );
    transform_later(needgc_cmp);
    Node *needgc_bol = new (C, 2) BoolNode( needgc_cmp, BoolTest::ge );
    transform_later(needgc_bol);
    IfNode *needgc_iff = new (C, 2) IfNode(contended_region, needgc_bol, PROB_UNLIKELY_MAG(4), COUNT_UNKNOWN );
    transform_later(needgc_iff);
    
    // Plug the failing-heap-space-need-gc test into the slow-path region
    Node *needgc_true = new (C, 1) IfTrueNode( needgc_iff );
    transform_later(needgc_true);
    if( initial_slow_test ) {
      slow_region    ->init_req( need_gc_path, needgc_true );
      // This completes all paths into the slow merge point
      transform_later(slow_region);
    } else {                      // No initial slow path needed!
      // Just fall from the need-GC path straight into the VM call.
      slow_region    = needgc_true;
    }
    // No need for a GC.  Setup for the Store-Conditional
    Node *needgc_false = new (C, 1) IfFalseNode( needgc_iff );
    transform_later(needgc_false);

    // Grab regular I/O before optional prefetch may change it.
    // Slow-path does no I/O so just set it to the original I/O.
    result_phi_i_o->init_req( slow_result_path, i_o );

    i_o = prefetch_allocation(i_o, needgc_false, contended_phi_rawmem,
                              old_eden_top, new_eden_top, length);

    // Store (-conditional) the modified eden top back down.
    // StorePConditional produces flags for a test PLUS a modified raw
    // memory state.
    Node *store_eden_top;
    Node *fast_oop_ctrl;
    if( UseTLAB ) {
      store_eden_top = new (C, 4) StorePNode( needgc_false, contended_phi_rawmem, eden_top_adr, TypeRawPtr::BOTTOM, new_eden_top );
      transform_later(store_eden_top);
      fast_oop_ctrl = needgc_false; // No contention, so this is the fast path
    } else {
      store_eden_top = new (C, 5) StorePConditionalNode( needgc_false, contended_phi_rawmem, eden_top_adr, new_eden_top, old_eden_top );
      transform_later(store_eden_top);
      Node *contention_check = new (C, 2) BoolNode( store_eden_top, BoolTest::ne );
      transform_later(contention_check);
      store_eden_top = new (C, 1) SCMemProjNode(store_eden_top);
      transform_later(store_eden_top);

      // If not using TLABs, check to see if there was contention.
      IfNode *contention_iff = new (C, 2) IfNode ( needgc_false, contention_check, PROB_MIN, COUNT_UNKNOWN );
      transform_later(contention_iff);
      Node *contention_true = new (C, 1) IfTrueNode( contention_iff );
      transform_later(contention_true);
      // If contention, loopback and try again.
      contended_region->init_req( contended_loopback_path, contention_true );
      contended_phi_rawmem->init_req( contended_loopback_path, store_eden_top );

      // Fast-path succeeded with no contention!
      Node *contention_false = new (C, 1) IfFalseNode( contention_iff );
      transform_later(contention_false);
      fast_oop_ctrl = contention_false;
    }

    // Rename successful fast-path variables to make meaning more obvious
    Node* fast_oop        = old_eden_top;
    Node* fast_oop_rawmem = store_eden_top;
    fast_oop_rawmem = initialize_object(alloc,
                                        fast_oop_ctrl, fast_oop_rawmem, fast_oop,
                                        klass_node, length, size_in_bytes);

    if (ExtendedDTraceProbes) {
      // Slow-path call
      int size = TypeFunc::Parms + 2;
      CallLeafNode *call = new (C, size) CallLeafNode(OptoRuntime::dtrace_object_alloc_Type(),
                                                      CAST_FROM_FN_PTR(address, SharedRuntime::dtrace_object_alloc_base),
                                                      "dtrace_object_alloc",
                                                      TypeRawPtr::BOTTOM);

      // Get base of thread-local storage area
      Node* thread = new (C, 1) ThreadLocalNode();
      transform_later(thread);

      call->init_req(TypeFunc::Parms+0, thread);
      call->init_req(TypeFunc::Parms+1, fast_oop);
      call->init_req( TypeFunc::Control, fast_oop_ctrl );
      call->init_req( TypeFunc::I_O    , top() )        ;   // does no i/o
      call->init_req( TypeFunc::Memory , fast_oop_rawmem );
      call->init_req( TypeFunc::ReturnAdr, alloc->in(TypeFunc::ReturnAdr) );
      call->init_req( TypeFunc::FramePtr, alloc->in(TypeFunc::FramePtr) );
      transform_later(call);
      fast_oop_ctrl = new (C, 1) ProjNode(call,TypeFunc::Control);
      transform_later(fast_oop_ctrl);
      fast_oop_rawmem = new (C, 1) ProjNode(call,TypeFunc::Memory);
      transform_later(fast_oop_rawmem);
    }

    // Plug in the successful fast-path into the result merge point
    result_region    ->init_req( fast_result_path, fast_oop_ctrl );
    result_phi_rawoop->init_req( fast_result_path, fast_oop );
    result_phi_i_o   ->init_req( fast_result_path, i_o );
    result_phi_rawmem->init_req( fast_result_path, fast_oop_rawmem );
  } else {
    slow_region = ctrl;
  }

  // Generate slow-path call
  CallNode *call = new (C, slow_call_type->domain()->cnt())
    CallStaticJavaNode(slow_call_type, slow_call_address,
                       OptoRuntime::stub_name(slow_call_address),
                       alloc->jvms()->bci(),
                       TypePtr::BOTTOM);
  call->init_req( TypeFunc::Control, slow_region );
  call->init_req( TypeFunc::I_O    , top() )     ;   // does no i/o
  call->init_req( TypeFunc::Memory , slow_mem ); // may gc ptrs
  call->init_req( TypeFunc::ReturnAdr, alloc->in(TypeFunc::ReturnAdr) );
  call->init_req( TypeFunc::FramePtr, alloc->in(TypeFunc::FramePtr) );

  call->init_req(TypeFunc::Parms+0, klass_node);
  if (length != NULL) {
    call->init_req(TypeFunc::Parms+1, length);
  }

  // Copy debug information and adjust JVMState information, then replace
  // allocate node with the call
  copy_call_debug_info((CallNode *) alloc,  call);
  if (!always_slow) {
    call->set_cnt(PROB_UNLIKELY_MAG(4));  // Same effect as RC_UNCOMMON.
  }
  _igvn.hash_delete(alloc);
  _igvn.subsume_node(alloc, call);
  transform_later(call);

  // Identify the output projections from the allocate node and
  // adjust any references to them.
  // The control and io projections look like:
  //
  //        v---Proj(ctrl) <-----+   v---CatchProj(ctrl)
  //  Allocate                   Catch
  //        ^---Proj(io) <-------+   ^---CatchProj(io)
  //
  //  We are interested in the CatchProj nodes.
  //
  extract_call_projections(call);

  // An allocate node has separate memory projections for the uses on the control and i_o paths
  // Replace uses of the control memory projection with result_phi_rawmem (unless we are only generating a slow call)
  if (!always_slow && _memproj_fallthrough != NULL) {
    for (DUIterator_Fast imax, i = _memproj_fallthrough->fast_outs(imax); i < imax; i++) {
      Node *use = _memproj_fallthrough->fast_out(i);
      _igvn.hash_delete(use);
      imax -= replace_input(use, _memproj_fallthrough, result_phi_rawmem);
      _igvn._worklist.push(use);
      // back up iterator
      --i;
    }
  }
  // Now change uses of _memproj_catchall to use _memproj_fallthrough and delete _memproj_catchall so
  // we end up with a call that has only 1 memory projection
  if (_memproj_catchall != NULL ) {
    if (_memproj_fallthrough == NULL) {
      _memproj_fallthrough = new (C, 1) ProjNode(call, TypeFunc::Memory);
      transform_later(_memproj_fallthrough);
    }
    for (DUIterator_Fast imax, i = _memproj_catchall->fast_outs(imax); i < imax; i++) {
      Node *use = _memproj_catchall->fast_out(i);
      _igvn.hash_delete(use);
      imax -= replace_input(use, _memproj_catchall, _memproj_fallthrough);
      _igvn._worklist.push(use);
      // back up iterator
      --i;
    }
  }

  mem = result_phi_rawmem;

  // An allocate node has separate i_o projections for the uses on the control and i_o paths
  // Replace uses of the control i_o projection with result_phi_i_o (unless we are only generating a slow call)
  if (_ioproj_fallthrough == NULL) {
    _ioproj_fallthrough = new (C, 1) ProjNode(call, TypeFunc::I_O);
    transform_later(_ioproj_fallthrough);
  } else if (!always_slow) {
    for (DUIterator_Fast imax, i = _ioproj_fallthrough->fast_outs(imax); i < imax; i++) {
      Node *use = _ioproj_fallthrough->fast_out(i);

      _igvn.hash_delete(use);
      imax -= replace_input(use, _ioproj_fallthrough, result_phi_i_o);
      _igvn._worklist.push(use);
      // back up iterator
      --i;
    }
  }
  // Now change uses of _ioproj_catchall to use _ioproj_fallthrough and delete _ioproj_catchall so
  // we end up with a call that has only 1 control projection
  if (_ioproj_catchall != NULL ) {
    for (DUIterator_Fast imax, i = _ioproj_catchall->fast_outs(imax); i < imax; i++) {
      Node *use = _ioproj_catchall->fast_out(i);
      _igvn.hash_delete(use);
      imax -= replace_input(use, _ioproj_catchall, _ioproj_fallthrough);
      _igvn._worklist.push(use);
      // back up iterator
      --i;
    }
  }

  // if we generated only a slow call, we are done
  if (always_slow)
    return;


  if (_fallthroughcatchproj != NULL) {
    ctrl = _fallthroughcatchproj->clone();
    transform_later(ctrl);
    _igvn.hash_delete(_fallthroughcatchproj);
    _igvn.subsume_node(_fallthroughcatchproj, result_region);
  } else {
    ctrl = top();
  }
  Node *slow_result;
  if (_resproj == NULL) {
    // no uses of the allocation result
    slow_result = top();
  } else {
    slow_result = _resproj->clone();
    transform_later(slow_result);
    _igvn.hash_delete(_resproj);
    _igvn.subsume_node(_resproj, result_phi_rawoop);
  }

  // Plug slow-path into result merge point
  result_region    ->init_req( slow_result_path, ctrl );
  result_phi_rawoop->init_req( slow_result_path, slow_result);
  result_phi_rawmem->init_req( slow_result_path, _memproj_fallthrough );
  transform_later(result_region);
  transform_later(result_phi_rawoop);
  transform_later(result_phi_rawmem);
  transform_later(result_phi_i_o);
  // This completes all paths into the result merge point
}


// Helper for PhaseMacroExpand::expand_allocate_common.
// Initializes the newly-allocated storage.
Node*
PhaseMacroExpand::initialize_object(AllocateNode* alloc,
                                    Node* control, Node* rawmem, Node* object,
                                    Node* klass_node, Node* length,
                                    Node* size_in_bytes) {
  InitializeNode* init = alloc->initialization();
  // Store the klass & mark bits
  Node* mark_node = NULL;
  // For now only enable fast locking for non-array types
  if (UseBiasedLocking && (length == NULL)) {
    mark_node = make_load(NULL, rawmem, klass_node, Klass::prototype_header_offset_in_bytes() + sizeof(oopDesc), TypeRawPtr::BOTTOM, T_ADDRESS);
  } else {
    mark_node = makecon(TypeRawPtr::make((address)markOopDesc::prototype()));
  }
  rawmem = make_store(control, rawmem, object, oopDesc::mark_offset_in_bytes(), mark_node, T_ADDRESS);

  rawmem = make_store(control, rawmem, object, oopDesc::klass_offset_in_bytes(), klass_node, T_OBJECT);
  int header_size = alloc->minimum_header_size();  // conservatively small

  // Array length
  if (length != NULL) {         // Arrays need length field
    rawmem = make_store(control, rawmem, object, arrayOopDesc::length_offset_in_bytes(), length, T_INT);
    // conservatively small header size:
    header_size = arrayOopDesc::base_offset_in_bytes(T_BYTE);
    ciKlass* k = _igvn.type(klass_node)->is_klassptr()->klass();
    if (k->is_array_klass())    // we know the exact header size in most cases:
      header_size = Klass::layout_helper_header_size(k->layout_helper());
  }

  // Clear the object body, if necessary.
  if (init == NULL) {
    // The init has somehow disappeared; be cautious and clear everything.
    //
    // This can happen if a node is allocated but an uncommon trap occurs
    // immediately.  In this case, the Initialize gets associated with the
    // trap, and may be placed in a different (outer) loop, if the Allocate
    // is in a loop.  If (this is rare) the inner loop gets unrolled, then
    // there can be two Allocates to one Initialize.  The answer in all these
    // edge cases is safety first.  It is always safe to clear immediately
    // within an Allocate, and then (maybe or maybe not) clear some more later.
    if (!ZeroTLAB)
      rawmem = ClearArrayNode::clear_memory(control, rawmem, object,
                                            header_size, size_in_bytes,
                                            &_igvn);
  } else {
    if (!init->is_complete()) {
      // Try to win by zeroing only what the init does not store.
      // We can also try to do some peephole optimizations,
      // such as combining some adjacent subword stores.
      rawmem = init->complete_stores(control, rawmem, object,
                                     header_size, size_in_bytes, &_igvn);
    }
    // We have no more use for this link, since the AllocateNode goes away:
    init->set_req(InitializeNode::RawAddress, top());
    // (If we keep the link, it just confuses the register allocator,
    // who thinks he sees a real use of the address by the membar.)
  }

  return rawmem;
}

// Generate prefetch instructions for next allocations.
Node* PhaseMacroExpand::prefetch_allocation(Node* i_o, Node*& needgc_false, 
                                        Node*& contended_phi_rawmem, 
                                        Node* old_eden_top, Node* new_eden_top, 
                                        Node* length) {
   if( UseTLAB && AllocatePrefetchStyle == 2 ) { 
      // Generate prefetch allocation with watermark check.
      // As an allocation hits the watermark, we will prefetch starting 
      // at a "distance" away from watermark.
      enum { fall_in_path = 1, pf_path = 2 };

      Node *pf_region = new (C, 3) RegionNode(3);
      Node *pf_phi_rawmem = new (C, 3) PhiNode( pf_region, Type::MEMORY, 
                                                TypeRawPtr::BOTTOM );
      // I/O is used for Prefetch
      Node *pf_phi_abio = new (C, 3) PhiNode( pf_region, Type::ABIO ); 

      Node *thread = new (C, 1) ThreadLocalNode();
      transform_later(thread);

      Node *eden_pf_adr = new (C, 4) AddPNode( top()/*not oop*/, thread, 
                   _igvn.MakeConX(in_bytes(JavaThread::tlab_pf_top_offset())) );
      transform_later(eden_pf_adr);

      Node *old_pf_wm = new (C, 3) LoadPNode( needgc_false, 
                                   contended_phi_rawmem, eden_pf_adr, 
                                   TypeRawPtr::BOTTOM, TypeRawPtr::BOTTOM );
      transform_later(old_pf_wm);

      // check against new_eden_top
      Node *need_pf_cmp = new (C, 3) CmpPNode( new_eden_top, old_pf_wm );
      transform_later(need_pf_cmp);
      Node *need_pf_bol = new (C, 2) BoolNode( need_pf_cmp, BoolTest::ge );
      transform_later(need_pf_bol);
      IfNode *need_pf_iff = new (C, 2) IfNode( needgc_false, need_pf_bol, 
                                       PROB_UNLIKELY_MAG(4), COUNT_UNKNOWN );
      transform_later(need_pf_iff);
      
      // true node, add prefetchdistance
      Node *need_pf_true = new (C, 1) IfTrueNode( need_pf_iff );
      transform_later(need_pf_true);

      Node *need_pf_false = new (C, 1) IfFalseNode( need_pf_iff );
      transform_later(need_pf_false);

      Node *new_pf_wmt = new (C, 4) AddPNode( top(), old_pf_wm, 
                                    _igvn.MakeConX(AllocatePrefetchDistance) );
      transform_later(new_pf_wmt );
      new_pf_wmt->set_req(0, need_pf_true);

      Node *store_new_wmt = new (C, 4) StorePNode( need_pf_true, 
                                       contended_phi_rawmem, eden_pf_adr, 
                                       TypeRawPtr::BOTTOM, new_pf_wmt );
      transform_later(store_new_wmt);

      // adding prefetches
      pf_phi_abio->init_req( fall_in_path, i_o );

      Node *prefetch_adr;
      Node *prefetch;
      uint lines = AllocatePrefetchDistance / AllocatePrefetchStepSize;
      uint step_size = AllocatePrefetchStepSize;
      uint distance = 0;

      for ( uint i = 0; i < lines; i++ ) {
        prefetch_adr = new (C, 4) AddPNode( old_pf_wm, new_pf_wmt, 
                                            _igvn.MakeConX(distance) );
        transform_later(prefetch_adr);
        prefetch = new (C, 3) PrefetchWriteNode( i_o, prefetch_adr );
        transform_later(prefetch);
        distance += step_size;
        i_o = prefetch;
      }
      pf_phi_abio->set_req( pf_path, i_o );

      pf_region->init_req( fall_in_path, need_pf_false );
      pf_region->init_req( pf_path, need_pf_true );

      pf_phi_rawmem->init_req( fall_in_path, contended_phi_rawmem );
      pf_phi_rawmem->init_req( pf_path, store_new_wmt );

      transform_later(pf_region);
      transform_later(pf_phi_rawmem);
      transform_later(pf_phi_abio);

      needgc_false = pf_region;
      contended_phi_rawmem = pf_phi_rawmem;
      i_o = pf_phi_abio;
   } else if( AllocatePrefetchStyle > 0 ) {
      // Insert a prefetch for each allocation only on the fast-path
      Node *prefetch_adr;
      Node *prefetch;
      // Generate several prefetch instructions only for arrays.
      uint lines = (length != NULL) ? AllocatePrefetchLines : 1;
      uint step_size = AllocatePrefetchStepSize;
      uint distance = AllocatePrefetchDistance;
      for ( uint i = 0; i < lines; i++ ) {
        prefetch_adr = new (C, 4) AddPNode( old_eden_top, new_eden_top, 
                                            _igvn.MakeConX(distance) );
        transform_later(prefetch_adr);
        prefetch = new (C, 3) PrefetchWriteNode( i_o, prefetch_adr );
        // Do not let it float too high, since if eden_top == eden_end, 
        // both might be null.
        if( i == 0 ) { // Set control for first prefetch, next follows it
          prefetch->init_req(0, needgc_false);
        }
        transform_later(prefetch);
        distance += step_size;
        i_o = prefetch;
      }
   }
   return i_o;
}


void PhaseMacroExpand::expand_allocate(AllocateNode *alloc) {
  expand_allocate_common(alloc, NULL,
                         OptoRuntime::new_instance_Type(),
                         OptoRuntime::new_instance_Java());
}

void PhaseMacroExpand::expand_allocate_array(AllocateArrayNode *alloc) {
  Node* length = alloc->in(AllocateNode::ALength);
  expand_allocate_common(alloc, length,
                         OptoRuntime::new_array_Type(),
                         OptoRuntime::new_array_Java());
}


// we have determined that this lock/unlock can be eliminated, we simply
// eliminate the node without expanding it.
//
// Note:  The membar's associated with the lock/unlock are currently not
//        eliminated.  This should be investigated as a future enhancement.
//
bool PhaseMacroExpand::eliminate_locking_node(AbstractLockNode *alock) {

  if (!alock->is_eliminated()) {
    return false;
  }
  if (alock->is_Lock() && !alock->is_coarsened()) {
      // Create new "eliminated" BoxLock node and use it
      // in monitor debug info for the same object.
      BoxLockNode* oldbox = alock->box_node()->as_BoxLock();
      Node* obj = alock->obj_node();
      if (!oldbox->is_eliminated()) {
        BoxLockNode* newbox = oldbox->clone()->as_BoxLock();
        newbox->set_eliminated();
        transform_later(newbox);
        // Replace old box node with new box for all users
        // of the same object.
        for (uint i = 0; i < oldbox->outcnt();) {

          bool next_edge = true;
          Node* u = oldbox->raw_out(i);
          if (u == alock) {
            i++;
            continue; // It will be removed below
          }
          if (u->is_Lock() &&
              u->as_Lock()->obj_node() == obj &&
              // oldbox could be referenced in debug info also
              u->as_Lock()->box_node() == oldbox) {
            assert(u->as_Lock()->is_eliminated(), "sanity");
            _igvn.hash_delete(u);
            u->set_req(TypeFunc::Parms + 1, newbox);
            next_edge = false;
#ifdef ASSERT
          } else if (u->is_Unlock() && u->as_Unlock()->obj_node() == obj) {
            assert(u->as_Unlock()->is_eliminated(), "sanity");
#endif
          }
          // Replace old box in monitor debug info.
          if (u->is_SafePoint() && u->as_SafePoint()->jvms()) {
            SafePointNode* sfn = u->as_SafePoint();
            JVMState* youngest_jvms = sfn->jvms();
            int max_depth = youngest_jvms->depth();
            for (int depth = 1; depth <= max_depth; depth++) {
              JVMState* jvms = youngest_jvms->of_depth(depth);
              int num_mon  = jvms->nof_monitors();
              // Loop over monitors
              for (int idx = 0; idx < num_mon; idx++) {
                Node* obj_node = sfn->monitor_obj(jvms, idx);
                Node* box_node = sfn->monitor_box(jvms, idx);
                if (box_node == oldbox && obj_node == obj) {
                  int j = jvms->monitor_box_offset(idx);
                  _igvn.hash_delete(u);
                  u->set_req(j, newbox);
                  next_edge = false;
                }
              } // for (int idx = 0;
            } // for (int depth = 1;
          } // if (u->is_SafePoint()
          if (next_edge) i++;
        } // for (uint i = 0; i < oldbox->outcnt();)
      } // if (!oldbox->is_eliminated())
  } // if (alock->is_Lock() && !lock->is_coarsened())

  #ifndef PRODUCT
  if (PrintEliminateLocks) {
    if (alock->is_Lock()) {
      tty->print_cr("++++ Eliminating: %d Lock", alock->_idx);
    } else {
      tty->print_cr("++++ Eliminating: %d Unlock", alock->_idx);
    }
  }
  #endif

  Node* mem  = alock->in(TypeFunc::Memory);
  Node* ctrl = alock->in(TypeFunc::Control);

  extract_call_projections(alock);
  // There are 2 projections from the lock.  The lock node will
  // be deleted when its last use is subsumed below.
  assert(alock->outcnt() == 2 &&
         _fallthroughproj != NULL &&
         _memproj_fallthrough != NULL,
         "Unexpected projections from Lock/Unlock");

  Node* fallthroughproj = _fallthroughproj;
  Node* memproj_fallthrough = _memproj_fallthrough;

  // The memory projection from a lock/unlock is RawMem
  // The input to a Lock is merged memory, so extract its RawMem input
  // (unless the MergeMem has been optimized away.)
  if (alock->is_Lock()) {
    // Seach for MemBarAcquire node and delete it also.
    MemBarNode* membar = fallthroughproj->unique_ctrl_out()->as_MemBar();
    assert(membar != NULL && membar->Opcode() == Op_MemBarAcquire, "");
    Node* ctrlproj = membar->proj_out(TypeFunc::Control);
    Node* memproj = membar->proj_out(TypeFunc::Memory);
    _igvn.hash_delete(ctrlproj);
    _igvn.subsume_node(ctrlproj, fallthroughproj);
    _igvn.hash_delete(memproj);
    _igvn.subsume_node(memproj, memproj_fallthrough);

    // Delete FastLock node also if this Lock node is unique user
    // (a loop peeling may clone a Lock node).
    Node* flock = alock->as_Lock()->fastlock_node();
    if (flock->outcnt() == 1) {
      assert(flock->unique_out() == alock, "sanity");
      _igvn.hash_delete(flock);
      _igvn.subsume_node(flock, top());
    }
  }

  // Seach for MemBarRelease node and delete it also.
  if (alock->is_Unlock() && ctrl != NULL && ctrl->is_Proj() &&
      ctrl->in(0)->is_MemBar()) {
    MemBarNode* membar = ctrl->in(0)->as_MemBar();
    assert(membar->Opcode() == Op_MemBarRelease &&
           mem->is_Proj() && membar == mem->in(0), "");
    _igvn.hash_delete(fallthroughproj);
    _igvn.subsume_node(fallthroughproj, ctrl);
    _igvn.hash_delete(memproj_fallthrough);
    _igvn.subsume_node(memproj_fallthrough, mem);
    fallthroughproj = ctrl;
    memproj_fallthrough = mem;
    ctrl = membar->in(TypeFunc::Control);
    mem  = membar->in(TypeFunc::Memory);
  }

  _igvn.hash_delete(fallthroughproj);
  _igvn.subsume_node(fallthroughproj, ctrl);
  _igvn.hash_delete(memproj_fallthrough);
  _igvn.subsume_node(memproj_fallthrough, mem);
  return true;
}


//------------------------------expand_lock_node----------------------
void PhaseMacroExpand::expand_lock_node(LockNode *lock) {

  Node* ctrl = lock->in(TypeFunc::Control);
  Node* mem = lock->in(TypeFunc::Memory);
  Node* obj = lock->obj_node();
  Node* box = lock->box_node();
  Node* flock = lock->fastlock_node();

  // Make the merge point
<<<<<<< HEAD
  Node *region;
  Node *mem_phi;
  Node *slow_path;

  if (UseOptoBiasInlining) {
    /*
     *  See the full descrition in MacroAssembler::biased_locking_enter().
     *
     *  if( (mark_word & biased_lock_mask) == biased_lock_pattern ) {
     *    // The object is biased.
     *    proto_node = klass->prototype_header;
     *    o_node = thread | proto_node;
     *    x_node = o_node ^ mark_word;
     *    if( (x_node & ~age_mask) == 0 ) { // Biased to the current thread ?
     *      // Done.
     *    } else {
     *      if( (x_node & biased_lock_mask) != 0 ) {
     *        // The klass's prototype header is no longer biased.
     *        cas(&mark_word, mark_word, proto_node)
     *        goto cas_lock;
     *      } else {
     *        // The klass's prototype header is still biased.
     *        if( (x_node & epoch_mask) != 0 ) { // Expired epoch?
     *          old = mark_word;
     *          new = o_node;
     *        } else {
     *          // Different thread or anonymous biased.
     *          old = mark_word & (epoch_mask | age_mask | biased_lock_mask);
     *          new = thread | old;
     *        }
     *        // Try to rebias.
     *        if( cas(&mark_word, old, new) == 0 ) {
     *          // Done.
     *        } else {
     *          goto slow_path; // Failed.
     *        }
     *      }
     *    }
     *  } else {
     *    // The object is not biased.
     *    cas_lock:
     *    if( FastLock(obj) == 0 ) {
     *      // Done.
     *    } else {
     *      slow_path:
     *      OptoRuntime::complete_monitor_locking_Java(obj);
     *    }
     *  }
     */

    region  = new (C, 5) RegionNode(5);
    // create a Phi for the memory state
    mem_phi = new (C, 5) PhiNode( region, Type::MEMORY, TypeRawPtr::BOTTOM);

    Node* fast_lock_region  = new (C, 3) RegionNode(3);
    Node* fast_lock_mem_phi = new (C, 3) PhiNode( fast_lock_region, Type::MEMORY, TypeRawPtr::BOTTOM);

    // First, check mark word for the biased lock pattern.
    Node* mark_node = make_load(ctrl, mem, obj, oopDesc::mark_offset_in_bytes(), TypeX_X, TypeX_X->basic_type());

    // Get fast path - mark word has the biased lock pattern.
    ctrl = opt_bits_test(ctrl, fast_lock_region, 1, mark_node,
                         markOopDesc::biased_lock_mask_in_place,
                         markOopDesc::biased_lock_pattern, true);
    // fast_lock_region->in(1) is set to slow path.
    fast_lock_mem_phi->init_req(1, mem);

    // Now check that the lock is biased to the current thread and has
    // the same epoch and bias as Klass::_prototype_header.

    // Special-case a fresh allocation to avoid building nodes:
    Node* klass_node = AllocateNode::Ideal_klass(obj, &_igvn);
    if (klass_node == NULL) {
      Node* k_adr = basic_plus_adr(obj, oopDesc::klass_offset_in_bytes());
      klass_node = transform_later( LoadKlassNode::make(_igvn, mem, k_adr, _igvn.type(k_adr)->is_ptr()) );
#ifdef _LP64
      if (UseCompressedOops && klass_node->is_DecodeN()) {
        assert(klass_node->in(1)->Opcode() == Op_LoadNKlass, "sanity");
        klass_node->in(1)->init_req(0, ctrl);
      } else
#endif
      klass_node->init_req(0, ctrl);
    }
    Node *proto_node = make_load(ctrl, mem, klass_node, Klass::prototype_header_offset_in_bytes() + sizeof(oopDesc), TypeX_X, TypeX_X->basic_type());

    Node* thread = transform_later(new (C, 1) ThreadLocalNode());
    Node* cast_thread = transform_later(new (C, 2) CastP2XNode(ctrl, thread));
    Node* o_node = transform_later(new (C, 3) OrXNode(cast_thread, proto_node));
    Node* x_node = transform_later(new (C, 3) XorXNode(o_node, mark_node));

    // Get slow path - mark word does NOT match the value.
    Node* not_biased_ctrl =  opt_bits_test(ctrl, region, 3, x_node,
                                      (~markOopDesc::age_mask_in_place), 0);
    // region->in(3) is set to fast path - the object is biased to the current thread.
    mem_phi->init_req(3, mem);


    // Mark word does NOT match the value (thread | Klass::_prototype_header).


    // First, check biased pattern.
    // Get fast path - _prototype_header has the same biased lock pattern.
    ctrl =  opt_bits_test(not_biased_ctrl, fast_lock_region, 2, x_node,
                          markOopDesc::biased_lock_mask_in_place, 0, true);

    not_biased_ctrl = fast_lock_region->in(2); // Slow path
    // fast_lock_region->in(2) - the prototype header is no longer biased
    // and we have to revoke the bias on this object.
    // We are going to try to reset the mark of this object to the prototype
    // value and fall through to the CAS-based locking scheme.
    Node* adr = basic_plus_adr(obj, oopDesc::mark_offset_in_bytes());
    Node* cas = new (C, 5) StoreXConditionalNode(not_biased_ctrl, mem, adr,
                                                 proto_node, mark_node);
    transform_later(cas);
    Node* proj = transform_later( new (C, 1) SCMemProjNode(cas));
    fast_lock_mem_phi->init_req(2, proj);


    // Second, check epoch bits.
    Node* rebiased_region  = new (C, 3) RegionNode(3);
    Node* old_phi = new (C, 3) PhiNode( rebiased_region, TypeX_X);
    Node* new_phi = new (C, 3) PhiNode( rebiased_region, TypeX_X);

    // Get slow path - mark word does NOT match epoch bits.
    Node* epoch_ctrl =  opt_bits_test(ctrl, rebiased_region, 1, x_node,
                                      markOopDesc::epoch_mask_in_place, 0);
    // The epoch of the current bias is not valid, attempt to rebias the object
    // toward the current thread.
    rebiased_region->init_req(2, epoch_ctrl);
    old_phi->init_req(2, mark_node);
    new_phi->init_req(2, o_node);

    // rebiased_region->in(1) is set to fast path.
    // The epoch of the current bias is still valid but we know
    // nothing about the owner; it might be set or it might be clear.
    Node* cmask   = MakeConX(markOopDesc::biased_lock_mask_in_place |
                             markOopDesc::age_mask_in_place |
                             markOopDesc::epoch_mask_in_place);
    Node* old = transform_later(new (C, 3) AndXNode(mark_node, cmask));
    cast_thread = transform_later(new (C, 2) CastP2XNode(ctrl, thread));
    Node* new_mark = transform_later(new (C, 3) OrXNode(cast_thread, old));
    old_phi->init_req(1, old);
    new_phi->init_req(1, new_mark);

    transform_later(rebiased_region);
    transform_later(old_phi);
    transform_later(new_phi);

    // Try to acquire the bias of the object using an atomic operation.
    // If this fails we will go in to the runtime to revoke the object's bias.
    cas = new (C, 5) StoreXConditionalNode(rebiased_region, mem, adr,
                                           new_phi, old_phi);
    transform_later(cas);
    proj = transform_later( new (C, 1) SCMemProjNode(cas));

    // Get slow path - Failed to CAS.
    not_biased_ctrl = opt_bits_test(rebiased_region, region, 4, cas, 0, 0);
    mem_phi->init_req(4, proj);
    // region->in(4) is set to fast path - the object is rebiased to the current thread.

    // Failed to CAS.
    slow_path  = new (C, 3) RegionNode(3);
    Node *slow_mem = new (C, 3) PhiNode( slow_path, Type::MEMORY, TypeRawPtr::BOTTOM);

    slow_path->init_req(1, not_biased_ctrl); // Capture slow-control
    slow_mem->init_req(1, proj);

    // Call CAS-based locking scheme (FastLock node).

    transform_later(fast_lock_region);
    transform_later(fast_lock_mem_phi);

    // Get slow path - FastLock failed to lock the object.
    ctrl = opt_bits_test(fast_lock_region, region, 2, flock, 0, 0);
    mem_phi->init_req(2, fast_lock_mem_phi);
    // region->in(2) is set to fast path - the object is locked to the current thread.

    slow_path->init_req(2, ctrl); // Capture slow-control
    slow_mem->init_req(2, fast_lock_mem_phi);

    transform_later(slow_path);
    transform_later(slow_mem);
    // Reset lock's memory edge.
    lock->set_req(TypeFunc::Memory, slow_mem);

  } else {
    region  = new (C, 3) RegionNode(3);
    // create a Phi for the memory state
    mem_phi = new (C, 3) PhiNode( region, Type::MEMORY, TypeRawPtr::BOTTOM);

    // Optimize test; set region slot 2
    slow_path = opt_bits_test(ctrl, region, 2, flock, 0, 0);
    mem_phi->init_req(2, mem);
  }

=======
  Node *region = new (C, 3) RegionNode(3);
  
  Node *bol = transform_later(new (C, 2) BoolNode(flock,BoolTest::ne));
  Node *iff = new (C, 2) IfNode( ctrl, bol, PROB_MIN, COUNT_UNKNOWN );
  // Optimize test; set region slot 2
  Node *slow_path = opt_iff(region,iff);
  
>>>>>>> 2571633a
  // Make slow path call
  CallNode *call = make_slow_call( (CallNode *) lock, OptoRuntime::complete_monitor_enter_Type(), OptoRuntime::complete_monitor_locking_Java(), NULL, slow_path, obj, box );

  extract_call_projections(call);

  // Slow path can only throw asynchronous exceptions, which are always
  // de-opted.  So the compiler thinks the slow-call can never throw an
  // exception.  If it DOES throw an exception we would need the debug
  // info removed first (since if it throws there is no monitor).
  assert ( _ioproj_fallthrough == NULL && _ioproj_catchall == NULL &&
           _memproj_catchall == NULL && _catchallcatchproj == NULL, "Unexpected projection from Lock");

  // Capture slow path
  // disconnect fall-through projection from call and create a new one
  // hook up users of fall-through projection to region
  Node *slow_ctrl = _fallthroughproj->clone();
  transform_later(slow_ctrl);
  _igvn.hash_delete(_fallthroughproj);
  _fallthroughproj->disconnect_inputs(NULL);
  region->init_req(1, slow_ctrl);
  // region inputs are now complete
  transform_later(region);
  _igvn.subsume_node(_fallthroughproj, region);

  Node *memproj = transform_later( new(C, 1) ProjNode(call, TypeFunc::Memory) );
  mem_phi->init_req(1, memproj );
  transform_later(mem_phi);
  _igvn.hash_delete(_memproj_fallthrough);
  _igvn.subsume_node(_memproj_fallthrough, mem_phi);
}

//------------------------------expand_unlock_node----------------------
void PhaseMacroExpand::expand_unlock_node(UnlockNode *unlock) {

  Node* ctrl = unlock->in(TypeFunc::Control);
  Node* mem = unlock->in(TypeFunc::Memory);
  Node* obj = unlock->obj_node();
  Node* box = unlock->box_node();

  // No need for a null check on unlock

  // Make the merge point
  Node *region;
  Node *mem_phi;

  if (UseOptoBiasInlining) {
    // Check for biased locking unlock case, which is a no-op.
    // See the full descrition in MacroAssembler::biased_locking_exit().
    region  = new (C, 4) RegionNode(4);
    // create a Phi for the memory state
    mem_phi = new (C, 4) PhiNode( region, Type::MEMORY, TypeRawPtr::BOTTOM);
    mem_phi->init_req(3, mem);

    Node* mark_node = make_load(ctrl, mem, obj, oopDesc::mark_offset_in_bytes(), TypeX_X, TypeX_X->basic_type());
    ctrl = opt_bits_test(ctrl, region, 3, mark_node,
                         markOopDesc::biased_lock_mask_in_place,
                         markOopDesc::biased_lock_pattern);
  } else {
    region  = new (C, 3) RegionNode(3);
    // create a Phi for the memory state
    mem_phi = new (C, 3) PhiNode( region, Type::MEMORY, TypeRawPtr::BOTTOM);
  }

  FastUnlockNode *funlock = new (C, 3) FastUnlockNode( ctrl, obj, box );
  funlock = transform_later( funlock )->as_FastUnlock();
  // Optimize test; set region slot 2
  Node *slow_path = opt_bits_test(ctrl, region, 2, funlock, 0, 0);

  CallNode *call = make_slow_call( (CallNode *) unlock, OptoRuntime::complete_monitor_exit_Type(), CAST_FROM_FN_PTR(address, SharedRuntime::complete_monitor_unlocking_C), "complete_monitor_unlocking_C", slow_path, obj, box );
  
  extract_call_projections(call);

  assert ( _ioproj_fallthrough == NULL && _ioproj_catchall == NULL &&
           _memproj_catchall == NULL && _catchallcatchproj == NULL, "Unexpected projection from Lock");

  // No exceptions for unlocking
  // Capture slow path
  // disconnect fall-through projection from call and create a new one
  // hook up users of fall-through projection to region
  Node *slow_ctrl = _fallthroughproj->clone();
  transform_later(slow_ctrl);
  _igvn.hash_delete(_fallthroughproj);
  _fallthroughproj->disconnect_inputs(NULL);
  region->init_req(1, slow_ctrl);
  // region inputs are now complete
  transform_later(region);
  _igvn.subsume_node(_fallthroughproj, region);

  Node *memproj = transform_later( new(C, 1) ProjNode(call, TypeFunc::Memory) );
  mem_phi->init_req(1, memproj );
  mem_phi->init_req(2, mem);
  transform_later(mem_phi);
  _igvn.hash_delete(_memproj_fallthrough);
  _igvn.subsume_node(_memproj_fallthrough, mem_phi);
}

//------------------------------expand_macro_nodes----------------------
//  Returns true if a failure occurred.
bool PhaseMacroExpand::expand_macro_nodes() {
  if (C->macro_count() == 0)
    return false;
  // First, attempt to eliminate locks
  bool progress = true;
  while (progress) {
    progress = false;
    for (int i = C->macro_count(); i > 0; i--) {
      Node * n = C->macro_node(i-1);
      bool success = false;
      debug_only(int old_macro_count = C->macro_count(););
      if (n->is_AbstractLock()) {
        success = eliminate_locking_node(n->as_AbstractLock());
      } else if (n->Opcode() == Op_Opaque1 || n->Opcode() == Op_Opaque2) {
        _igvn.add_users_to_worklist(n);
        _igvn.hash_delete(n);
        _igvn.subsume_node(n, n->in(1));
        success = true;
      }
      assert(success == (C->macro_count() < old_macro_count), "elimination reduces macro count");
      progress = progress || success;
    }
  }
  // Next, attempt to eliminate allocations
  progress = true;
  while (progress) {
    progress = false;
    for (int i = C->macro_count(); i > 0; i--) {
      Node * n = C->macro_node(i-1);
      bool success = false;
      debug_only(int old_macro_count = C->macro_count(););
      switch (n->class_id()) {
      case Node::Class_Allocate:
      case Node::Class_AllocateArray:
        success = eliminate_allocate_node(n->as_Allocate());
        break;
      case Node::Class_Lock:
      case Node::Class_Unlock:
        assert(!n->as_AbstractLock()->is_eliminated(), "sanity");
        break;
      default:
        assert(false, "unknown node type in macro list");
      }
      assert(success == (C->macro_count() < old_macro_count), "elimination reduces macro count");
      progress = progress || success;
    }
  }
  // Make sure expansion will not cause node limit to be exceeded.
  // Worst case is a macro node gets expanded into about 50 nodes.
  // Allow 50% more for optimization.
  if (C->check_node_count(C->macro_count() * 75, "out of nodes before macro expansion" ) )
    return true;

  // expand "macro" nodes
  // nodes are removed from the macro list as they are processed
  while (C->macro_count() > 0) {
    int macro_count = C->macro_count();
    Node * n = C->macro_node(macro_count-1);
    assert(n->is_macro(), "only macro nodes expected here");
    if (_igvn.type(n) == Type::TOP || n->in(0)->is_top() ) {
      // node is unreachable, so don't try to expand it
      C->remove_macro_node(n);
      continue;
    }
    switch (n->class_id()) {
    case Node::Class_Allocate:
      expand_allocate(n->as_Allocate());
      break;
    case Node::Class_AllocateArray:
      expand_allocate_array(n->as_AllocateArray());
      break;
    case Node::Class_Lock:
      expand_lock_node(n->as_Lock());
      break;
    case Node::Class_Unlock:
      expand_unlock_node(n->as_Unlock());
      break;
    default:
      assert(false, "unknown node type in macro list");
    }
    assert(C->macro_count() < macro_count, "must have deleted a node from macro list");
    if (C->failing())  return true;
  }

  _igvn.set_delay_transform(false);
  _igvn.optimize();
  return false;
}
<|MERGE_RESOLUTION|>--- conflicted
+++ resolved
@@ -1652,7 +1652,6 @@
   Node* flock = lock->fastlock_node();
 
   // Make the merge point
-<<<<<<< HEAD
   Node *region;
   Node *mem_phi;
   Node *slow_path;
@@ -1848,15 +1847,6 @@
     mem_phi->init_req(2, mem);
   }
 
-=======
-  Node *region = new (C, 3) RegionNode(3);
-  
-  Node *bol = transform_later(new (C, 2) BoolNode(flock,BoolTest::ne));
-  Node *iff = new (C, 2) IfNode( ctrl, bol, PROB_MIN, COUNT_UNKNOWN );
-  // Optimize test; set region slot 2
-  Node *slow_path = opt_iff(region,iff);
-  
->>>>>>> 2571633a
   // Make slow path call
   CallNode *call = make_slow_call( (CallNode *) lock, OptoRuntime::complete_monitor_enter_Type(), OptoRuntime::complete_monitor_locking_Java(), NULL, slow_path, obj, box );
 
