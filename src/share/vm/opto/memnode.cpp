--- conflicted
+++ resolved
@@ -251,55 +251,9 @@
 
   if (mem->is_MergeMem()) {
     MergeMemNode* mmem = mem->as_MergeMem();
-<<<<<<< HEAD
     const TypePtr *tp = t_adr->is_ptr();
 
     mem = step_through_mergemem(phase, mmem, tp, adr_type(), tty);
-=======
-    const TypePtr *tp = t_adr->is_ptr(); 
-    uint alias_idx = phase->C->get_alias_index(tp);
-#ifdef ASSERT
-    {
-      // Check that current type is consistent with the alias index used during graph construction
-      assert(alias_idx >= Compile::AliasIdxRaw, "must not be a bad alias_idx");
-      const TypePtr *adr_t =  adr_type();
-      bool consistent =  adr_t == NULL || adr_t->empty() || phase->C->must_alias(adr_t, alias_idx );
-      // Sometimes dead array references collapse to a[-1], a[-2], or a[-3]
-      if( !consistent && adr_t != NULL && !adr_t->empty() && 
-             tp->isa_aryptr() &&    tp->offset() == Type::OffsetBot &&
-          adr_t->isa_aryptr() && adr_t->offset() != Type::OffsetBot && 
-          ( adr_t->offset() == arrayOopDesc::length_offset_in_bytes() ||
-            adr_t->offset() == oopDesc::klass_offset_in_bytes() ||
-            adr_t->offset() == oopDesc::mark_offset_in_bytes() ) ) {
-        // don't assert if it is dead code.
-        consistent = true;
-      }
-      if( !consistent ) {
-        tty->print("alias_idx==%d, adr_type()==", alias_idx); if( adr_t == NULL ) { tty->print("NULL"); } else { adr_t->dump(); }
-        tty->cr();
-        print_alias_types();
-        assert(consistent, "adr_type must match alias idx");
-      }
-    }
-#endif
-    // TypeInstPtr::NOTNULL+any is an OOP with unknown offset - generally
-    // means an array I have not precisely typed yet.  Do not do any
-    // alias stuff with it any time soon.
-    const TypeInstPtr *tinst = tp->isa_instptr();
-    if( tp->base() != Type::AnyPtr &&
-        !(tinst &&
-          tinst->klass()->is_java_lang_Object() &&
-          tinst->offset() == Type::OffsetBot) ) {
-      // compress paths and change unreachable cycles to TOP
-      // If not, we can update the input infinitely along a MergeMem cycle
-      // Equivalent code in PhiNode::Ideal
-      Node* m  = phase->transform(mmem);
-      // If tranformed to a MergeMem, get the desired slice
-      // Otherwise the returned node represents memory for every slice
-      mem = (m->is_MergeMem())? m->as_MergeMem()->memory_at(alias_idx) : m;
-      // Update input if it is progress over what we have now
-    }
->>>>>>> 2571633a
   }
 
   if (mem != old_mem) {
@@ -704,19 +658,11 @@
         }
         // CastPP is going away in this pass!  We need this memory op to be
         // control-dependent on the test that is guarding the CastPP.
-<<<<<<< HEAD
         ccp->hash_delete(n);
         n->set_req(MemNode::Control, adr->in(0));
         ccp->hash_insert(n);
         return n;
 
-=======
-        ccp->hash_delete(this);
-        set_req(MemNode::Control, adr->in(0));
-        ccp->hash_insert(this);
-        return this;
-        
->>>>>>> 2571633a
       case Op_Phi:
         // Attempt to float above a Phi to some dominating point.
         if (adr->in(0) != NULL && adr->in(0)->is_CountedLoop()) {
@@ -746,19 +692,11 @@
           adr = adr->in(1);
           continue;
         }
-<<<<<<< HEAD
         ccp->hash_delete(n);
         n->set_req(MemNode::Control, adr->in(0));
         ccp->hash_insert(n);
         return n;
 
-=======
-        ccp->hash_delete(this);
-        set_req(MemNode::Control, adr->in(0));
-        ccp->hash_insert(this);
-        return this;
-        
->>>>>>> 2571633a
         // List of "safe" opcodes; those that implicitly block the memory
         // op below any null check.
       case Op_CastX2P:          // no null checks on native pointers
@@ -1131,39 +1069,24 @@
         break;
       }
     }
-<<<<<<< HEAD
     bool has_load = ( allocation != NULL &&
                       (base->in(load_index)->is_Load() ||
                        base->in(load_index)->is_DecodeN() &&
                        base->in(load_index)->in(1)->is_Load()) );
     if (has_load && in(Memory)->is_Phi() && in(Memory)->in(0) == base->in(0)) {
-=======
-    LoadNode* load = NULL;
-    if (allocation != NULL && base->in(load_index)->is_Load()) {
-      load = base->in(load_index)->as_Load();
-    }
-    if (load != NULL && in(Memory)->is_Phi() && in(Memory)->in(0) == base->in(0)) {
->>>>>>> 2571633a
       // Push the loads from the phi that comes from valueOf up
       // through it to allow elimination of the loads and the recovery
       // of the original value.
       Node* mem_phi = in(Memory);
       Node* offset = in(Address)->in(AddPNode::Offset);
-<<<<<<< HEAD
       Node* region = base->in(0);
-=======
->>>>>>> 2571633a
 
       Node* in1 = clone();
       Node* in1_addr = in1->in(Address)->clone();
       in1_addr->set_req(AddPNode::Base, base->in(allocation_index));
       in1_addr->set_req(AddPNode::Address, base->in(allocation_index));
       in1_addr->set_req(AddPNode::Offset, offset);
-<<<<<<< HEAD
       in1->set_req(0, region->in(allocation_index));
-=======
-      in1->set_req(0, base->in(allocation_index));
->>>>>>> 2571633a
       in1->set_req(Address, in1_addr);
       in1->set_req(Memory, mem_phi->in(allocation_index));
 
@@ -1172,11 +1095,7 @@
       in2_addr->set_req(AddPNode::Base, base->in(load_index));
       in2_addr->set_req(AddPNode::Address, base->in(load_index));
       in2_addr->set_req(AddPNode::Offset, offset);
-<<<<<<< HEAD
       in2->set_req(0, region->in(load_index));
-=======
-      in2->set_req(0, base->in(load_index));
->>>>>>> 2571633a
       in2->set_req(Address, in2_addr);
       in2->set_req(Memory, mem_phi->in(load_index));
 
@@ -1185,47 +1104,32 @@
       in2_addr = phase->transform(in2_addr);
       in2 =      phase->transform(in2);
 
-<<<<<<< HEAD
       PhiNode* result = PhiNode::make_blank(region, this);
-=======
-      PhiNode* result = PhiNode::make_blank(base->in(0), this);
->>>>>>> 2571633a
       result->set_req(allocation_index, in1);
       result->set_req(load_index, in2);
       return result;
     }
-<<<<<<< HEAD
   } else if (base->is_Load() ||
              base->is_DecodeN() && base->in(1)->is_Load()) {
     if (base->is_DecodeN()) {
       // Get LoadN node which loads cached Integer object
       base = base->in(1);
     }
-=======
-  } else if (base->is_Load()) {
->>>>>>> 2571633a
     // Eliminate the load of Integer.value for integers from the cache
     // array by deriving the value from the index into the array.
     // Capture the offset of the load and then reverse the computation.
     Node* load_base = base->in(Address)->in(AddPNode::Base);
-<<<<<<< HEAD
     if (load_base->is_DecodeN()) {
       // Get LoadN node which loads IntegerCache.cache field
       load_base = load_base->in(1);
     }
-=======
->>>>>>> 2571633a
     if (load_base != NULL) {
       Compile::AliasType* atp = phase->C->alias_type(load_base->adr_type());
       intptr_t cache_offset;
       int shift = -1;
       Node* cache = NULL;
       if (is_autobox_cache(atp)) {
-<<<<<<< HEAD
         shift  = exact_log2(type2aelembytes(T_OBJECT));
-=======
-        shift  = exact_log2(type2aelembytes[T_OBJECT]);
->>>>>>> 2571633a
         cache = AddPNode::Ideal_base_and_offset(load_base->in(Address), phase, cache_offset);
       }
       if (cache != NULL && base->in(Address)->is_AddP()) {
@@ -1251,11 +1155,7 @@
           }
 #ifdef _LP64
           result = new (phase->C, 2) ConvL2INode(phase->transform(result));
-<<<<<<< HEAD
 #endif
-=======
-#endif                
->>>>>>> 2571633a
           return result;
         }
       }
@@ -1264,7 +1164,6 @@
   return NULL;
 }
 
-<<<<<<< HEAD
 //------------------------------split_through_phi------------------------------
 // Split instance field load through Phi.
 Node *LoadNode::split_through_phi(PhaseGVN *phase) {
@@ -1390,8 +1289,6 @@
   igvn->remove_dead_node(phi);
   return NULL;
 }
-=======
->>>>>>> 2571633a
 
 //------------------------------Ideal------------------------------------------
 // If the load is from Field memory and the pointer is non-null, we can
@@ -1436,7 +1333,6 @@
     }
   }
 
-<<<<<<< HEAD
   Node* mem = in(MemNode::Memory);
   const TypePtr *addr_t = phase->type(address)->isa_ptr();
 
@@ -1457,8 +1353,6 @@
     }
   }
 
-=======
->>>>>>> 2571633a
   // Check for prior store with a different base or offset; make Load
   // independent.  Skip through any number of them.  Bail out if the stores
   // are in an endless dead cycle and report no progress.  This is a key
@@ -1562,11 +1456,7 @@
           // This can happen if a interface-typed array narrows to a class type.
           jt = _type;
         }
-<<<<<<< HEAD
-
-=======
-        
->>>>>>> 2571633a
+
         if (EliminateAutoBox) {
           // The pointers in the autobox arrays are always non-null
           Node* base = in(Address)->in(AddPNode::Base);
@@ -2507,7 +2397,6 @@
                                    Node* start_offset,
                                    Node* end_offset,
                                    PhaseGVN* phase) {
-<<<<<<< HEAD
   if (start_offset == end_offset) {
     // nothing to do
     return mem;
@@ -2515,10 +2404,6 @@
 
   Compile* C = phase->C;
   int unit = BytesPerLong;
-=======
-  Compile* C = phase->C; 
-  int unit = BytesPerLong; 
->>>>>>> 2571633a
   Node* zbase = start_offset;
   Node* zend  = end_offset;
 
