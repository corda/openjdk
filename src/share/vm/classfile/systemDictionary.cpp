--- conflicted
+++ resolved
@@ -1490,11 +1490,7 @@
     if (k.is_null()) {
       // Use VM class loader
       PerfTraceTime vmtimer(ClassLoader::perf_sys_classload_time());
-<<<<<<< HEAD
-      k = ClassLoader::load_class(class_name, CHECK_(nh));
-=======
-      k = ClassLoader::load_classfile(class_name, search_only_bootloader_append, CHECK_(nh));
->>>>>>> 0d3483de
+      k = ClassLoader::load_class(class_name, search_only_bootloader_append, CHECK_(nh));
     }
 
     // find_or_define_instance_class may return a different InstanceKlass
