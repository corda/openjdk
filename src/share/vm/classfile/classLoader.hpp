--- conflicted
+++ resolved
@@ -223,13 +223,8 @@
   // The boot loader must obey this order when attempting
   // to load a class.
 
-<<<<<<< HEAD
-  // Contains the module/path pairs specified to --patch-module
+  // 1. Contains the module/path pairs specified to --patch-module
   static GrowableArray<ModuleClassPathList*>* _patch_mod_entries;
-=======
-  // 1. Contains the module/path pairs specified to -Xpatch
-  static GrowableArray<ModuleClassPathList*>* _xpatch_entries;
->>>>>>> a642a57c
 
   // 2. the base piece
   //    Contains the ClassPathEntry of the modular java runtime image.
@@ -261,11 +256,11 @@
 
   // Initialization:
   //   - setup the boot loader's system class path
-  //   - setup the boot loader's xpatch entries, if present
+  //   - setup the boot loader's patch mod entries, if present
   //   - create the ModuleEntry for java.base
   static void setup_bootstrap_search_path();
   static void setup_search_path(const char *class_path, bool setting_bootstrap);
-  static void setup_xpatch_entries();
+  static void setup_patch_mod_entries();
   static void create_javabase();
 
   static void load_zip_library();
@@ -361,14 +356,9 @@
     return _load_instance_class_failCounter;
   }
 
-<<<<<<< HEAD
-  // Set up the module/path pairs as specified to --patch-module.
-  static void setup_patch_mod_entries();
-=======
   // Modular java runtime image is present vs. a build with exploded modules
   static bool has_jrt_entry() { return (_jrt_entry != NULL); }
   static ClassPathEntry* get_jrt_entry() { return _jrt_entry; }
->>>>>>> a642a57c
 
   // Add a module's exploded directory to the boot loader's exploded module build list
   static void add_to_exploded_build_list(Symbol* module_name, TRAPS);
