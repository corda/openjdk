/*
 * Copyright (c) 1997, 2009, Oracle and/or its affiliates. All rights reserved.
 * DO NOT ALTER OR REMOVE COPYRIGHT NOTICES OR THIS FILE HEADER.
 *
 * This code is free software; you can redistribute it and/or modify it
 * under the terms of the GNU General Public License version 2 only, as
 * published by the Free Software Foundation.
 *
 * This code is distributed in the hope that it will be useful, but WITHOUT
 * ANY WARRANTY; without even the implied warranty of MERCHANTABILITY or
 * FITNESS FOR A PARTICULAR PURPOSE.  See the GNU General Public License
 * version 2 for more details (a copy is included in the LICENSE file that
 * accompanied this code).
 *
 * You should have received a copy of the GNU General Public License version
 * 2 along with this work; if not, write to the Free Software Foundation,
 * Inc., 51 Franklin St, Fifth Floor, Boston, MA 02110-1301 USA.
 *
 * Please contact Oracle, 500 Oracle Parkway, Redwood Shores, CA 94065 USA
 * or visit www.oracle.com if you need additional information or have any
 * questions.
 *
 */

# include "incls/_precompiled.incl"
# include "incls/_javaClasses.cpp.incl"

static bool find_field(instanceKlass* ik,
                       symbolOop name_symbol, symbolOop signature_symbol,
                       fieldDescriptor* fd,
                       bool allow_super = false) {
  if (allow_super)
    return ik->find_field(name_symbol, signature_symbol, fd) != NULL;
  else
    return ik->find_local_field(name_symbol, signature_symbol, fd);
}

// Helpful routine for computing field offsets at run time rather than hardcoding them
static void
compute_offset(int &dest_offset,
               klassOop klass_oop, symbolOop name_symbol, symbolOop signature_symbol,
               bool allow_super = false) {
  fieldDescriptor fd;
  instanceKlass* ik = instanceKlass::cast(klass_oop);
  if (!find_field(ik, name_symbol, signature_symbol, &fd, allow_super)) {
    ResourceMark rm;
    tty->print_cr("Invalid layout of %s at %s", ik->external_name(), name_symbol->as_C_string());
    fatal("Invalid layout of preloaded class");
  }
  dest_offset = fd.offset();
}

// Same as above but for "optional" offsets that might not be present in certain JDK versions
static void
compute_optional_offset(int& dest_offset,
                        klassOop klass_oop, symbolOop name_symbol, symbolOop signature_symbol,
                        bool allow_super = false) {
  fieldDescriptor fd;
  instanceKlass* ik = instanceKlass::cast(klass_oop);
  if (find_field(ik, name_symbol, signature_symbol, &fd, allow_super)) {
    dest_offset = fd.offset();
  }
}


Handle java_lang_String::basic_create(int length, bool tenured, TRAPS) {
  // Create the String object first, so there's a chance that the String
  // and the char array it points to end up in the same cache line.
  oop obj;
  if (tenured) {
    obj = instanceKlass::cast(SystemDictionary::String_klass())->allocate_permanent_instance(CHECK_NH);
  } else {
    obj = instanceKlass::cast(SystemDictionary::String_klass())->allocate_instance(CHECK_NH);
  }

  // Create the char array.  The String object must be handlized here
  // because GC can happen as a result of the allocation attempt.
  Handle h_obj(THREAD, obj);
  typeArrayOop buffer;
  if (tenured) {
    buffer = oopFactory::new_permanent_charArray(length, CHECK_NH);
  } else {
    buffer = oopFactory::new_charArray(length, CHECK_NH);
  }

  // Point the String at the char array
  obj = h_obj();
  set_value(obj, buffer);
  // No need to zero the offset, allocation zero'ed the entire String object
  assert(offset(obj) == 0, "initial String offset should be zero");
//set_offset(obj, 0);
  set_count(obj, length);

  return h_obj;
}

Handle java_lang_String::basic_create_from_unicode(jchar* unicode, int length, bool tenured, TRAPS) {
  Handle h_obj = basic_create(length, tenured, CHECK_NH);
  typeArrayOop buffer = value(h_obj());
  for (int index = 0; index < length; index++) {
    buffer->char_at_put(index, unicode[index]);
  }
  return h_obj;
}

Handle java_lang_String::create_from_unicode(jchar* unicode, int length, TRAPS) {
  return basic_create_from_unicode(unicode, length, false, CHECK_NH);
}

Handle java_lang_String::create_tenured_from_unicode(jchar* unicode, int length, TRAPS) {
  return basic_create_from_unicode(unicode, length, true, CHECK_NH);
}

oop java_lang_String::create_oop_from_unicode(jchar* unicode, int length, TRAPS) {
  Handle h_obj = basic_create_from_unicode(unicode, length, false, CHECK_0);
  return h_obj();
}

Handle java_lang_String::create_from_str(const char* utf8_str, TRAPS) {
  if (utf8_str == NULL) {
    return Handle();
  }
  int length = UTF8::unicode_length(utf8_str);
  Handle h_obj = basic_create(length, false, CHECK_NH);
  if (length > 0) {
    UTF8::convert_to_unicode(utf8_str, value(h_obj())->char_at_addr(0), length);
  }
  return h_obj;
}

oop java_lang_String::create_oop_from_str(const char* utf8_str, TRAPS) {
  Handle h_obj = create_from_str(utf8_str, CHECK_0);
  return h_obj();
}

Handle java_lang_String::create_from_symbol(symbolHandle symbol, TRAPS) {
  int length = UTF8::unicode_length((char*)symbol->bytes(), symbol->utf8_length());
  Handle h_obj = basic_create(length, false, CHECK_NH);
  if (length > 0) {
    UTF8::convert_to_unicode((char*)symbol->bytes(), value(h_obj())->char_at_addr(0), length);
  }
  return h_obj;
}

// Converts a C string to a Java String based on current encoding
Handle java_lang_String::create_from_platform_dependent_str(const char* str, TRAPS) {
  assert(str != NULL, "bad arguments");

  typedef jstring (*to_java_string_fn_t)(JNIEnv*, const char *);
  static to_java_string_fn_t _to_java_string_fn = NULL;

  if (_to_java_string_fn == NULL) {
    void *lib_handle = os::native_java_library();
    _to_java_string_fn = CAST_TO_FN_PTR(to_java_string_fn_t, hpi::dll_lookup(lib_handle, "NewStringPlatform"));
    if (_to_java_string_fn == NULL) {
      fatal("NewStringPlatform missing");
    }
  }

  jstring js = NULL;
  { JavaThread* thread = (JavaThread*)THREAD;
    assert(thread->is_Java_thread(), "must be java thread");
    HandleMark hm(thread);
    ThreadToNativeFromVM ttn(thread);
    js = (_to_java_string_fn)(thread->jni_environment(), str);
  }
  return Handle(THREAD, JNIHandles::resolve(js));
}

// Converts a Java String to a native C string that can be used for
// native OS calls.
char* java_lang_String::as_platform_dependent_str(Handle java_string, TRAPS) {

  typedef char* (*to_platform_string_fn_t)(JNIEnv*, jstring, bool*);
  static to_platform_string_fn_t _to_platform_string_fn = NULL;

  if (_to_platform_string_fn == NULL) {
    void *lib_handle = os::native_java_library();
    _to_platform_string_fn = CAST_TO_FN_PTR(to_platform_string_fn_t, hpi::dll_lookup(lib_handle, "GetStringPlatformChars"));
    if (_to_platform_string_fn == NULL) {
      fatal("GetStringPlatformChars missing");
    }
  }

  char *native_platform_string;
  { JavaThread* thread = (JavaThread*)THREAD;
    assert(thread->is_Java_thread(), "must be java thread");
    JNIEnv *env = thread->jni_environment();
    jstring js = (jstring) JNIHandles::make_local(env, java_string());
    bool is_copy;
    HandleMark hm(thread);
    ThreadToNativeFromVM ttn(thread);
    native_platform_string = (_to_platform_string_fn)(env, js, &is_copy);
    assert(is_copy == JNI_TRUE, "is_copy value changed");
    JNIHandles::destroy_local(js);
  }
  return native_platform_string;
}

Handle java_lang_String::char_converter(Handle java_string, jchar from_char, jchar to_char, TRAPS) {
  oop          obj    = java_string();
  // Typical usage is to convert all '/' to '.' in string.
  typeArrayOop value  = java_lang_String::value(obj);
  int          offset = java_lang_String::offset(obj);
  int          length = java_lang_String::length(obj);

  // First check if any from_char exist
  int index; // Declared outside, used later
  for (index = 0; index < length; index++) {
    if (value->char_at(index + offset) == from_char) {
      break;
    }
  }
  if (index == length) {
    // No from_char, so do not copy.
    return java_string;
  }

  // Create new UNICODE buffer. Must handlize value because GC
  // may happen during String and char array creation.
  typeArrayHandle h_value(THREAD, value);
  Handle string = basic_create(length, false, CHECK_NH);

  typeArrayOop from_buffer = h_value();
  typeArrayOop to_buffer   = java_lang_String::value(string());

  // Copy contents
  for (index = 0; index < length; index++) {
    jchar c = from_buffer->char_at(index + offset);
    if (c == from_char) {
      c = to_char;
    }
    to_buffer->char_at_put(index, c);
  }
  return string;
}

jchar* java_lang_String::as_unicode_string(oop java_string, int& length) {
  typeArrayOop value  = java_lang_String::value(java_string);
  int          offset = java_lang_String::offset(java_string);
               length = java_lang_String::length(java_string);

  jchar* result = NEW_RESOURCE_ARRAY(jchar, length);
  for (int index = 0; index < length; index++) {
    result[index] = value->char_at(index + offset);
  }
  return result;
}

symbolHandle java_lang_String::as_symbol(Handle java_string, TRAPS) {
  oop          obj    = java_string();
  typeArrayOop value  = java_lang_String::value(obj);
  int          offset = java_lang_String::offset(obj);
  int          length = java_lang_String::length(obj);
  jchar* base = (length == 0) ? NULL : value->char_at_addr(offset);
  symbolOop sym = SymbolTable::lookup_unicode(base, length, THREAD);
  return symbolHandle(THREAD, sym);
}

symbolOop java_lang_String::as_symbol_or_null(oop java_string) {
  typeArrayOop value  = java_lang_String::value(java_string);
  int          offset = java_lang_String::offset(java_string);
  int          length = java_lang_String::length(java_string);
  jchar* base = (length == 0) ? NULL : value->char_at_addr(offset);
  return SymbolTable::probe_unicode(base, length);
}


int java_lang_String::utf8_length(oop java_string) {
  typeArrayOop value  = java_lang_String::value(java_string);
  int          offset = java_lang_String::offset(java_string);
  int          length = java_lang_String::length(java_string);
  jchar* position = (length == 0) ? NULL : value->char_at_addr(offset);
  return UNICODE::utf8_length(position, length);
}

char* java_lang_String::as_utf8_string(oop java_string) {
  typeArrayOop value  = java_lang_String::value(java_string);
  int          offset = java_lang_String::offset(java_string);
  int          length = java_lang_String::length(java_string);
  jchar* position = (length == 0) ? NULL : value->char_at_addr(offset);
  return UNICODE::as_utf8(position, length);
}

char* java_lang_String::as_utf8_string(oop java_string, int start, int len) {
  typeArrayOop value  = java_lang_String::value(java_string);
  int          offset = java_lang_String::offset(java_string);
  int          length = java_lang_String::length(java_string);
  assert(start + len <= length, "just checking");
  jchar* position = value->char_at_addr(offset + start);
  return UNICODE::as_utf8(position, len);
}

bool java_lang_String::equals(oop java_string, jchar* chars, int len) {
  assert(SharedSkipVerify ||
         java_string->klass() == SystemDictionary::String_klass(),
         "must be java_string");
  typeArrayOop value  = java_lang_String::value(java_string);
  int          offset = java_lang_String::offset(java_string);
  int          length = java_lang_String::length(java_string);
  if (length != len) {
    return false;
  }
  for (int i = 0; i < len; i++) {
    if (value->char_at(i + offset) != chars[i]) {
      return false;
    }
  }
  return true;
}

void java_lang_String::print(Handle java_string, outputStream* st) {
  oop          obj    = java_string();
  assert(obj->klass() == SystemDictionary::String_klass(), "must be java_string");
  typeArrayOop value  = java_lang_String::value(obj);
  int          offset = java_lang_String::offset(obj);
  int          length = java_lang_String::length(obj);

  int end = MIN2(length, 100);
  if (value == NULL) {
    // This can happen if, e.g., printing a String
    // object before its initializer has been called
    st->print_cr("NULL");
  } else {
    st->print("\"");
    for (int index = 0; index < length; index++) {
      st->print("%c", value->char_at(index + offset));
    }
    st->print("\"");
  }
}


oop java_lang_Class::create_mirror(KlassHandle k, TRAPS) {
  assert(k->java_mirror() == NULL, "should only assign mirror once");
  // Use this moment of initialization to cache modifier_flags also,
  // to support Class.getModifiers().  Instance classes recalculate
  // the cached flags after the class file is parsed, but before the
  // class is put into the system dictionary.
  int computed_modifiers = k->compute_modifier_flags(CHECK_0);
  k->set_modifier_flags(computed_modifiers);
  if (SystemDictionary::Class_klass_loaded()) {
    // Allocate mirror (java.lang.Class instance)
    Handle mirror = instanceKlass::cast(SystemDictionary::Class_klass())->allocate_permanent_instance(CHECK_0);
    // Setup indirections
    mirror->obj_field_put(klass_offset,  k());
    k->set_java_mirror(mirror());
    // It might also have a component mirror.  This mirror must already exist.
    if (k->oop_is_javaArray()) {
      Handle comp_mirror;
      if (k->oop_is_typeArray()) {
        BasicType type = typeArrayKlass::cast(k->as_klassOop())->element_type();
        comp_mirror = Universe::java_mirror(type);
        assert(comp_mirror.not_null(), "must have primitive mirror");
      } else if (k->oop_is_objArray()) {
        klassOop element_klass = objArrayKlass::cast(k->as_klassOop())->element_klass();
        if (element_klass != NULL
            && (Klass::cast(element_klass)->oop_is_instance() ||
                Klass::cast(element_klass)->oop_is_javaArray())) {
          comp_mirror = Klass::cast(element_klass)->java_mirror();
          assert(comp_mirror.not_null(), "must have element mirror");
        }
        // else some object array internal to the VM, like systemObjArrayKlassObj
      }
      if (comp_mirror.not_null()) {
        // Two-way link between the array klass and its component mirror:
        arrayKlass::cast(k->as_klassOop())->set_component_mirror(comp_mirror());
        set_array_klass(comp_mirror(), k->as_klassOop());
      }
    }
    return mirror();
  } else {
    return NULL;
  }
}


oop java_lang_Class::create_basic_type_mirror(const char* basic_type_name, BasicType type, TRAPS) {
  // This should be improved by adding a field at the Java level or by
  // introducing a new VM klass (see comment in ClassFileParser)
  oop java_class = instanceKlass::cast(SystemDictionary::Class_klass())->allocate_permanent_instance(CHECK_0);
  if (type != T_VOID) {
    klassOop aklass = Universe::typeArrayKlassObj(type);
    assert(aklass != NULL, "correct bootstrap");
    set_array_klass(java_class, aklass);
  }
  return java_class;
}


klassOop java_lang_Class::as_klassOop(oop java_class) {
  //%note memory_2
  klassOop k = klassOop(java_class->obj_field(klass_offset));
  assert(k == NULL || k->is_klass(), "type check");
  return k;
}


void java_lang_Class::print_signature(oop java_class, outputStream* st) {
  assert(java_lang_Class::is_instance(java_class), "must be a Class object");
  symbolOop name = NULL;
  bool is_instance = false;
  if (is_primitive(java_class)) {
    name = vmSymbols::type_signature(primitive_type(java_class));
  } else {
    klassOop k = as_klassOop(java_class);
    is_instance = Klass::cast(k)->oop_is_instance();
    name = Klass::cast(k)->name();
  }
  if (name == NULL) {
    st->print("<null>");
    return;
  }
  if (is_instance)  st->print("L");
  st->write((char*) name->base(), (int) name->utf8_length());
  if (is_instance)  st->print(";");
}

symbolOop java_lang_Class::as_signature(oop java_class, bool intern_if_not_found, TRAPS) {
  assert(java_lang_Class::is_instance(java_class), "must be a Class object");
  symbolOop name = NULL;
  if (is_primitive(java_class)) {
    return vmSymbols::type_signature(primitive_type(java_class));
  } else {
    klassOop k = as_klassOop(java_class);
    if (!Klass::cast(k)->oop_is_instance()) {
      return Klass::cast(k)->name();
    } else {
      ResourceMark rm;
      const char* sigstr = Klass::cast(k)->signature_name();
      int         siglen = (int) strlen(sigstr);
      if (!intern_if_not_found)
        return SymbolTable::probe(sigstr, siglen);
      else
        return oopFactory::new_symbol(sigstr, siglen, THREAD);
    }
  }
}


klassOop java_lang_Class::array_klass(oop java_class) {
  klassOop k = klassOop(java_class->obj_field(array_klass_offset));
  assert(k == NULL || k->is_klass() && Klass::cast(k)->oop_is_javaArray(), "should be array klass");
  return k;
}


void java_lang_Class::set_array_klass(oop java_class, klassOop klass) {
  assert(klass->is_klass() && Klass::cast(klass)->oop_is_javaArray(), "should be array klass");
  java_class->obj_field_put(array_klass_offset, klass);
}


methodOop java_lang_Class::resolved_constructor(oop java_class) {
  oop constructor = java_class->obj_field(resolved_constructor_offset);
  assert(constructor == NULL || constructor->is_method(), "should be method");
  return methodOop(constructor);
}


void java_lang_Class::set_resolved_constructor(oop java_class, methodOop constructor) {
  assert(constructor->is_method(), "should be method");
  java_class->obj_field_put(resolved_constructor_offset, constructor);
}


bool java_lang_Class::is_primitive(oop java_class) {
  // should assert:
  //assert(java_lang_Class::is_instance(java_class), "must be a Class object");
  klassOop k = klassOop(java_class->obj_field(klass_offset));
  return k == NULL;
}


BasicType java_lang_Class::primitive_type(oop java_class) {
  assert(java_lang_Class::is_primitive(java_class), "just checking");
  klassOop ak = klassOop(java_class->obj_field(array_klass_offset));
  BasicType type = T_VOID;
  if (ak != NULL) {
    // Note: create_basic_type_mirror above initializes ak to a non-null value.
    type = arrayKlass::cast(ak)->element_type();
  } else {
    assert(java_class == Universe::void_mirror(), "only valid non-array primitive");
  }
  assert(Universe::java_mirror(type) == java_class, "must be consistent");
  return type;
}

BasicType java_lang_Class::as_BasicType(oop java_class, klassOop* reference_klass) {
  assert(java_lang_Class::is_instance(java_class), "must be a Class object");
  if (is_primitive(java_class)) {
    if (reference_klass != NULL)
      (*reference_klass) = NULL;
    return primitive_type(java_class);
  } else {
    if (reference_klass != NULL)
      (*reference_klass) = as_klassOop(java_class);
    return T_OBJECT;
  }
}


oop java_lang_Class::primitive_mirror(BasicType t) {
  oop mirror = Universe::java_mirror(t);
  assert(mirror != NULL && mirror->is_a(SystemDictionary::Class_klass()), "must be a Class");
  assert(java_lang_Class::is_primitive(mirror), "must be primitive");
  return mirror;
}

bool java_lang_Class::offsets_computed = false;
int  java_lang_Class::classRedefinedCount_offset = -1;
int  java_lang_Class::parallelCapable_offset = -1;

void java_lang_Class::compute_offsets() {
  assert(!offsets_computed, "offsets should be initialized only once");
  offsets_computed = true;

  klassOop k = SystemDictionary::Class_klass();
  // The classRedefinedCount field is only present starting in 1.5,
  // so don't go fatal.
  compute_optional_offset(classRedefinedCount_offset,
    k, vmSymbols::classRedefinedCount_name(), vmSymbols::int_signature());

  // The field indicating parallelCapable (parallelLockMap) is only present starting in 7,
  klassOop k1 = SystemDictionary::ClassLoader_klass();
  compute_optional_offset(parallelCapable_offset,
    k1, vmSymbols::parallelCapable_name(), vmSymbols::concurrenthashmap_signature());
}

// For class loader classes, parallelCapable defined
// based on non-null field
// Written to by java.lang.ClassLoader, vm only reads this field, doesn't set it
bool java_lang_Class::parallelCapable(oop class_loader) {
  if (!JDK_Version::is_gte_jdk17x_version()
     || parallelCapable_offset == -1) {
     // Default for backward compatibility is false
     return false;
  }
  return (class_loader->obj_field(parallelCapable_offset) != NULL);
}

int java_lang_Class::classRedefinedCount(oop the_class_mirror) {
  if (!JDK_Version::is_gte_jdk15x_version()
      || classRedefinedCount_offset == -1) {
    // The classRedefinedCount field is only present starting in 1.5.
    // If we don't have an offset for it then just return -1 as a marker.
    return -1;
  }

  return the_class_mirror->int_field(classRedefinedCount_offset);
}

void java_lang_Class::set_classRedefinedCount(oop the_class_mirror, int value) {
  if (!JDK_Version::is_gte_jdk15x_version()
      || classRedefinedCount_offset == -1) {
    // The classRedefinedCount field is only present starting in 1.5.
    // If we don't have an offset for it then nothing to set.
    return;
  }

  the_class_mirror->int_field_put(classRedefinedCount_offset, value);
}


// Note: JDK1.1 and before had a privateInfo_offset field which was used for the
//       platform thread structure, and a eetop offset which was used for thread
//       local storage (and unused by the HotSpot VM). In JDK1.2 the two structures
//       merged, so in the HotSpot VM we just use the eetop field for the thread
//       instead of the privateInfo_offset.
//
// Note: The stackSize field is only present starting in 1.4.

int java_lang_Thread::_name_offset = 0;
int java_lang_Thread::_group_offset = 0;
int java_lang_Thread::_contextClassLoader_offset = 0;
int java_lang_Thread::_inheritedAccessControlContext_offset = 0;
int java_lang_Thread::_priority_offset = 0;
int java_lang_Thread::_eetop_offset = 0;
int java_lang_Thread::_daemon_offset = 0;
int java_lang_Thread::_stillborn_offset = 0;
int java_lang_Thread::_stackSize_offset = 0;
int java_lang_Thread::_tid_offset = 0;
int java_lang_Thread::_thread_status_offset = 0;
int java_lang_Thread::_park_blocker_offset = 0;
int java_lang_Thread::_park_event_offset = 0 ;


void java_lang_Thread::compute_offsets() {
  assert(_group_offset == 0, "offsets should be initialized only once");

  klassOop k = SystemDictionary::Thread_klass();
  compute_offset(_name_offset,      k, vmSymbols::name_name(),      vmSymbols::char_array_signature());
  compute_offset(_group_offset,     k, vmSymbols::group_name(),     vmSymbols::threadgroup_signature());
  compute_offset(_contextClassLoader_offset, k, vmSymbols::contextClassLoader_name(), vmSymbols::classloader_signature());
  compute_offset(_inheritedAccessControlContext_offset, k, vmSymbols::inheritedAccessControlContext_name(), vmSymbols::accesscontrolcontext_signature());
  compute_offset(_priority_offset,  k, vmSymbols::priority_name(),  vmSymbols::int_signature());
  compute_offset(_daemon_offset,    k, vmSymbols::daemon_name(),    vmSymbols::bool_signature());
  compute_offset(_eetop_offset,     k, vmSymbols::eetop_name(),     vmSymbols::long_signature());
  compute_offset(_stillborn_offset, k, vmSymbols::stillborn_name(), vmSymbols::bool_signature());
  // The stackSize field is only present starting in 1.4, so don't go fatal.
  compute_optional_offset(_stackSize_offset, k, vmSymbols::stackSize_name(), vmSymbols::long_signature());
  // The tid and thread_status fields are only present starting in 1.5, so don't go fatal.
  compute_optional_offset(_tid_offset, k, vmSymbols::thread_id_name(), vmSymbols::long_signature());
  compute_optional_offset(_thread_status_offset, k, vmSymbols::thread_status_name(), vmSymbols::int_signature());
  // The parkBlocker field is only present starting in 1.6, so don't go fatal.
  compute_optional_offset(_park_blocker_offset, k, vmSymbols::park_blocker_name(), vmSymbols::object_signature());
  compute_optional_offset(_park_event_offset, k, vmSymbols::park_event_name(),
 vmSymbols::long_signature());
}


JavaThread* java_lang_Thread::thread(oop java_thread) {
  return (JavaThread*)java_thread->address_field(_eetop_offset);
}


void java_lang_Thread::set_thread(oop java_thread, JavaThread* thread) {
  java_thread->address_field_put(_eetop_offset, (address)thread);
}


typeArrayOop java_lang_Thread::name(oop java_thread) {
  oop name = java_thread->obj_field(_name_offset);
  assert(name == NULL || (name->is_typeArray() && typeArrayKlass::cast(name->klass())->element_type() == T_CHAR), "just checking");
  return typeArrayOop(name);
}


void java_lang_Thread::set_name(oop java_thread, typeArrayOop name) {
  assert(java_thread->obj_field(_name_offset) == NULL, "name should be NULL");
  java_thread->obj_field_put(_name_offset, name);
}


ThreadPriority java_lang_Thread::priority(oop java_thread) {
  return (ThreadPriority)java_thread->int_field(_priority_offset);
}


void java_lang_Thread::set_priority(oop java_thread, ThreadPriority priority) {
  java_thread->int_field_put(_priority_offset, priority);
}


oop java_lang_Thread::threadGroup(oop java_thread) {
  return java_thread->obj_field(_group_offset);
}


bool java_lang_Thread::is_stillborn(oop java_thread) {
  return java_thread->bool_field(_stillborn_offset) != 0;
}


// We never have reason to turn the stillborn bit off
void java_lang_Thread::set_stillborn(oop java_thread) {
  java_thread->bool_field_put(_stillborn_offset, true);
}


bool java_lang_Thread::is_alive(oop java_thread) {
  JavaThread* thr = java_lang_Thread::thread(java_thread);
  return (thr != NULL);
}


bool java_lang_Thread::is_daemon(oop java_thread) {
  return java_thread->bool_field(_daemon_offset) != 0;
}


void java_lang_Thread::set_daemon(oop java_thread) {
  java_thread->bool_field_put(_daemon_offset, true);
}

oop java_lang_Thread::context_class_loader(oop java_thread) {
  return java_thread->obj_field(_contextClassLoader_offset);
}

oop java_lang_Thread::inherited_access_control_context(oop java_thread) {
  return java_thread->obj_field(_inheritedAccessControlContext_offset);
}


jlong java_lang_Thread::stackSize(oop java_thread) {
  // The stackSize field is only present starting in 1.4
  if (_stackSize_offset > 0) {
    assert(JDK_Version::is_gte_jdk14x_version(), "sanity check");
    return java_thread->long_field(_stackSize_offset);
  } else {
    return 0;
  }
}

// Write the thread status value to threadStatus field in java.lang.Thread java class.
void java_lang_Thread::set_thread_status(oop java_thread,
                                         java_lang_Thread::ThreadStatus status) {
  assert(JavaThread::current()->thread_state() == _thread_in_vm, "Java Thread is not running in vm");
  // The threadStatus is only present starting in 1.5
  if (_thread_status_offset > 0) {
    java_thread->int_field_put(_thread_status_offset, status);
  }
}

// Read thread status value from threadStatus field in java.lang.Thread java class.
java_lang_Thread::ThreadStatus java_lang_Thread::get_thread_status(oop java_thread) {
  assert(Thread::current()->is_VM_thread() ||
         JavaThread::current()->thread_state() == _thread_in_vm,
         "Java Thread is not running in vm");
  // The threadStatus is only present starting in 1.5
  if (_thread_status_offset > 0) {
    return (java_lang_Thread::ThreadStatus)java_thread->int_field(_thread_status_offset);
  } else {
    // All we can easily figure out is if it is alive, but that is
    // enough info for a valid unknown status.
    // These aren't restricted to valid set ThreadStatus values, so
    // use JVMTI values and cast.
    JavaThread* thr = java_lang_Thread::thread(java_thread);
    if (thr == NULL) {
      // the thread hasn't run yet or is in the process of exiting
      return NEW;
    }
    return (java_lang_Thread::ThreadStatus)JVMTI_THREAD_STATE_ALIVE;
  }
}


jlong java_lang_Thread::thread_id(oop java_thread) {
  // The thread ID field is only present starting in 1.5
  if (_tid_offset > 0) {
    return java_thread->long_field(_tid_offset);
  } else {
    return 0;
  }
}

oop java_lang_Thread::park_blocker(oop java_thread) {
  assert(JDK_Version::current().supports_thread_park_blocker() &&
         _park_blocker_offset != 0, "Must support parkBlocker field");

  if (_park_blocker_offset > 0) {
    return java_thread->obj_field(_park_blocker_offset);
  }

  return NULL;
}

jlong java_lang_Thread::park_event(oop java_thread) {
  if (_park_event_offset > 0) {
    return java_thread->long_field(_park_event_offset);
  }
  return 0;
}

bool java_lang_Thread::set_park_event(oop java_thread, jlong ptr) {
  if (_park_event_offset > 0) {
    java_thread->long_field_put(_park_event_offset, ptr);
    return true;
  }
  return false;
}


const char* java_lang_Thread::thread_status_name(oop java_thread) {
  assert(JDK_Version::is_gte_jdk15x_version() && _thread_status_offset != 0, "Must have thread status");
  ThreadStatus status = (java_lang_Thread::ThreadStatus)java_thread->int_field(_thread_status_offset);
  switch (status) {
    case NEW                      : return "NEW";
    case RUNNABLE                 : return "RUNNABLE";
    case SLEEPING                 : return "TIMED_WAITING (sleeping)";
    case IN_OBJECT_WAIT           : return "WAITING (on object monitor)";
    case IN_OBJECT_WAIT_TIMED     : return "TIMED_WAITING (on object monitor)";
    case PARKED                   : return "WAITING (parking)";
    case PARKED_TIMED             : return "TIMED_WAITING (parking)";
    case BLOCKED_ON_MONITOR_ENTER : return "BLOCKED (on object monitor)";
    case TERMINATED               : return "TERMINATED";
    default                       : return "UNKNOWN";
  };
}
int java_lang_ThreadGroup::_parent_offset = 0;
int java_lang_ThreadGroup::_name_offset = 0;
int java_lang_ThreadGroup::_threads_offset = 0;
int java_lang_ThreadGroup::_groups_offset = 0;
int java_lang_ThreadGroup::_maxPriority_offset = 0;
int java_lang_ThreadGroup::_destroyed_offset = 0;
int java_lang_ThreadGroup::_daemon_offset = 0;
int java_lang_ThreadGroup::_vmAllowSuspension_offset = 0;
int java_lang_ThreadGroup::_nthreads_offset = 0;
int java_lang_ThreadGroup::_ngroups_offset = 0;

oop  java_lang_ThreadGroup::parent(oop java_thread_group) {
  assert(java_thread_group->is_oop(), "thread group must be oop");
  return java_thread_group->obj_field(_parent_offset);
}

// ("name as oop" accessor is not necessary)

typeArrayOop java_lang_ThreadGroup::name(oop java_thread_group) {
  oop name = java_thread_group->obj_field(_name_offset);
  // ThreadGroup.name can be null
  return name == NULL ? (typeArrayOop)NULL : java_lang_String::value(name);
}

int java_lang_ThreadGroup::nthreads(oop java_thread_group) {
  assert(java_thread_group->is_oop(), "thread group must be oop");
  return java_thread_group->int_field(_nthreads_offset);
}

objArrayOop java_lang_ThreadGroup::threads(oop java_thread_group) {
  oop threads = java_thread_group->obj_field(_threads_offset);
  assert(threads != NULL, "threadgroups should have threads");
  assert(threads->is_objArray(), "just checking"); // Todo: Add better type checking code
  return objArrayOop(threads);
}

int java_lang_ThreadGroup::ngroups(oop java_thread_group) {
  assert(java_thread_group->is_oop(), "thread group must be oop");
  return java_thread_group->int_field(_ngroups_offset);
}

objArrayOop java_lang_ThreadGroup::groups(oop java_thread_group) {
  oop groups = java_thread_group->obj_field(_groups_offset);
  assert(groups == NULL || groups->is_objArray(), "just checking"); // Todo: Add better type checking code
  return objArrayOop(groups);
}

ThreadPriority java_lang_ThreadGroup::maxPriority(oop java_thread_group) {
  assert(java_thread_group->is_oop(), "thread group must be oop");
  return (ThreadPriority) java_thread_group->int_field(_maxPriority_offset);
}

bool java_lang_ThreadGroup::is_destroyed(oop java_thread_group) {
  assert(java_thread_group->is_oop(), "thread group must be oop");
  return java_thread_group->bool_field(_destroyed_offset) != 0;
}

bool java_lang_ThreadGroup::is_daemon(oop java_thread_group) {
  assert(java_thread_group->is_oop(), "thread group must be oop");
  return java_thread_group->bool_field(_daemon_offset) != 0;
}

bool java_lang_ThreadGroup::is_vmAllowSuspension(oop java_thread_group) {
  assert(java_thread_group->is_oop(), "thread group must be oop");
  return java_thread_group->bool_field(_vmAllowSuspension_offset) != 0;
}

void java_lang_ThreadGroup::compute_offsets() {
  assert(_parent_offset == 0, "offsets should be initialized only once");

  klassOop k = SystemDictionary::ThreadGroup_klass();

  compute_offset(_parent_offset,      k, vmSymbols::parent_name(),      vmSymbols::threadgroup_signature());
  compute_offset(_name_offset,        k, vmSymbols::name_name(),        vmSymbols::string_signature());
  compute_offset(_threads_offset,     k, vmSymbols::threads_name(),     vmSymbols::thread_array_signature());
  compute_offset(_groups_offset,      k, vmSymbols::groups_name(),      vmSymbols::threadgroup_array_signature());
  compute_offset(_maxPriority_offset, k, vmSymbols::maxPriority_name(), vmSymbols::int_signature());
  compute_offset(_destroyed_offset,   k, vmSymbols::destroyed_name(),   vmSymbols::bool_signature());
  compute_offset(_daemon_offset,      k, vmSymbols::daemon_name(),      vmSymbols::bool_signature());
  compute_offset(_vmAllowSuspension_offset, k, vmSymbols::vmAllowSuspension_name(), vmSymbols::bool_signature());
  compute_offset(_nthreads_offset,    k, vmSymbols::nthreads_name(),    vmSymbols::int_signature());
  compute_offset(_ngroups_offset,     k, vmSymbols::ngroups_name(),     vmSymbols::int_signature());
}

oop java_lang_Throwable::backtrace(oop throwable) {
  return throwable->obj_field_acquire(backtrace_offset);
}


void java_lang_Throwable::set_backtrace(oop throwable, oop value) {
  throwable->release_obj_field_put(backtrace_offset, value);
}


oop java_lang_Throwable::message(oop throwable) {
  return throwable->obj_field(detailMessage_offset);
}


oop java_lang_Throwable::message(Handle throwable) {
  return throwable->obj_field(detailMessage_offset);
}


void java_lang_Throwable::set_message(oop throwable, oop value) {
  throwable->obj_field_put(detailMessage_offset, value);
}


void java_lang_Throwable::clear_stacktrace(oop throwable) {
  assert(JDK_Version::is_gte_jdk14x_version(), "should only be called in >= 1.4");
  throwable->obj_field_put(stackTrace_offset, NULL);
}


void java_lang_Throwable::print(oop throwable, outputStream* st) {
  ResourceMark rm;
  klassOop k = throwable->klass();
  assert(k != NULL, "just checking");
  st->print("%s", instanceKlass::cast(k)->external_name());
  oop msg = message(throwable);
  if (msg != NULL) {
    st->print(": %s", java_lang_String::as_utf8_string(msg));
  }
}


void java_lang_Throwable::print(Handle throwable, outputStream* st) {
  ResourceMark rm;
  klassOop k = throwable->klass();
  assert(k != NULL, "just checking");
  st->print("%s", instanceKlass::cast(k)->external_name());
  oop msg = message(throwable);
  if (msg != NULL) {
    st->print(": %s", java_lang_String::as_utf8_string(msg));
  }
}

// Print stack trace element to resource allocated buffer
char* java_lang_Throwable::print_stack_element_to_buffer(methodOop method, int bci) {
  // Get strings and string lengths
  instanceKlass* klass = instanceKlass::cast(method->method_holder());
  const char* klass_name  = klass->external_name();
  int buf_len = (int)strlen(klass_name);
  char* source_file_name;
  if (klass->source_file_name() == NULL) {
    source_file_name = NULL;
  } else {
    source_file_name = klass->source_file_name()->as_C_string();
    buf_len += (int)strlen(source_file_name);
  }
  char* method_name = method->name()->as_C_string();
  buf_len += (int)strlen(method_name);

  // Allocate temporary buffer with extra space for formatting and line number
  char* buf = NEW_RESOURCE_ARRAY(char, buf_len + 64);

  // Print stack trace line in buffer
  sprintf(buf, "\tat %s.%s", klass_name, method_name);
  if (method->is_native()) {
    strcat(buf, "(Native Method)");
  } else {
    int line_number = method->line_number_from_bci(bci);
    if (source_file_name != NULL && (line_number != -1)) {
      // Sourcename and linenumber
      sprintf(buf + (int)strlen(buf), "(%s:%d)", source_file_name, line_number);
    } else if (source_file_name != NULL) {
      // Just sourcename
      sprintf(buf + (int)strlen(buf), "(%s)", source_file_name);
    } else {
      // Neither soucename and linenumber
      sprintf(buf + (int)strlen(buf), "(Unknown Source)");
    }
    nmethod* nm = method->code();
    if (WizardMode && nm != NULL) {
      sprintf(buf + (int)strlen(buf), "(nmethod " PTR_FORMAT ")", (intptr_t)nm);
    }
  }

  return buf;
}


void java_lang_Throwable::print_stack_element(Handle stream, methodOop method, int bci) {
  ResourceMark rm;
  char* buf = print_stack_element_to_buffer(method, bci);
  print_to_stream(stream, buf);
}

void java_lang_Throwable::print_stack_element(outputStream *st, methodOop method, int bci) {
  ResourceMark rm;
  char* buf = print_stack_element_to_buffer(method, bci);
  st->print_cr("%s", buf);
}

void java_lang_Throwable::print_to_stream(Handle stream, const char* str) {
  if (stream.is_null()) {
    tty->print_cr("%s", str);
  } else {
    EXCEPTION_MARK;
    JavaValue result(T_VOID);
    Handle arg (THREAD, oopFactory::new_charArray(str, THREAD));
    if (!HAS_PENDING_EXCEPTION) {
      JavaCalls::call_virtual(&result,
                              stream,
                              KlassHandle(THREAD, stream->klass()),
                              vmSymbolHandles::println_name(),
                              vmSymbolHandles::char_array_void_signature(),
                              arg,
                              THREAD);
    }
    // Ignore any exceptions. we are in the middle of exception handling. Same as classic VM.
    if (HAS_PENDING_EXCEPTION) CLEAR_PENDING_EXCEPTION;
  }

}


const char* java_lang_Throwable::no_stack_trace_message() {
  return "\t<<no stack trace available>>";
}


// Currently used only for exceptions occurring during startup
void java_lang_Throwable::print_stack_trace(oop throwable, outputStream* st) {
  Thread *THREAD = Thread::current();
  Handle h_throwable(THREAD, throwable);
  while (h_throwable.not_null()) {
    objArrayHandle result (THREAD, objArrayOop(backtrace(h_throwable())));
    if (result.is_null()) {
      st->print_cr(no_stack_trace_message());
      return;
    }

    while (result.not_null()) {
      objArrayHandle methods (THREAD,
                              objArrayOop(result->obj_at(trace_methods_offset)));
      typeArrayHandle bcis (THREAD,
                            typeArrayOop(result->obj_at(trace_bcis_offset)));

      if (methods.is_null() || bcis.is_null()) {
        st->print_cr(no_stack_trace_message());
        return;
      }

      int length = methods()->length();
      for (int index = 0; index < length; index++) {
        methodOop method = methodOop(methods()->obj_at(index));
        if (method == NULL) goto handle_cause;
        int bci = bcis->ushort_at(index);
        print_stack_element(st, method, bci);
      }
      result = objArrayHandle(THREAD, objArrayOop(result->obj_at(trace_next_offset)));
    }
  handle_cause:
    {
      EXCEPTION_MARK;
      JavaValue result(T_OBJECT);
      JavaCalls::call_virtual(&result,
                              h_throwable,
                              KlassHandle(THREAD, h_throwable->klass()),
                              vmSymbolHandles::getCause_name(),
                              vmSymbolHandles::void_throwable_signature(),
                              THREAD);
      // Ignore any exceptions. we are in the middle of exception handling. Same as classic VM.
      if (HAS_PENDING_EXCEPTION) {
        CLEAR_PENDING_EXCEPTION;
        h_throwable = Handle();
      } else {
        h_throwable = Handle(THREAD, (oop) result.get_jobject());
        if (h_throwable.not_null()) {
          st->print("Caused by: ");
          print(h_throwable, st);
          st->cr();
        }
      }
    }
  }
}


void java_lang_Throwable::print_stack_trace(oop throwable, oop print_stream) {
  // Note: this is no longer used in Merlin, but we support it for compatibility.
  Thread *thread = Thread::current();
  Handle stream(thread, print_stream);
  objArrayHandle result (thread, objArrayOop(backtrace(throwable)));
  if (result.is_null()) {
    print_to_stream(stream, no_stack_trace_message());
    return;
  }

  while (result.not_null()) {
    objArrayHandle methods (thread,
                            objArrayOop(result->obj_at(trace_methods_offset)));
    typeArrayHandle bcis (thread,
                          typeArrayOop(result->obj_at(trace_bcis_offset)));

    if (methods.is_null() || bcis.is_null()) {
      print_to_stream(stream, no_stack_trace_message());
      return;
    }

    int length = methods()->length();
    for (int index = 0; index < length; index++) {
      methodOop method = methodOop(methods()->obj_at(index));
      if (method == NULL) return;
      int bci = bcis->ushort_at(index);
      print_stack_element(stream, method, bci);
    }
    result = objArrayHandle(thread, objArrayOop(result->obj_at(trace_next_offset)));
  }
}

// This class provides a simple wrapper over the internal structure of
// exception backtrace to insulate users of the backtrace from needing
// to know what it looks like.
class BacktraceBuilder: public StackObj {
 private:
  Handle          _backtrace;
  objArrayOop     _head;
  objArrayOop     _methods;
  typeArrayOop    _bcis;
  int             _index;
  bool            _dirty;
  No_Safepoint_Verifier _nsv;

 public:

  enum {
    trace_methods_offset = java_lang_Throwable::trace_methods_offset,
    trace_bcis_offset    = java_lang_Throwable::trace_bcis_offset,
    trace_next_offset    = java_lang_Throwable::trace_next_offset,
    trace_size           = java_lang_Throwable::trace_size,
    trace_chunk_size     = java_lang_Throwable::trace_chunk_size
  };

  // constructor for new backtrace
  BacktraceBuilder(TRAPS): _methods(NULL), _bcis(NULL), _head(NULL), _dirty(false) {
    expand(CHECK);
    _backtrace = _head;
    _index = 0;
  }

  void flush() {
    // The following appears to have been an optimization to save from
    // doing a barrier for each individual store into the _methods array,
    // but rather to do it for the entire array after the series of writes.
    // That optimization seems to have been lost when compressed oops was
    // implemented. However, the extra card-marks below was left in place,
    // but is now redundant because the individual stores into the
    // _methods array already execute the barrier code. CR 6918185 has
    // been filed so the original code may be restored by deferring the
    // barriers until after the entire sequence of stores, thus re-enabling
    // the intent of the original optimization. In the meantime the redundant
    // card mark below is now disabled.
    if (_dirty && _methods != NULL) {
#if 0
      BarrierSet* bs = Universe::heap()->barrier_set();
      assert(bs->has_write_ref_array_opt(), "Barrier set must have ref array opt");
      bs->write_ref_array((HeapWord*)_methods->base(), _methods->length());
#endif
      _dirty = false;
    }
  }

  void expand(TRAPS) {
    flush();

    objArrayHandle old_head(THREAD, _head);
    Pause_No_Safepoint_Verifier pnsv(&_nsv);

    objArrayOop head = oopFactory::new_objectArray(trace_size, CHECK);
    objArrayHandle new_head(THREAD, head);

    objArrayOop methods = oopFactory::new_objectArray(trace_chunk_size, CHECK);
    objArrayHandle new_methods(THREAD, methods);

    typeArrayOop bcis = oopFactory::new_shortArray(trace_chunk_size, CHECK);
    typeArrayHandle new_bcis(THREAD, bcis);

    if (!old_head.is_null()) {
      old_head->obj_at_put(trace_next_offset, new_head());
    }
    new_head->obj_at_put(trace_methods_offset, new_methods());
    new_head->obj_at_put(trace_bcis_offset, new_bcis());

    _head    = new_head();
    _methods = new_methods();
    _bcis    = new_bcis();
    _index = 0;
  }

  oop backtrace() {
    flush();
    return _backtrace();
  }

  inline void push(methodOop method, short bci, TRAPS) {
    if (_index >= trace_chunk_size) {
      methodHandle mhandle(THREAD, method);
      expand(CHECK);
      method = mhandle();
    }

    _methods->obj_at_put(_index, method);
    _bcis->ushort_at_put(_index, bci);
    _index++;
    _dirty = true;
  }

  methodOop current_method() {
    assert(_index >= 0 && _index < trace_chunk_size, "out of range");
    return methodOop(_methods->obj_at(_index));
  }

  jushort current_bci() {
    assert(_index >= 0 && _index < trace_chunk_size, "out of range");
    return _bcis->ushort_at(_index);
  }
};


void java_lang_Throwable::fill_in_stack_trace(Handle throwable, TRAPS) {
  if (!StackTraceInThrowable) return;
  ResourceMark rm(THREAD);

  // Start out by clearing the backtrace for this object, in case the VM
  // runs out of memory while allocating the stack trace
  set_backtrace(throwable(), NULL);
  if (JDK_Version::is_gte_jdk14x_version()) {
    // New since 1.4, clear lazily constructed Java level stacktrace if
    // refilling occurs
    clear_stacktrace(throwable());
  }

  int max_depth = MaxJavaStackTraceDepth;
  JavaThread* thread = (JavaThread*)THREAD;
  BacktraceBuilder bt(CHECK);

  // Instead of using vframe directly, this version of fill_in_stack_trace
  // basically handles everything by hand. This significantly improved the
  // speed of this method call up to 28.5% on Solaris sparc. 27.1% on Windows.
  // See bug 6333838 for  more details.
  // The "ASSERT" here is to verify this method generates the exactly same stack
  // trace as utilizing vframe.
#ifdef ASSERT
  vframeStream st(thread);
  methodHandle st_method(THREAD, st.method());
#endif
  int total_count = 0;
  RegisterMap map(thread, false);
  int decode_offset = 0;
  nmethod* nm = NULL;
  bool skip_fillInStackTrace_check = false;
  bool skip_throwableInit_check = false;

  for (frame fr = thread->last_frame(); max_depth != total_count;) {
    methodOop method = NULL;
    int bci = 0;

    // Compiled java method case.
    if (decode_offset != 0) {
      DebugInfoReadStream stream(nm, decode_offset);
      decode_offset = stream.read_int();
      method = (methodOop)nm->oop_at(stream.read_int());
      bci = stream.read_bci();
    } else {
      if (fr.is_first_frame()) break;
      address pc = fr.pc();
      if (fr.is_interpreted_frame()) {
        intptr_t bcx = fr.interpreter_frame_bcx();
        method = fr.interpreter_frame_method();
        bci =  fr.is_bci(bcx) ? bcx : method->bci_from((address)bcx);
        fr = fr.sender(&map);
      } else {
        CodeBlob* cb = fr.cb();
        // HMMM QQQ might be nice to have frame return nm as NULL if cb is non-NULL
        // but non nmethod
        fr = fr.sender(&map);
        if (cb == NULL || !cb->is_nmethod()) {
          continue;
        }
        nm = (nmethod*)cb;
        if (nm->method()->is_native()) {
          method = nm->method();
          bci = 0;
        } else {
          PcDesc* pd = nm->pc_desc_at(pc);
          decode_offset = pd->scope_decode_offset();
          // if decode_offset is not equal to 0, it will execute the
          // "compiled java method case" at the beginning of the loop.
          continue;
        }
      }
    }
#ifdef ASSERT
  assert(st_method() == method && st.bci() == bci,
         "Wrong stack trace");
  st.next();
  // vframeStream::method isn't GC-safe so store off a copy
  // of the methodOop in case we GC.
  if (!st.at_end()) {
    st_method = st.method();
  }
#endif
    if (!skip_fillInStackTrace_check) {
      // check "fillInStackTrace" only once, so we negate the flag
      // after the first time check.
      skip_fillInStackTrace_check = true;
      if (method->name() == vmSymbols::fillInStackTrace_name()) {
        continue;
      }
    }
    // skip <init> methods of the exceptions klass. If there is <init> methods
    // that belongs to a superclass of the exception  we are going to skipping
    // them in stack trace. This is simlar to classic VM.
    if (!skip_throwableInit_check) {
      if (method->name() == vmSymbols::object_initializer_name() &&
          throwable->is_a(method->method_holder())) {
        continue;
      } else {
        // if no "Throwable.init()" method found, we stop checking it next time.
        skip_throwableInit_check = true;
      }
    }
    bt.push(method, bci, CHECK);
    total_count++;
  }

  // Put completed stack trace into throwable object
  set_backtrace(throwable(), bt.backtrace());
}

void java_lang_Throwable::fill_in_stack_trace(Handle throwable) {
  // No-op if stack trace is disabled
  if (!StackTraceInThrowable) {
    return;
  }

  // Disable stack traces for some preallocated out of memory errors
  if (!Universe::should_fill_in_stack_trace(throwable)) {
    return;
  }

  PRESERVE_EXCEPTION_MARK;

  JavaThread* thread = JavaThread::active();
  fill_in_stack_trace(throwable, thread);
  // ignore exceptions thrown during stack trace filling
  CLEAR_PENDING_EXCEPTION;
}

void java_lang_Throwable::allocate_backtrace(Handle throwable, TRAPS) {
  // Allocate stack trace - backtrace is created but not filled in

  // No-op if stack trace is disabled
  if (!StackTraceInThrowable) return;

  objArrayOop h_oop = oopFactory::new_objectArray(trace_size, CHECK);
  objArrayHandle backtrace  (THREAD, h_oop);
  objArrayOop m_oop = oopFactory::new_objectArray(trace_chunk_size, CHECK);
  objArrayHandle methods (THREAD, m_oop);
  typeArrayOop b = oopFactory::new_shortArray(trace_chunk_size, CHECK);
  typeArrayHandle bcis(THREAD, b);

  // backtrace has space for one chunk (next is NULL)
  backtrace->obj_at_put(trace_methods_offset, methods());
  backtrace->obj_at_put(trace_bcis_offset, bcis());
  set_backtrace(throwable(), backtrace());
}


void java_lang_Throwable::fill_in_stack_trace_of_preallocated_backtrace(Handle throwable) {
  // Fill in stack trace into preallocated backtrace (no GC)

  // No-op if stack trace is disabled
  if (!StackTraceInThrowable) return;

  assert(throwable->is_a(SystemDictionary::Throwable_klass()), "sanity check");

  oop backtrace = java_lang_Throwable::backtrace(throwable());
  assert(backtrace != NULL, "backtrace not preallocated");

  oop m = objArrayOop(backtrace)->obj_at(trace_methods_offset);
  objArrayOop methods = objArrayOop(m);
  assert(methods != NULL && methods->length() > 0, "method array not preallocated");

  oop b = objArrayOop(backtrace)->obj_at(trace_bcis_offset);
  typeArrayOop bcis = typeArrayOop(b);
  assert(bcis != NULL, "bci array not preallocated");

  assert(methods->length() == bcis->length(), "method and bci arrays should match");

  JavaThread* thread = JavaThread::current();
  ResourceMark rm(thread);
  vframeStream st(thread);

  // Unlike fill_in_stack_trace we do not skip fillInStackTrace or throwable init
  // methods as preallocated errors aren't created by "java" code.

  // fill in as much stack trace as possible
  int max_chunks = MIN2(methods->length(), (int)MaxJavaStackTraceDepth);
  int chunk_count = 0;

  for (;!st.at_end(); st.next()) {
    // add element
    bcis->ushort_at_put(chunk_count, st.bci());
    methods->obj_at_put(chunk_count, st.method());

    chunk_count++;

    // Bail-out for deep stacks
    if (chunk_count >= max_chunks) break;
  }
}


int java_lang_Throwable::get_stack_trace_depth(oop throwable, TRAPS) {
  if (throwable == NULL) {
    THROW_0(vmSymbols::java_lang_NullPointerException());
  }
  objArrayOop chunk = objArrayOop(backtrace(throwable));
  int depth = 0;
  if (chunk != NULL) {
    // Iterate over chunks and count full ones
    while (true) {
      objArrayOop next = objArrayOop(chunk->obj_at(trace_next_offset));
      if (next == NULL) break;
      depth += trace_chunk_size;
      chunk = next;
    }
    assert(chunk != NULL && chunk->obj_at(trace_next_offset) == NULL, "sanity check");
    // Count element in remaining partial chunk
    objArrayOop methods = objArrayOop(chunk->obj_at(trace_methods_offset));
    typeArrayOop bcis = typeArrayOop(chunk->obj_at(trace_bcis_offset));
    assert(methods != NULL && bcis != NULL, "sanity check");
    for (int i = 0; i < methods->length(); i++) {
      if (methods->obj_at(i) == NULL) break;
      depth++;
    }
  }
  return depth;
}


oop java_lang_Throwable::get_stack_trace_element(oop throwable, int index, TRAPS) {
  if (throwable == NULL) {
    THROW_0(vmSymbols::java_lang_NullPointerException());
  }
  if (index < 0) {
    THROW_(vmSymbols::java_lang_IndexOutOfBoundsException(), NULL);
  }
  // Compute how many chunks to skip and index into actual chunk
  objArrayOop chunk = objArrayOop(backtrace(throwable));
  int skip_chunks = index / trace_chunk_size;
  int chunk_index = index % trace_chunk_size;
  while (chunk != NULL && skip_chunks > 0) {
    chunk = objArrayOop(chunk->obj_at(trace_next_offset));
        skip_chunks--;
  }
  if (chunk == NULL) {
    THROW_(vmSymbols::java_lang_IndexOutOfBoundsException(), NULL);
  }
  // Get method,bci from chunk
  objArrayOop methods = objArrayOop(chunk->obj_at(trace_methods_offset));
  typeArrayOop bcis = typeArrayOop(chunk->obj_at(trace_bcis_offset));
  assert(methods != NULL && bcis != NULL, "sanity check");
  methodHandle method(THREAD, methodOop(methods->obj_at(chunk_index)));
  int bci = bcis->ushort_at(chunk_index);
  // Chunk can be partial full
  if (method.is_null()) {
    THROW_(vmSymbols::java_lang_IndexOutOfBoundsException(), NULL);
  }

  oop element = java_lang_StackTraceElement::create(method, bci, CHECK_0);
  return element;
}

oop java_lang_StackTraceElement::create(methodHandle method, int bci, TRAPS) {
  // SystemDictionary::stackTraceElement_klass() will be null for pre-1.4 JDKs
  assert(JDK_Version::is_gte_jdk14x_version(), "should only be called in >= 1.4");

  // Allocate java.lang.StackTraceElement instance
  klassOop k = SystemDictionary::StackTraceElement_klass();
  assert(k != NULL, "must be loaded in 1.4+");
  instanceKlassHandle ik (THREAD, k);
  if (ik->should_be_initialized()) {
    ik->initialize(CHECK_0);
  }

  Handle element = ik->allocate_instance_handle(CHECK_0);
  // Fill in class name
  ResourceMark rm(THREAD);
  const char* str = instanceKlass::cast(method->method_holder())->external_name();
  oop classname = StringTable::intern((char*) str, CHECK_0);
  java_lang_StackTraceElement::set_declaringClass(element(), classname);
  // Fill in method name
  oop methodname = StringTable::intern(method->name(), CHECK_0);
  java_lang_StackTraceElement::set_methodName(element(), methodname);
  // Fill in source file name
  symbolOop source = instanceKlass::cast(method->method_holder())->source_file_name();
  oop filename = StringTable::intern(source, CHECK_0);
  java_lang_StackTraceElement::set_fileName(element(), filename);
  // File in source line number
  int line_number;
  if (method->is_native()) {
    // Negative value different from -1 below, enabling Java code in
    // class java.lang.StackTraceElement to distinguish "native" from
    // "no LineNumberTable".
    line_number = -2;
  } else {
    // Returns -1 if no LineNumberTable, and otherwise actual line number
    line_number = method->line_number_from_bci(bci);
  }
  java_lang_StackTraceElement::set_lineNumber(element(), line_number);

  return element();
}


void java_lang_reflect_AccessibleObject::compute_offsets() {
  klassOop k = SystemDictionary::reflect_AccessibleObject_klass();
  compute_offset(override_offset, k, vmSymbols::override_name(), vmSymbols::bool_signature());
}

jboolean java_lang_reflect_AccessibleObject::override(oop reflect) {
  assert(Universe::is_fully_initialized(), "Need to find another solution to the reflection problem");
  return (jboolean) reflect->bool_field(override_offset);
}

void java_lang_reflect_AccessibleObject::set_override(oop reflect, jboolean value) {
  assert(Universe::is_fully_initialized(), "Need to find another solution to the reflection problem");
  reflect->bool_field_put(override_offset, (int) value);
}

void java_lang_reflect_Method::compute_offsets() {
  klassOop k = SystemDictionary::reflect_Method_klass();
  compute_offset(clazz_offset,          k, vmSymbols::clazz_name(),          vmSymbols::class_signature());
  compute_offset(name_offset,           k, vmSymbols::name_name(),           vmSymbols::string_signature());
  compute_offset(returnType_offset,     k, vmSymbols::returnType_name(),     vmSymbols::class_signature());
  compute_offset(parameterTypes_offset, k, vmSymbols::parameterTypes_name(), vmSymbols::class_array_signature());
  compute_offset(exceptionTypes_offset, k, vmSymbols::exceptionTypes_name(), vmSymbols::class_array_signature());
  compute_offset(slot_offset,           k, vmSymbols::slot_name(),           vmSymbols::int_signature());
  compute_offset(modifiers_offset,      k, vmSymbols::modifiers_name(),      vmSymbols::int_signature());
  // The generic signature and annotations fields are only present in 1.5
  signature_offset = -1;
  annotations_offset = -1;
  parameter_annotations_offset = -1;
  annotation_default_offset = -1;
  compute_optional_offset(signature_offset,             k, vmSymbols::signature_name(),             vmSymbols::string_signature());
  compute_optional_offset(annotations_offset,           k, vmSymbols::annotations_name(),           vmSymbols::byte_array_signature());
  compute_optional_offset(parameter_annotations_offset, k, vmSymbols::parameter_annotations_name(), vmSymbols::byte_array_signature());
  compute_optional_offset(annotation_default_offset,    k, vmSymbols::annotation_default_name(),    vmSymbols::byte_array_signature());
}

Handle java_lang_reflect_Method::create(TRAPS) {
  assert(Universe::is_fully_initialized(), "Need to find another solution to the reflection problem");
  klassOop klass = SystemDictionary::reflect_Method_klass();
  // This class is eagerly initialized during VM initialization, since we keep a refence
  // to one of the methods
  assert(instanceKlass::cast(klass)->is_initialized(), "must be initialized");
  return instanceKlass::cast(klass)->allocate_instance_handle(CHECK_NH);
}

oop java_lang_reflect_Method::clazz(oop reflect) {
  assert(Universe::is_fully_initialized(), "Need to find another solution to the reflection problem");
  return reflect->obj_field(clazz_offset);
}

void java_lang_reflect_Method::set_clazz(oop reflect, oop value) {
  assert(Universe::is_fully_initialized(), "Need to find another solution to the reflection problem");
   reflect->obj_field_put(clazz_offset, value);
}

int java_lang_reflect_Method::slot(oop reflect) {
  assert(Universe::is_fully_initialized(), "Need to find another solution to the reflection problem");
  return reflect->int_field(slot_offset);
}

void java_lang_reflect_Method::set_slot(oop reflect, int value) {
  assert(Universe::is_fully_initialized(), "Need to find another solution to the reflection problem");
  reflect->int_field_put(slot_offset, value);
}

oop java_lang_reflect_Method::name(oop method) {
  assert(Universe::is_fully_initialized(), "Need to find another solution to the reflection problem");
  return method->obj_field(name_offset);
}

void java_lang_reflect_Method::set_name(oop method, oop value) {
  assert(Universe::is_fully_initialized(), "Need to find another solution to the reflection problem");
  method->obj_field_put(name_offset, value);
}

oop java_lang_reflect_Method::return_type(oop method) {
  assert(Universe::is_fully_initialized(), "Need to find another solution to the reflection problem");
  return method->obj_field(returnType_offset);
}

void java_lang_reflect_Method::set_return_type(oop method, oop value) {
  assert(Universe::is_fully_initialized(), "Need to find another solution to the reflection problem");
  method->obj_field_put(returnType_offset, value);
}

oop java_lang_reflect_Method::parameter_types(oop method) {
  assert(Universe::is_fully_initialized(), "Need to find another solution to the reflection problem");
  return method->obj_field(parameterTypes_offset);
}

void java_lang_reflect_Method::set_parameter_types(oop method, oop value) {
  assert(Universe::is_fully_initialized(), "Need to find another solution to the reflection problem");
  method->obj_field_put(parameterTypes_offset, value);
}

oop java_lang_reflect_Method::exception_types(oop method) {
  assert(Universe::is_fully_initialized(), "Need to find another solution to the reflection problem");
  return method->obj_field(exceptionTypes_offset);
}

void java_lang_reflect_Method::set_exception_types(oop method, oop value) {
  assert(Universe::is_fully_initialized(), "Need to find another solution to the reflection problem");
  method->obj_field_put(exceptionTypes_offset, value);
}

int java_lang_reflect_Method::modifiers(oop method) {
  assert(Universe::is_fully_initialized(), "Need to find another solution to the reflection problem");
  return method->int_field(modifiers_offset);
}

void java_lang_reflect_Method::set_modifiers(oop method, int value) {
  assert(Universe::is_fully_initialized(), "Need to find another solution to the reflection problem");
  method->int_field_put(modifiers_offset, value);
}

bool java_lang_reflect_Method::has_signature_field() {
  return (signature_offset >= 0);
}

oop java_lang_reflect_Method::signature(oop method) {
  assert(Universe::is_fully_initialized(), "Need to find another solution to the reflection problem");
  assert(has_signature_field(), "signature field must be present");
  return method->obj_field(signature_offset);
}

void java_lang_reflect_Method::set_signature(oop method, oop value) {
  assert(Universe::is_fully_initialized(), "Need to find another solution to the reflection problem");
  assert(has_signature_field(), "signature field must be present");
  method->obj_field_put(signature_offset, value);
}

bool java_lang_reflect_Method::has_annotations_field() {
  return (annotations_offset >= 0);
}

oop java_lang_reflect_Method::annotations(oop method) {
  assert(Universe::is_fully_initialized(), "Need to find another solution to the reflection problem");
  assert(has_annotations_field(), "annotations field must be present");
  return method->obj_field(annotations_offset);
}

void java_lang_reflect_Method::set_annotations(oop method, oop value) {
  assert(Universe::is_fully_initialized(), "Need to find another solution to the reflection problem");
  assert(has_annotations_field(), "annotations field must be present");
  method->obj_field_put(annotations_offset, value);
}

bool java_lang_reflect_Method::has_parameter_annotations_field() {
  return (parameter_annotations_offset >= 0);
}

oop java_lang_reflect_Method::parameter_annotations(oop method) {
  assert(Universe::is_fully_initialized(), "Need to find another solution to the reflection problem");
  assert(has_parameter_annotations_field(), "parameter annotations field must be present");
  return method->obj_field(parameter_annotations_offset);
}

void java_lang_reflect_Method::set_parameter_annotations(oop method, oop value) {
  assert(Universe::is_fully_initialized(), "Need to find another solution to the reflection problem");
  assert(has_parameter_annotations_field(), "parameter annotations field must be present");
  method->obj_field_put(parameter_annotations_offset, value);
}

bool java_lang_reflect_Method::has_annotation_default_field() {
  return (annotation_default_offset >= 0);
}

oop java_lang_reflect_Method::annotation_default(oop method) {
  assert(Universe::is_fully_initialized(), "Need to find another solution to the reflection problem");
  assert(has_annotation_default_field(), "annotation default field must be present");
  return method->obj_field(annotation_default_offset);
}

void java_lang_reflect_Method::set_annotation_default(oop method, oop value) {
  assert(Universe::is_fully_initialized(), "Need to find another solution to the reflection problem");
  assert(has_annotation_default_field(), "annotation default field must be present");
  method->obj_field_put(annotation_default_offset, value);
}

void java_lang_reflect_Constructor::compute_offsets() {
  klassOop k = SystemDictionary::reflect_Constructor_klass();
  compute_offset(clazz_offset,          k, vmSymbols::clazz_name(),          vmSymbols::class_signature());
  compute_offset(parameterTypes_offset, k, vmSymbols::parameterTypes_name(), vmSymbols::class_array_signature());
  compute_offset(exceptionTypes_offset, k, vmSymbols::exceptionTypes_name(), vmSymbols::class_array_signature());
  compute_offset(slot_offset,           k, vmSymbols::slot_name(),           vmSymbols::int_signature());
  compute_offset(modifiers_offset,      k, vmSymbols::modifiers_name(),      vmSymbols::int_signature());
  // The generic signature and annotations fields are only present in 1.5
  signature_offset = -1;
  annotations_offset = -1;
  parameter_annotations_offset = -1;
  compute_optional_offset(signature_offset,             k, vmSymbols::signature_name(),             vmSymbols::string_signature());
  compute_optional_offset(annotations_offset,           k, vmSymbols::annotations_name(),           vmSymbols::byte_array_signature());
  compute_optional_offset(parameter_annotations_offset, k, vmSymbols::parameter_annotations_name(), vmSymbols::byte_array_signature());
}

Handle java_lang_reflect_Constructor::create(TRAPS) {
  assert(Universe::is_fully_initialized(), "Need to find another solution to the reflection problem");
  symbolHandle name = vmSymbolHandles::java_lang_reflect_Constructor();
  klassOop k = SystemDictionary::resolve_or_fail(name, true, CHECK_NH);
  instanceKlassHandle klass (THREAD, k);
  // Ensure it is initialized
  klass->initialize(CHECK_NH);
  return klass->allocate_instance_handle(CHECK_NH);
}

oop java_lang_reflect_Constructor::clazz(oop reflect) {
  assert(Universe::is_fully_initialized(), "Need to find another solution to the reflection problem");
  return reflect->obj_field(clazz_offset);
}

void java_lang_reflect_Constructor::set_clazz(oop reflect, oop value) {
  assert(Universe::is_fully_initialized(), "Need to find another solution to the reflection problem");
   reflect->obj_field_put(clazz_offset, value);
}

oop java_lang_reflect_Constructor::parameter_types(oop constructor) {
  assert(Universe::is_fully_initialized(), "Need to find another solution to the reflection problem");
  return constructor->obj_field(parameterTypes_offset);
}

void java_lang_reflect_Constructor::set_parameter_types(oop constructor, oop value) {
  assert(Universe::is_fully_initialized(), "Need to find another solution to the reflection problem");
  constructor->obj_field_put(parameterTypes_offset, value);
}

oop java_lang_reflect_Constructor::exception_types(oop constructor) {
  assert(Universe::is_fully_initialized(), "Need to find another solution to the reflection problem");
  return constructor->obj_field(exceptionTypes_offset);
}

void java_lang_reflect_Constructor::set_exception_types(oop constructor, oop value) {
  assert(Universe::is_fully_initialized(), "Need to find another solution to the reflection problem");
  constructor->obj_field_put(exceptionTypes_offset, value);
}

int java_lang_reflect_Constructor::slot(oop reflect) {
  assert(Universe::is_fully_initialized(), "Need to find another solution to the reflection problem");
  return reflect->int_field(slot_offset);
}

void java_lang_reflect_Constructor::set_slot(oop reflect, int value) {
  assert(Universe::is_fully_initialized(), "Need to find another solution to the reflection problem");
  reflect->int_field_put(slot_offset, value);
}

int java_lang_reflect_Constructor::modifiers(oop constructor) {
  assert(Universe::is_fully_initialized(), "Need to find another solution to the reflection problem");
  return constructor->int_field(modifiers_offset);
}

void java_lang_reflect_Constructor::set_modifiers(oop constructor, int value) {
  assert(Universe::is_fully_initialized(), "Need to find another solution to the reflection problem");
  constructor->int_field_put(modifiers_offset, value);
}

bool java_lang_reflect_Constructor::has_signature_field() {
  return (signature_offset >= 0);
}

oop java_lang_reflect_Constructor::signature(oop constructor) {
  assert(Universe::is_fully_initialized(), "Need to find another solution to the reflection problem");
  assert(has_signature_field(), "signature field must be present");
  return constructor->obj_field(signature_offset);
}

void java_lang_reflect_Constructor::set_signature(oop constructor, oop value) {
  assert(Universe::is_fully_initialized(), "Need to find another solution to the reflection problem");
  assert(has_signature_field(), "signature field must be present");
  constructor->obj_field_put(signature_offset, value);
}

bool java_lang_reflect_Constructor::has_annotations_field() {
  return (annotations_offset >= 0);
}

oop java_lang_reflect_Constructor::annotations(oop constructor) {
  assert(Universe::is_fully_initialized(), "Need to find another solution to the reflection problem");
  assert(has_annotations_field(), "annotations field must be present");
  return constructor->obj_field(annotations_offset);
}

void java_lang_reflect_Constructor::set_annotations(oop constructor, oop value) {
  assert(Universe::is_fully_initialized(), "Need to find another solution to the reflection problem");
  assert(has_annotations_field(), "annotations field must be present");
  constructor->obj_field_put(annotations_offset, value);
}

bool java_lang_reflect_Constructor::has_parameter_annotations_field() {
  return (parameter_annotations_offset >= 0);
}

oop java_lang_reflect_Constructor::parameter_annotations(oop method) {
  assert(Universe::is_fully_initialized(), "Need to find another solution to the reflection problem");
  assert(has_parameter_annotations_field(), "parameter annotations field must be present");
  return method->obj_field(parameter_annotations_offset);
}

void java_lang_reflect_Constructor::set_parameter_annotations(oop method, oop value) {
  assert(Universe::is_fully_initialized(), "Need to find another solution to the reflection problem");
  assert(has_parameter_annotations_field(), "parameter annotations field must be present");
  method->obj_field_put(parameter_annotations_offset, value);
}

void java_lang_reflect_Field::compute_offsets() {
  klassOop k = SystemDictionary::reflect_Field_klass();
  compute_offset(clazz_offset,     k, vmSymbols::clazz_name(),     vmSymbols::class_signature());
  compute_offset(name_offset,      k, vmSymbols::name_name(),      vmSymbols::string_signature());
  compute_offset(type_offset,      k, vmSymbols::type_name(),      vmSymbols::class_signature());
  compute_offset(slot_offset,      k, vmSymbols::slot_name(),      vmSymbols::int_signature());
  compute_offset(modifiers_offset, k, vmSymbols::modifiers_name(), vmSymbols::int_signature());
  // The generic signature and annotations fields are only present in 1.5
  signature_offset = -1;
  annotations_offset = -1;
  compute_optional_offset(signature_offset, k, vmSymbols::signature_name(), vmSymbols::string_signature());
  compute_optional_offset(annotations_offset,  k, vmSymbols::annotations_name(),  vmSymbols::byte_array_signature());
}

Handle java_lang_reflect_Field::create(TRAPS) {
  assert(Universe::is_fully_initialized(), "Need to find another solution to the reflection problem");
  symbolHandle name = vmSymbolHandles::java_lang_reflect_Field();
  klassOop k = SystemDictionary::resolve_or_fail(name, true, CHECK_NH);
  instanceKlassHandle klass (THREAD, k);
  // Ensure it is initialized
  klass->initialize(CHECK_NH);
  return klass->allocate_instance_handle(CHECK_NH);
}

oop java_lang_reflect_Field::clazz(oop reflect) {
  assert(Universe::is_fully_initialized(), "Need to find another solution to the reflection problem");
  return reflect->obj_field(clazz_offset);
}

void java_lang_reflect_Field::set_clazz(oop reflect, oop value) {
  assert(Universe::is_fully_initialized(), "Need to find another solution to the reflection problem");
   reflect->obj_field_put(clazz_offset, value);
}

oop java_lang_reflect_Field::name(oop field) {
  assert(Universe::is_fully_initialized(), "Need to find another solution to the reflection problem");
  return field->obj_field(name_offset);
}

void java_lang_reflect_Field::set_name(oop field, oop value) {
  assert(Universe::is_fully_initialized(), "Need to find another solution to the reflection problem");
  field->obj_field_put(name_offset, value);
}

oop java_lang_reflect_Field::type(oop field) {
  assert(Universe::is_fully_initialized(), "Need to find another solution to the reflection problem");
  return field->obj_field(type_offset);
}

void java_lang_reflect_Field::set_type(oop field, oop value) {
  assert(Universe::is_fully_initialized(), "Need to find another solution to the reflection problem");
  field->obj_field_put(type_offset, value);
}

int java_lang_reflect_Field::slot(oop reflect) {
  assert(Universe::is_fully_initialized(), "Need to find another solution to the reflection problem");
  return reflect->int_field(slot_offset);
}

void java_lang_reflect_Field::set_slot(oop reflect, int value) {
  assert(Universe::is_fully_initialized(), "Need to find another solution to the reflection problem");
  reflect->int_field_put(slot_offset, value);
}

int java_lang_reflect_Field::modifiers(oop field) {
  assert(Universe::is_fully_initialized(), "Need to find another solution to the reflection problem");
  return field->int_field(modifiers_offset);
}

void java_lang_reflect_Field::set_modifiers(oop field, int value) {
  assert(Universe::is_fully_initialized(), "Need to find another solution to the reflection problem");
  field->int_field_put(modifiers_offset, value);
}

bool java_lang_reflect_Field::has_signature_field() {
  return (signature_offset >= 0);
}

oop java_lang_reflect_Field::signature(oop field) {
  assert(Universe::is_fully_initialized(), "Need to find another solution to the reflection problem");
  assert(has_signature_field(), "signature field must be present");
  return field->obj_field(signature_offset);
}

void java_lang_reflect_Field::set_signature(oop field, oop value) {
  assert(Universe::is_fully_initialized(), "Need to find another solution to the reflection problem");
  assert(has_signature_field(), "signature field must be present");
  field->obj_field_put(signature_offset, value);
}

bool java_lang_reflect_Field::has_annotations_field() {
  return (annotations_offset >= 0);
}

oop java_lang_reflect_Field::annotations(oop field) {
  assert(Universe::is_fully_initialized(), "Need to find another solution to the reflection problem");
  assert(has_annotations_field(), "annotations field must be present");
  return field->obj_field(annotations_offset);
}

void java_lang_reflect_Field::set_annotations(oop field, oop value) {
  assert(Universe::is_fully_initialized(), "Need to find another solution to the reflection problem");
  assert(has_annotations_field(), "annotations field must be present");
  field->obj_field_put(annotations_offset, value);
}


void sun_reflect_ConstantPool::compute_offsets() {
  klassOop k = SystemDictionary::reflect_ConstantPool_klass();
  // This null test can be removed post beta
  if (k != NULL) {
    compute_offset(_cp_oop_offset, k, vmSymbols::constantPoolOop_name(), vmSymbols::object_signature());
  }
}


Handle sun_reflect_ConstantPool::create(TRAPS) {
  assert(Universe::is_fully_initialized(), "Need to find another solution to the reflection problem");
  klassOop k = SystemDictionary::reflect_ConstantPool_klass();
  instanceKlassHandle klass (THREAD, k);
  // Ensure it is initialized
  klass->initialize(CHECK_NH);
  return klass->allocate_instance_handle(CHECK_NH);
}


oop sun_reflect_ConstantPool::cp_oop(oop reflect) {
  assert(Universe::is_fully_initialized(), "Need to find another solution to the reflection problem");
  return reflect->obj_field(_cp_oop_offset);
}


void sun_reflect_ConstantPool::set_cp_oop(oop reflect, oop value) {
  assert(Universe::is_fully_initialized(), "Need to find another solution to the reflection problem");
  reflect->obj_field_put(_cp_oop_offset, value);
}

void sun_reflect_UnsafeStaticFieldAccessorImpl::compute_offsets() {
  klassOop k = SystemDictionary::reflect_UnsafeStaticFieldAccessorImpl_klass();
  // This null test can be removed post beta
  if (k != NULL) {
    compute_offset(_base_offset, k,
                   vmSymbols::base_name(), vmSymbols::object_signature());
  }
}

oop java_lang_boxing_object::initialize_and_allocate(BasicType type, TRAPS) {
  klassOop k = SystemDictionary::box_klass(type);
  if (k == NULL)  return NULL;
  instanceKlassHandle h (THREAD, k);
  if (!h->is_initialized())  h->initialize(CHECK_0);
  return h->allocate_instance(THREAD);
}


oop java_lang_boxing_object::create(BasicType type, jvalue* value, TRAPS) {
  oop box = initialize_and_allocate(type, CHECK_0);
  if (box == NULL)  return NULL;
  switch (type) {
    case T_BOOLEAN:
      box->bool_field_put(value_offset, value->z);
      break;
    case T_CHAR:
      box->char_field_put(value_offset, value->c);
      break;
    case T_FLOAT:
      box->float_field_put(value_offset, value->f);
      break;
    case T_DOUBLE:
      box->double_field_put(long_value_offset, value->d);
      break;
    case T_BYTE:
      box->byte_field_put(value_offset, value->b);
      break;
    case T_SHORT:
      box->short_field_put(value_offset, value->s);
      break;
    case T_INT:
      box->int_field_put(value_offset, value->i);
      break;
    case T_LONG:
      box->long_field_put(long_value_offset, value->j);
      break;
    default:
      return NULL;
  }
  return box;
}


BasicType java_lang_boxing_object::basic_type(oop box) {
  if (box == NULL)  return T_ILLEGAL;
  BasicType type = SystemDictionary::box_klass_type(box->klass());
  if (type == T_OBJECT)         // 'unknown' value returned by SD::bkt
    return T_ILLEGAL;
  return type;
}


BasicType java_lang_boxing_object::get_value(oop box, jvalue* value) {
  BasicType type = SystemDictionary::box_klass_type(box->klass());
  switch (type) {
  case T_BOOLEAN:
    value->z = box->bool_field(value_offset);
    break;
  case T_CHAR:
    value->c = box->char_field(value_offset);
    break;
  case T_FLOAT:
    value->f = box->float_field(value_offset);
    break;
  case T_DOUBLE:
    value->d = box->double_field(long_value_offset);
    break;
  case T_BYTE:
    value->b = box->byte_field(value_offset);
    break;
  case T_SHORT:
    value->s = box->short_field(value_offset);
    break;
  case T_INT:
    value->i = box->int_field(value_offset);
    break;
  case T_LONG:
    value->j = box->long_field(long_value_offset);
    break;
  default:
    return T_ILLEGAL;
  } // end switch
  return type;
}


BasicType java_lang_boxing_object::set_value(oop box, jvalue* value) {
  BasicType type = SystemDictionary::box_klass_type(box->klass());
  switch (type) {
  case T_BOOLEAN:
    box->bool_field_put(value_offset, value->z);
    break;
  case T_CHAR:
    box->char_field_put(value_offset, value->c);
    break;
  case T_FLOAT:
    box->float_field_put(value_offset, value->f);
    break;
  case T_DOUBLE:
    box->double_field_put(long_value_offset, value->d);
    break;
  case T_BYTE:
    box->byte_field_put(value_offset, value->b);
    break;
  case T_SHORT:
    box->short_field_put(value_offset, value->s);
    break;
  case T_INT:
    box->int_field_put(value_offset, value->i);
    break;
  case T_LONG:
    box->long_field_put(long_value_offset, value->j);
    break;
  default:
    return T_ILLEGAL;
  } // end switch
  return type;
}


void java_lang_boxing_object::print(BasicType type, jvalue* value, outputStream* st) {
  switch (type) {
  case T_BOOLEAN:   st->print("%s", value->z ? "true" : "false");   break;
  case T_CHAR:      st->print("%d", value->c);                      break;
  case T_BYTE:      st->print("%d", value->b);                      break;
  case T_SHORT:     st->print("%d", value->s);                      break;
  case T_INT:       st->print("%d", value->i);                      break;
  case T_LONG:      st->print(INT64_FORMAT, value->j);              break;
  case T_FLOAT:     st->print("%f", value->f);                      break;
  case T_DOUBLE:    st->print("%lf", value->d);                     break;
  default:          st->print("type %d?", type);                    break;
  }
}


// Support for java_lang_ref_Reference
oop java_lang_ref_Reference::pending_list_lock() {
  instanceKlass* ik = instanceKlass::cast(SystemDictionary::Reference_klass());
  char *addr = (((char *)ik->start_of_static_fields()) + static_lock_offset);
  if (UseCompressedOops) {
    return oopDesc::load_decode_heap_oop((narrowOop *)addr);
  } else {
    return oopDesc::load_decode_heap_oop((oop*)addr);
  }
}

HeapWord *java_lang_ref_Reference::pending_list_addr() {
  instanceKlass* ik = instanceKlass::cast(SystemDictionary::Reference_klass());
  char *addr = (((char *)ik->start_of_static_fields()) + static_pending_offset);
  // XXX This might not be HeapWord aligned, almost rather be char *.
  return (HeapWord*)addr;
}

oop java_lang_ref_Reference::pending_list() {
  char *addr = (char *)pending_list_addr();
  if (UseCompressedOops) {
    return oopDesc::load_decode_heap_oop((narrowOop *)addr);
  } else {
    return oopDesc::load_decode_heap_oop((oop*)addr);
  }
}


// Support for java_lang_ref_SoftReference

jlong java_lang_ref_SoftReference::timestamp(oop ref) {
  return ref->long_field(timestamp_offset);
}

jlong java_lang_ref_SoftReference::clock() {
  instanceKlass* ik = instanceKlass::cast(SystemDictionary::SoftReference_klass());
  int offset = ik->offset_of_static_fields() + static_clock_offset;

  return SystemDictionary::SoftReference_klass()->long_field(offset);
}

void java_lang_ref_SoftReference::set_clock(jlong value) {
  instanceKlass* ik = instanceKlass::cast(SystemDictionary::SoftReference_klass());
  int offset = ik->offset_of_static_fields() + static_clock_offset;

  SystemDictionary::SoftReference_klass()->long_field_put(offset, value);
}


// Support for java_dyn_MethodHandle

int java_dyn_MethodHandle::_type_offset;
int java_dyn_MethodHandle::_vmtarget_offset;
int java_dyn_MethodHandle::_vmentry_offset;
int java_dyn_MethodHandle::_vmslots_offset;

int sun_dyn_MemberName::_clazz_offset;
int sun_dyn_MemberName::_name_offset;
int sun_dyn_MemberName::_type_offset;
int sun_dyn_MemberName::_flags_offset;
int sun_dyn_MemberName::_vmtarget_offset;
int sun_dyn_MemberName::_vmindex_offset;

int sun_dyn_DirectMethodHandle::_vmindex_offset;

int sun_dyn_BoundMethodHandle::_argument_offset;
int sun_dyn_BoundMethodHandle::_vmargslot_offset;

int sun_dyn_AdapterMethodHandle::_conversion_offset;

void java_dyn_MethodHandle::compute_offsets() {
  klassOop k = SystemDictionary::MethodHandle_klass();
  if (k != NULL && EnableMethodHandles) {
    compute_offset(_type_offset,      k, vmSymbols::type_name(),      vmSymbols::java_dyn_MethodType_signature(), true);
    compute_offset(_vmtarget_offset,  k, vmSymbols::vmtarget_name(),  vmSymbols::object_signature(), true);
    compute_offset(_vmentry_offset,   k, vmSymbols::vmentry_name(),   vmSymbols::machine_word_signature(), true);

    // Note:  MH.vmslots (if it is present) is a hoisted copy of MH.type.form.vmslots.
    // It is optional pending experiments to keep or toss.
    compute_optional_offset(_vmslots_offset, k, vmSymbols::vmslots_name(), vmSymbols::int_signature(), true);
  }
}

void sun_dyn_MemberName::compute_offsets() {
  klassOop k = SystemDictionary::MemberName_klass();
  if (k != NULL && EnableMethodHandles) {
    compute_offset(_clazz_offset,     k, vmSymbols::clazz_name(),     vmSymbols::class_signature());
    compute_offset(_name_offset,      k, vmSymbols::name_name(),      vmSymbols::string_signature());
    compute_offset(_type_offset,      k, vmSymbols::type_name(),      vmSymbols::object_signature());
    compute_offset(_flags_offset,     k, vmSymbols::flags_name(),     vmSymbols::int_signature());
    compute_offset(_vmtarget_offset,  k, vmSymbols::vmtarget_name(),  vmSymbols::object_signature());
    compute_offset(_vmindex_offset,   k, vmSymbols::vmindex_name(),   vmSymbols::int_signature());
  }
}

void sun_dyn_DirectMethodHandle::compute_offsets() {
  klassOop k = SystemDictionary::DirectMethodHandle_klass();
  if (k != NULL && EnableMethodHandles) {
    compute_offset(_vmindex_offset,   k, vmSymbols::vmindex_name(),   vmSymbols::int_signature(),    true);
  }
}

void sun_dyn_BoundMethodHandle::compute_offsets() {
  klassOop k = SystemDictionary::BoundMethodHandle_klass();
  if (k != NULL && EnableMethodHandles) {
    compute_offset(_vmargslot_offset, k, vmSymbols::vmargslot_name(), vmSymbols::int_signature(),    true);
    compute_offset(_argument_offset,  k, vmSymbols::argument_name(),  vmSymbols::object_signature(), true);
  }
}

void sun_dyn_AdapterMethodHandle::compute_offsets() {
  klassOop k = SystemDictionary::AdapterMethodHandle_klass();
  if (k != NULL && EnableMethodHandles) {
    compute_offset(_conversion_offset, k, vmSymbols::conversion_name(), vmSymbols::int_signature(), true);
  }
}

oop java_dyn_MethodHandle::type(oop mh) {
  return mh->obj_field(_type_offset);
}

void java_dyn_MethodHandle::set_type(oop mh, oop mtype) {
  mh->obj_field_put(_type_offset, mtype);
}

int java_dyn_MethodHandle::vmslots(oop mh) {
  int vmslots_offset = _vmslots_offset;
  if (vmslots_offset != 0) {
#ifdef ASSERT
    int x = mh->int_field(vmslots_offset);
    int y = compute_vmslots(mh);
    assert(x == y, "correct hoisted value");
#endif
    return mh->int_field(vmslots_offset);
  } else {
    return compute_vmslots(mh);
  }
}

// if MH.vmslots exists, hoist into it the value of type.form.vmslots
void java_dyn_MethodHandle::init_vmslots(oop mh) {
  int vmslots_offset = _vmslots_offset;
  if (vmslots_offset != 0) {
    mh->int_field_put(vmslots_offset, compute_vmslots(mh));
  }
}

// fetch type.form.vmslots, which is the number of JVM stack slots
// required to carry the arguments of this MH
int java_dyn_MethodHandle::compute_vmslots(oop mh) {
  oop mtype = type(mh);
  if (mtype == NULL)  return 0;  // Java code would get NPE
  oop form = java_dyn_MethodType::form(mtype);
  if (form == NULL)   return 0;  // Java code would get NPE
  return java_dyn_MethodTypeForm::vmslots(form);
}

// fetch the low-level entry point for this mh
MethodHandleEntry* java_dyn_MethodHandle::vmentry(oop mh) {
  return (MethodHandleEntry*) mh->address_field(_vmentry_offset);
}

void java_dyn_MethodHandle::set_vmentry(oop mh, MethodHandleEntry* me) {
  assert(_vmentry_offset != 0, "must be present");

  // This is always the final step that initializes a valid method handle:
  mh->release_address_field_put(_vmentry_offset, (address) me);

  // There should be enough memory barriers on exit from native methods
  // to ensure that the MH is fully initialized to all threads before
  // Java code can publish it in global data structures.
  // But just in case, we use release_address_field_put.
}

/// MemberName accessors

oop sun_dyn_MemberName::clazz(oop mname) {
  assert(is_instance(mname), "wrong type");
  return mname->obj_field(_clazz_offset);
}

void sun_dyn_MemberName::set_clazz(oop mname, oop clazz) {
  assert(is_instance(mname), "wrong type");
  mname->obj_field_put(_clazz_offset, clazz);
}

oop sun_dyn_MemberName::name(oop mname) {
  assert(is_instance(mname), "wrong type");
  return mname->obj_field(_name_offset);
}

void sun_dyn_MemberName::set_name(oop mname, oop name) {
  assert(is_instance(mname), "wrong type");
  mname->obj_field_put(_name_offset, name);
}

oop sun_dyn_MemberName::type(oop mname) {
  assert(is_instance(mname), "wrong type");
  return mname->obj_field(_type_offset);
}

void sun_dyn_MemberName::set_type(oop mname, oop type) {
  assert(is_instance(mname), "wrong type");
  mname->obj_field_put(_type_offset, type);
}

int sun_dyn_MemberName::flags(oop mname) {
  assert(is_instance(mname), "wrong type");
  return mname->int_field(_flags_offset);
}

void sun_dyn_MemberName::set_flags(oop mname, int flags) {
  assert(is_instance(mname), "wrong type");
  mname->int_field_put(_flags_offset, flags);
}

oop sun_dyn_MemberName::vmtarget(oop mname) {
  assert(is_instance(mname), "wrong type");
  return mname->obj_field(_vmtarget_offset);
}

void sun_dyn_MemberName::set_vmtarget(oop mname, oop ref) {
  assert(is_instance(mname), "wrong type");
  mname->obj_field_put(_vmtarget_offset, ref);
}

int sun_dyn_MemberName::vmindex(oop mname) {
  assert(is_instance(mname), "wrong type");
  return mname->int_field(_vmindex_offset);
}

void sun_dyn_MemberName::set_vmindex(oop mname, int index) {
  assert(is_instance(mname), "wrong type");
  mname->int_field_put(_vmindex_offset, index);
}

oop java_dyn_MethodHandle::vmtarget(oop mh) {
  assert(is_instance(mh), "MH only");
  return mh->obj_field(_vmtarget_offset);
}

void java_dyn_MethodHandle::set_vmtarget(oop mh, oop ref) {
  assert(is_instance(mh), "MH only");
  mh->obj_field_put(_vmtarget_offset, ref);
}

int sun_dyn_DirectMethodHandle::vmindex(oop mh) {
  assert(is_instance(mh), "DMH only");
  return mh->int_field(_vmindex_offset);
}

void sun_dyn_DirectMethodHandle::set_vmindex(oop mh, int index) {
  assert(is_instance(mh), "DMH only");
  mh->int_field_put(_vmindex_offset, index);
}

int sun_dyn_BoundMethodHandle::vmargslot(oop mh) {
  assert(is_instance(mh), "BMH only");
  return mh->int_field(_vmargslot_offset);
}

oop sun_dyn_BoundMethodHandle::argument(oop mh) {
  assert(is_instance(mh), "BMH only");
  return mh->obj_field(_argument_offset);
}

int sun_dyn_AdapterMethodHandle::conversion(oop mh) {
  assert(is_instance(mh), "AMH only");
  return mh->int_field(_conversion_offset);
}

void sun_dyn_AdapterMethodHandle::set_conversion(oop mh, int conv) {
  assert(is_instance(mh), "AMH only");
  mh->int_field_put(_conversion_offset, conv);
}


// Support for java_dyn_MethodType

int java_dyn_MethodType::_rtype_offset;
int java_dyn_MethodType::_ptypes_offset;
int java_dyn_MethodType::_form_offset;

void java_dyn_MethodType::compute_offsets() {
  klassOop k = SystemDictionary::MethodType_klass();
  if (k != NULL) {
    compute_offset(_rtype_offset,  k, vmSymbols::rtype_name(),  vmSymbols::class_signature());
    compute_offset(_ptypes_offset, k, vmSymbols::ptypes_name(), vmSymbols::class_array_signature());
    compute_offset(_form_offset,   k, vmSymbols::form_name(),   vmSymbols::java_dyn_MethodTypeForm_signature());
  }
}

void java_dyn_MethodType::print_signature(oop mt, outputStream* st) {
  st->print("(");
  objArrayOop pts = ptypes(mt);
  for (int i = 0, limit = pts->length(); i < limit; i++) {
    java_lang_Class::print_signature(pts->obj_at(i), st);
  }
  st->print(")");
  java_lang_Class::print_signature(rtype(mt), st);
}

symbolOop java_dyn_MethodType::as_signature(oop mt, bool intern_if_not_found, TRAPS) {
  ResourceMark rm;
  stringStream buffer(128);
  print_signature(mt, &buffer);
  const char* sigstr =       buffer.base();
  int         siglen = (int) buffer.size();
  if (!intern_if_not_found)
    return SymbolTable::probe(sigstr, siglen);
  else
    return oopFactory::new_symbol(sigstr, siglen, THREAD);
}

oop java_dyn_MethodType::rtype(oop mt) {
  assert(is_instance(mt), "must be a MethodType");
  return mt->obj_field(_rtype_offset);
}

objArrayOop java_dyn_MethodType::ptypes(oop mt) {
  assert(is_instance(mt), "must be a MethodType");
  return (objArrayOop) mt->obj_field(_ptypes_offset);
}

oop java_dyn_MethodType::form(oop mt) {
  assert(is_instance(mt), "must be a MethodType");
  return mt->obj_field(_form_offset);
}

oop java_dyn_MethodType::ptype(oop mt, int idx) {
  return ptypes(mt)->obj_at(idx);
}

int java_dyn_MethodType::ptype_count(oop mt) {
  return ptypes(mt)->length();
}



// Support for java_dyn_MethodTypeForm

int java_dyn_MethodTypeForm::_vmslots_offset;
int java_dyn_MethodTypeForm::_erasedType_offset;

void java_dyn_MethodTypeForm::compute_offsets() {
  klassOop k = SystemDictionary::MethodTypeForm_klass();
  if (k != NULL) {
    compute_optional_offset(_vmslots_offset,    k, vmSymbols::vmslots_name(),    vmSymbols::int_signature(), true);
    compute_optional_offset(_erasedType_offset, k, vmSymbols::erasedType_name(), vmSymbols::java_dyn_MethodType_signature(), true);
  }
}

int java_dyn_MethodTypeForm::vmslots(oop mtform) {
  assert(mtform->klass() == SystemDictionary::MethodTypeForm_klass(), "MTForm only");
  return mtform->int_field(_vmslots_offset);
}

oop java_dyn_MethodTypeForm::erasedType(oop mtform) {
  assert(mtform->klass() == SystemDictionary::MethodTypeForm_klass(), "MTForm only");
  return mtform->obj_field(_erasedType_offset);
}


// Support for java_dyn_CallSite

<<<<<<< HEAD
int java_dyn_CallSite::_type_offset;
int java_dyn_CallSite::_target_offset;
int java_dyn_CallSite::_vmmethod_offset;
=======
int java_dyn_CallSite::_target_offset;
int java_dyn_CallSite::_caller_method_offset;
int java_dyn_CallSite::_caller_bci_offset;
>>>>>>> eb8bd999

void java_dyn_CallSite::compute_offsets() {
  if (!EnableInvokeDynamic)  return;
  klassOop k = SystemDictionary::CallSite_klass();
  if (k != NULL) {
    compute_offset(_target_offset, k, vmSymbols::target_name(), vmSymbols::java_dyn_MethodHandle_signature());
    compute_offset(_caller_method_offset, k, vmSymbols::vmmethod_name(), vmSymbols::sun_dyn_MemberName_signature());
    compute_offset(_caller_bci_offset, k, vmSymbols::vmindex_name(), vmSymbols::int_signature());
  }
}

<<<<<<< HEAD
oop java_dyn_CallSite::type(oop site) {
  return site->obj_field(_type_offset);
}

=======
>>>>>>> eb8bd999
oop java_dyn_CallSite::target(oop site) {
  return site->obj_field(_target_offset);
}

void java_dyn_CallSite::set_target(oop site, oop target) {
  site->obj_field_put(_target_offset, target);
}

<<<<<<< HEAD
oop java_dyn_CallSite::vmmethod(oop site) {
  return site->obj_field(_vmmethod_offset);
}

void java_dyn_CallSite::set_vmmethod(oop site, oop ref) {
  site->obj_field_put(_vmmethod_offset, ref);
=======
oop java_dyn_CallSite::caller_method(oop site) {
  return site->obj_field(_caller_method_offset);
}

void java_dyn_CallSite::set_caller_method(oop site, oop ref) {
  site->obj_field_put(_caller_method_offset, ref);
}

jint java_dyn_CallSite::caller_bci(oop site) {
  return site->int_field(_caller_bci_offset);
}

void java_dyn_CallSite::set_caller_bci(oop site, jint bci) {
  site->int_field_put(_caller_bci_offset, bci);
>>>>>>> eb8bd999
}


// Support for java_security_AccessControlContext

int java_security_AccessControlContext::_context_offset = 0;
int java_security_AccessControlContext::_privilegedContext_offset = 0;
int java_security_AccessControlContext::_isPrivileged_offset = 0;

void java_security_AccessControlContext::compute_offsets() {
  assert(_isPrivileged_offset == 0, "offsets should be initialized only once");
  fieldDescriptor fd;
  instanceKlass* ik = instanceKlass::cast(SystemDictionary::AccessControlContext_klass());

  if (!ik->find_local_field(vmSymbols::context_name(), vmSymbols::protectiondomain_signature(), &fd)) {
    fatal("Invalid layout of java.security.AccessControlContext");
  }
  _context_offset = fd.offset();

  if (!ik->find_local_field(vmSymbols::privilegedContext_name(), vmSymbols::accesscontrolcontext_signature(), &fd)) {
    fatal("Invalid layout of java.security.AccessControlContext");
  }
  _privilegedContext_offset = fd.offset();

  if (!ik->find_local_field(vmSymbols::isPrivileged_name(), vmSymbols::bool_signature(), &fd)) {
    fatal("Invalid layout of java.security.AccessControlContext");
  }
  _isPrivileged_offset = fd.offset();
}


oop java_security_AccessControlContext::create(objArrayHandle context, bool isPrivileged, Handle privileged_context, TRAPS) {
  assert(_isPrivileged_offset != 0, "offsets should have been initialized");
  // Ensure klass is initialized
  instanceKlass::cast(SystemDictionary::AccessControlContext_klass())->initialize(CHECK_0);
  // Allocate result
  oop result = instanceKlass::cast(SystemDictionary::AccessControlContext_klass())->allocate_instance(CHECK_0);
  // Fill in values
  result->obj_field_put(_context_offset, context());
  result->obj_field_put(_privilegedContext_offset, privileged_context());
  result->bool_field_put(_isPrivileged_offset, isPrivileged);
  return result;
}


// Support for java_lang_ClassLoader

oop java_lang_ClassLoader::parent(oop loader) {
  assert(loader->is_oop(), "loader must be oop");
  return loader->obj_field(parent_offset);
}


bool java_lang_ClassLoader::is_trusted_loader(oop loader) {
  // Fix for 4474172; see evaluation for more details
  loader = non_reflection_class_loader(loader);

  oop cl = SystemDictionary::java_system_loader();
  while(cl != NULL) {
    if (cl == loader) return true;
    cl = parent(cl);
  }
  return false;
}

oop java_lang_ClassLoader::non_reflection_class_loader(oop loader) {
  if (loader != NULL) {
    // See whether this is one of the class loaders associated with
    // the generated bytecodes for reflection, and if so, "magically"
    // delegate to its parent to prevent class loading from occurring
    // in places where applications using reflection didn't expect it.
    klassOop delegating_cl_class = SystemDictionary::reflect_DelegatingClassLoader_klass();
    // This might be null in non-1.4 JDKs
    if (delegating_cl_class != NULL && loader->is_a(delegating_cl_class)) {
      return parent(loader);
    }
  }
  return loader;
}


// Support for java_lang_System

void java_lang_System::compute_offsets() {
  assert(offset_of_static_fields == 0, "offsets should be initialized only once");

  instanceKlass* ik = instanceKlass::cast(SystemDictionary::System_klass());
  offset_of_static_fields = ik->offset_of_static_fields();
}

int java_lang_System::in_offset_in_bytes() {
  return (offset_of_static_fields + static_in_offset);
}


int java_lang_System::out_offset_in_bytes() {
  return (offset_of_static_fields + static_out_offset);
}


int java_lang_System::err_offset_in_bytes() {
  return (offset_of_static_fields + static_err_offset);
}



int java_lang_String::value_offset;
int java_lang_String::offset_offset;
int java_lang_String::count_offset;
int java_lang_String::hash_offset;
int java_lang_Class::klass_offset;
int java_lang_Class::array_klass_offset;
int java_lang_Class::resolved_constructor_offset;
int java_lang_Class::number_of_fake_oop_fields;
int java_lang_Throwable::backtrace_offset;
int java_lang_Throwable::detailMessage_offset;
int java_lang_Throwable::cause_offset;
int java_lang_Throwable::stackTrace_offset;
int java_lang_reflect_AccessibleObject::override_offset;
int java_lang_reflect_Method::clazz_offset;
int java_lang_reflect_Method::name_offset;
int java_lang_reflect_Method::returnType_offset;
int java_lang_reflect_Method::parameterTypes_offset;
int java_lang_reflect_Method::exceptionTypes_offset;
int java_lang_reflect_Method::slot_offset;
int java_lang_reflect_Method::modifiers_offset;
int java_lang_reflect_Method::signature_offset;
int java_lang_reflect_Method::annotations_offset;
int java_lang_reflect_Method::parameter_annotations_offset;
int java_lang_reflect_Method::annotation_default_offset;
int java_lang_reflect_Constructor::clazz_offset;
int java_lang_reflect_Constructor::parameterTypes_offset;
int java_lang_reflect_Constructor::exceptionTypes_offset;
int java_lang_reflect_Constructor::slot_offset;
int java_lang_reflect_Constructor::modifiers_offset;
int java_lang_reflect_Constructor::signature_offset;
int java_lang_reflect_Constructor::annotations_offset;
int java_lang_reflect_Constructor::parameter_annotations_offset;
int java_lang_reflect_Field::clazz_offset;
int java_lang_reflect_Field::name_offset;
int java_lang_reflect_Field::type_offset;
int java_lang_reflect_Field::slot_offset;
int java_lang_reflect_Field::modifiers_offset;
int java_lang_reflect_Field::signature_offset;
int java_lang_reflect_Field::annotations_offset;
int java_lang_boxing_object::value_offset;
int java_lang_boxing_object::long_value_offset;
int java_lang_ref_Reference::referent_offset;
int java_lang_ref_Reference::queue_offset;
int java_lang_ref_Reference::next_offset;
int java_lang_ref_Reference::discovered_offset;
int java_lang_ref_Reference::static_lock_offset;
int java_lang_ref_Reference::static_pending_offset;
int java_lang_ref_Reference::number_of_fake_oop_fields;
int java_lang_ref_SoftReference::timestamp_offset;
int java_lang_ref_SoftReference::static_clock_offset;
int java_lang_ClassLoader::parent_offset;
int java_lang_System::offset_of_static_fields;
int java_lang_System::static_in_offset;
int java_lang_System::static_out_offset;
int java_lang_System::static_err_offset;
int java_lang_StackTraceElement::declaringClass_offset;
int java_lang_StackTraceElement::methodName_offset;
int java_lang_StackTraceElement::fileName_offset;
int java_lang_StackTraceElement::lineNumber_offset;
int java_lang_AssertionStatusDirectives::classes_offset;
int java_lang_AssertionStatusDirectives::classEnabled_offset;
int java_lang_AssertionStatusDirectives::packages_offset;
int java_lang_AssertionStatusDirectives::packageEnabled_offset;
int java_lang_AssertionStatusDirectives::deflt_offset;
int java_nio_Buffer::_limit_offset;
int sun_misc_AtomicLongCSImpl::_value_offset;
int java_util_concurrent_locks_AbstractOwnableSynchronizer::_owner_offset = 0;
int sun_reflect_ConstantPool::_cp_oop_offset;
int sun_reflect_UnsafeStaticFieldAccessorImpl::_base_offset;


// Support for java_lang_StackTraceElement

void java_lang_StackTraceElement::set_fileName(oop element, oop value) {
  element->obj_field_put(fileName_offset, value);
}

void java_lang_StackTraceElement::set_declaringClass(oop element, oop value) {
  element->obj_field_put(declaringClass_offset, value);
}

void java_lang_StackTraceElement::set_methodName(oop element, oop value) {
  element->obj_field_put(methodName_offset, value);
}

void java_lang_StackTraceElement::set_lineNumber(oop element, int value) {
  element->int_field_put(lineNumber_offset, value);
}


// Support for java Assertions - java_lang_AssertionStatusDirectives.

void java_lang_AssertionStatusDirectives::set_classes(oop o, oop val) {
  o->obj_field_put(classes_offset, val);
}

void java_lang_AssertionStatusDirectives::set_classEnabled(oop o, oop val) {
  o->obj_field_put(classEnabled_offset, val);
}

void java_lang_AssertionStatusDirectives::set_packages(oop o, oop val) {
  o->obj_field_put(packages_offset, val);
}

void java_lang_AssertionStatusDirectives::set_packageEnabled(oop o, oop val) {
  o->obj_field_put(packageEnabled_offset, val);
}

void java_lang_AssertionStatusDirectives::set_deflt(oop o, bool val) {
  o->bool_field_put(deflt_offset, val);
}


// Support for intrinsification of java.nio.Buffer.checkIndex
int java_nio_Buffer::limit_offset() {
  return _limit_offset;
}


void java_nio_Buffer::compute_offsets() {
  klassOop k = SystemDictionary::java_nio_Buffer_klass();
  assert(k != NULL, "must be loaded in 1.4+");
  compute_offset(_limit_offset, k, vmSymbols::limit_name(), vmSymbols::int_signature());
}

// Support for intrinsification of sun.misc.AtomicLongCSImpl.attemptUpdate
int sun_misc_AtomicLongCSImpl::value_offset() {
  assert(SystemDictionary::sun_misc_AtomicLongCSImpl_klass() != NULL, "can't call this");
  return _value_offset;
}


void sun_misc_AtomicLongCSImpl::compute_offsets() {
  klassOop k = SystemDictionary::sun_misc_AtomicLongCSImpl_klass();
  // If this class is not present, its value field offset won't be referenced.
  if (k != NULL) {
    compute_offset(_value_offset, k, vmSymbols::value_name(), vmSymbols::long_signature());
  }
}

void java_util_concurrent_locks_AbstractOwnableSynchronizer::initialize(TRAPS) {
  if (_owner_offset != 0) return;

  assert(JDK_Version::is_gte_jdk16x_version(), "Must be JDK 1.6 or later");
  SystemDictionary::load_abstract_ownable_synchronizer_klass(CHECK);
  klassOop k = SystemDictionary::abstract_ownable_synchronizer_klass();
  compute_offset(_owner_offset, k,
                 vmSymbols::exclusive_owner_thread_name(), vmSymbols::thread_signature());
}

oop java_util_concurrent_locks_AbstractOwnableSynchronizer::get_owner_threadObj(oop obj) {
  assert(_owner_offset != 0, "Must be initialized");
  return obj->obj_field(_owner_offset);
}

// Compute hard-coded offsets
// Invoked before SystemDictionary::initialize, so pre-loaded classes
// are not available to determine the offset_of_static_fields.
void JavaClasses::compute_hard_coded_offsets() {
  const int x = heapOopSize;
  const int header = instanceOopDesc::base_offset_in_bytes();

  // Do the String Class
  java_lang_String::value_offset  = java_lang_String::hc_value_offset  * x + header;
  java_lang_String::offset_offset = java_lang_String::hc_offset_offset * x + header;
  java_lang_String::count_offset  = java_lang_String::offset_offset + sizeof (jint);
  java_lang_String::hash_offset   = java_lang_String::count_offset + sizeof (jint);

  // Do the Class Class
  java_lang_Class::klass_offset = java_lang_Class::hc_klass_offset * x + header;
  java_lang_Class::array_klass_offset = java_lang_Class::hc_array_klass_offset * x + header;
  java_lang_Class::resolved_constructor_offset = java_lang_Class::hc_resolved_constructor_offset * x + header;

  // This is NOT an offset
  java_lang_Class::number_of_fake_oop_fields = java_lang_Class::hc_number_of_fake_oop_fields;

  // Throwable Class
  java_lang_Throwable::backtrace_offset  = java_lang_Throwable::hc_backtrace_offset  * x + header;
  java_lang_Throwable::detailMessage_offset = java_lang_Throwable::hc_detailMessage_offset * x + header;
  java_lang_Throwable::cause_offset      = java_lang_Throwable::hc_cause_offset      * x + header;
  java_lang_Throwable::stackTrace_offset = java_lang_Throwable::hc_stackTrace_offset * x + header;

  // java_lang_boxing_object
  java_lang_boxing_object::value_offset = java_lang_boxing_object::hc_value_offset + header;
  java_lang_boxing_object::long_value_offset = align_size_up((java_lang_boxing_object::hc_value_offset + header), BytesPerLong);

  // java_lang_ref_Reference:
  java_lang_ref_Reference::referent_offset = java_lang_ref_Reference::hc_referent_offset * x + header;
  java_lang_ref_Reference::queue_offset = java_lang_ref_Reference::hc_queue_offset * x + header;
  java_lang_ref_Reference::next_offset  = java_lang_ref_Reference::hc_next_offset * x + header;
  java_lang_ref_Reference::discovered_offset  = java_lang_ref_Reference::hc_discovered_offset * x + header;
  java_lang_ref_Reference::static_lock_offset = java_lang_ref_Reference::hc_static_lock_offset *  x;
  java_lang_ref_Reference::static_pending_offset = java_lang_ref_Reference::hc_static_pending_offset * x;
  // Artificial fields for java_lang_ref_Reference
  // The first field is for the discovered field added in 1.4
  java_lang_ref_Reference::number_of_fake_oop_fields = 1;

  // java_lang_ref_SoftReference Class
  java_lang_ref_SoftReference::timestamp_offset = align_size_up((java_lang_ref_SoftReference::hc_timestamp_offset * x + header), BytesPerLong);
  // Don't multiply static fields because they are always in wordSize units
  java_lang_ref_SoftReference::static_clock_offset = java_lang_ref_SoftReference::hc_static_clock_offset * x;

  // java_lang_ClassLoader
  java_lang_ClassLoader::parent_offset = java_lang_ClassLoader::hc_parent_offset * x + header;

  // java_lang_System
  java_lang_System::static_in_offset  = java_lang_System::hc_static_in_offset  * x;
  java_lang_System::static_out_offset = java_lang_System::hc_static_out_offset * x;
  java_lang_System::static_err_offset = java_lang_System::hc_static_err_offset * x;

  // java_lang_StackTraceElement
  java_lang_StackTraceElement::declaringClass_offset = java_lang_StackTraceElement::hc_declaringClass_offset  * x + header;
  java_lang_StackTraceElement::methodName_offset = java_lang_StackTraceElement::hc_methodName_offset * x + header;
  java_lang_StackTraceElement::fileName_offset   = java_lang_StackTraceElement::hc_fileName_offset   * x + header;
  java_lang_StackTraceElement::lineNumber_offset = java_lang_StackTraceElement::hc_lineNumber_offset * x + header;
  java_lang_AssertionStatusDirectives::classes_offset = java_lang_AssertionStatusDirectives::hc_classes_offset * x + header;
  java_lang_AssertionStatusDirectives::classEnabled_offset = java_lang_AssertionStatusDirectives::hc_classEnabled_offset * x + header;
  java_lang_AssertionStatusDirectives::packages_offset = java_lang_AssertionStatusDirectives::hc_packages_offset * x + header;
  java_lang_AssertionStatusDirectives::packageEnabled_offset = java_lang_AssertionStatusDirectives::hc_packageEnabled_offset * x + header;
  java_lang_AssertionStatusDirectives::deflt_offset = java_lang_AssertionStatusDirectives::hc_deflt_offset * x + header;

}


// Compute non-hard-coded field offsets of all the classes in this file
void JavaClasses::compute_offsets() {

  java_lang_Class::compute_offsets();
  java_lang_System::compute_offsets();
  java_lang_Thread::compute_offsets();
  java_lang_ThreadGroup::compute_offsets();
  if (EnableMethodHandles) {
    java_dyn_MethodHandle::compute_offsets();
    sun_dyn_MemberName::compute_offsets();
    sun_dyn_DirectMethodHandle::compute_offsets();
    sun_dyn_BoundMethodHandle::compute_offsets();
    sun_dyn_AdapterMethodHandle::compute_offsets();
    java_dyn_MethodType::compute_offsets();
    java_dyn_MethodTypeForm::compute_offsets();
  }
  if (EnableInvokeDynamic) {
    java_dyn_CallSite::compute_offsets();
  }
  java_security_AccessControlContext::compute_offsets();
  // Initialize reflection classes. The layouts of these classes
  // changed with the new reflection implementation in JDK 1.4, and
  // since the Universe doesn't know what JDK version it is until this
  // point we defer computation of these offsets until now.
  java_lang_reflect_AccessibleObject::compute_offsets();
  java_lang_reflect_Method::compute_offsets();
  java_lang_reflect_Constructor::compute_offsets();
  java_lang_reflect_Field::compute_offsets();
  if (JDK_Version::is_gte_jdk14x_version()) {
    java_nio_Buffer::compute_offsets();
  }
  if (JDK_Version::is_gte_jdk15x_version()) {
    sun_reflect_ConstantPool::compute_offsets();
    sun_reflect_UnsafeStaticFieldAccessorImpl::compute_offsets();
  }
  sun_misc_AtomicLongCSImpl::compute_offsets();

  // generated interpreter code wants to know about the offsets we just computed:
  AbstractAssembler::update_delayed_values();
}

#ifndef PRODUCT

// These functions exist to assert the validity of hard-coded field offsets to guard
// against changes in the class files

bool JavaClasses::check_offset(const char *klass_name, int hardcoded_offset, const char *field_name, const char* field_sig) {
  EXCEPTION_MARK;
  fieldDescriptor fd;
  symbolHandle klass_sym = oopFactory::new_symbol_handle(klass_name, CATCH);
  klassOop k = SystemDictionary::resolve_or_fail(klass_sym, true, CATCH);
  instanceKlassHandle h_klass (THREAD, k);
  //instanceKlassHandle h_klass(klass);
  symbolHandle f_name = oopFactory::new_symbol_handle(field_name, CATCH);
  symbolHandle f_sig  = oopFactory::new_symbol_handle(field_sig, CATCH);
  if (!h_klass->find_local_field(f_name(), f_sig(), &fd)) {
    tty->print_cr("Nonstatic field %s.%s not found", klass_name, field_name);
    return false;
  }
  if (fd.is_static()) {
    tty->print_cr("Nonstatic field %s.%s appears to be static", klass_name, field_name);
    return false;
  }
  if (fd.offset() == hardcoded_offset ) {
    return true;
  } else {
    tty->print_cr("Offset of nonstatic field %s.%s is hardcoded as %d but should really be %d.",
                  klass_name, field_name, hardcoded_offset, fd.offset());
    return false;
  }
}


bool JavaClasses::check_static_offset(const char *klass_name, int hardcoded_offset, const char *field_name, const char* field_sig) {
  EXCEPTION_MARK;
  fieldDescriptor fd;
  symbolHandle klass_sym = oopFactory::new_symbol_handle(klass_name, CATCH);
  klassOop k = SystemDictionary::resolve_or_fail(klass_sym, true, CATCH);
  instanceKlassHandle h_klass (THREAD, k);
  symbolHandle f_name = oopFactory::new_symbol_handle(field_name, CATCH);
  symbolHandle f_sig  = oopFactory::new_symbol_handle(field_sig, CATCH);
  if (!h_klass->find_local_field(f_name(), f_sig(), &fd)) {
    tty->print_cr("Static field %s.%s not found", klass_name, field_name);
    return false;
  }
  if (!fd.is_static()) {
    tty->print_cr("Static field %s.%s appears to be nonstatic", klass_name, field_name);
    return false;
  }
  if (fd.offset() == hardcoded_offset + h_klass->offset_of_static_fields()) {
    return true;
  } else {
    tty->print_cr("Offset of static field %s.%s is hardcoded as %d but should really be %d.", klass_name, field_name, hardcoded_offset, fd.offset() - h_klass->offset_of_static_fields());
    return false;
  }
}


bool JavaClasses::check_constant(const char *klass_name, int hardcoded_constant, const char *field_name, const char* field_sig) {
  EXCEPTION_MARK;
  fieldDescriptor fd;
  symbolHandle klass_sym = oopFactory::new_symbol_handle(klass_name, CATCH);
  klassOop k = SystemDictionary::resolve_or_fail(klass_sym, true, CATCH);
  instanceKlassHandle h_klass (THREAD, k);
  symbolHandle f_name = oopFactory::new_symbol_handle(field_name, CATCH);
  symbolHandle f_sig  = oopFactory::new_symbol_handle(field_sig, CATCH);
  if (!h_klass->find_local_field(f_name(), f_sig(), &fd)) {
    tty->print_cr("Static field %s.%s not found", klass_name, field_name);
    return false;
  }
  if (!fd.is_static() || !fd.has_initial_value()) {
    tty->print_cr("Static field %s.%s appears to be non-constant", klass_name, field_name);
    return false;
  }
  if (!fd.initial_value_tag().is_int()) {
    tty->print_cr("Static field %s.%s is not an int", klass_name, field_name);
    return false;
  }
  jint field_value = fd.int_initial_value();
  if (field_value == hardcoded_constant) {
    return true;
  } else {
    tty->print_cr("Constant value of static field %s.%s is hardcoded as %d but should really be %d.", klass_name, field_name, hardcoded_constant, field_value);
    return false;
  }
}


// Check the hard-coded field offsets of all the classes in this file

void JavaClasses::check_offsets() {
  bool valid = true;

#define CHECK_OFFSET(klass_name, cpp_klass_name, field_name, field_sig) \
  valid &= check_offset(klass_name, cpp_klass_name :: field_name ## _offset, #field_name, field_sig)

#define CHECK_LONG_OFFSET(klass_name, cpp_klass_name, field_name, field_sig) \
  valid &= check_offset(klass_name, cpp_klass_name :: long_ ## field_name ## _offset, #field_name, field_sig)

#define CHECK_STATIC_OFFSET(klass_name, cpp_klass_name, field_name, field_sig) \
  valid &= check_static_offset(klass_name, cpp_klass_name :: static_ ## field_name ## _offset, #field_name, field_sig)

#define CHECK_CONSTANT(klass_name, cpp_klass_name, field_name, field_sig) \
  valid &= check_constant(klass_name, cpp_klass_name :: field_name, #field_name, field_sig)

  // java.lang.String

  CHECK_OFFSET("java/lang/String", java_lang_String, value, "[C");
  CHECK_OFFSET("java/lang/String", java_lang_String, offset, "I");
  CHECK_OFFSET("java/lang/String", java_lang_String, count, "I");
  CHECK_OFFSET("java/lang/String", java_lang_String, hash, "I");

  // java.lang.Class

  // Fake fields
  // CHECK_OFFSET("java/lang/Class", java_lang_Class, klass); // %%% this needs to be checked
  // CHECK_OFFSET("java/lang/Class", java_lang_Class, array_klass); // %%% this needs to be checked
  // CHECK_OFFSET("java/lang/Class", java_lang_Class, resolved_constructor); // %%% this needs to be checked

  // java.lang.Throwable

  CHECK_OFFSET("java/lang/Throwable", java_lang_Throwable, backtrace, "Ljava/lang/Object;");
  CHECK_OFFSET("java/lang/Throwable", java_lang_Throwable, detailMessage, "Ljava/lang/String;");
  CHECK_OFFSET("java/lang/Throwable", java_lang_Throwable, cause, "Ljava/lang/Throwable;");
  CHECK_OFFSET("java/lang/Throwable", java_lang_Throwable, stackTrace, "[Ljava/lang/StackTraceElement;");

  // Boxed primitive objects (java_lang_boxing_object)

  CHECK_OFFSET("java/lang/Boolean",   java_lang_boxing_object, value, "Z");
  CHECK_OFFSET("java/lang/Character", java_lang_boxing_object, value, "C");
  CHECK_OFFSET("java/lang/Float",     java_lang_boxing_object, value, "F");
  CHECK_LONG_OFFSET("java/lang/Double", java_lang_boxing_object, value, "D");
  CHECK_OFFSET("java/lang/Byte",      java_lang_boxing_object, value, "B");
  CHECK_OFFSET("java/lang/Short",     java_lang_boxing_object, value, "S");
  CHECK_OFFSET("java/lang/Integer",   java_lang_boxing_object, value, "I");
  CHECK_LONG_OFFSET("java/lang/Long", java_lang_boxing_object, value, "J");

  // java.lang.ClassLoader

  CHECK_OFFSET("java/lang/ClassLoader", java_lang_ClassLoader, parent,      "Ljava/lang/ClassLoader;");

  // java.lang.System

  CHECK_STATIC_OFFSET("java/lang/System", java_lang_System,  in, "Ljava/io/InputStream;");
  CHECK_STATIC_OFFSET("java/lang/System", java_lang_System, out, "Ljava/io/PrintStream;");
  CHECK_STATIC_OFFSET("java/lang/System", java_lang_System, err, "Ljava/io/PrintStream;");

  // java.lang.StackTraceElement

  CHECK_OFFSET("java/lang/StackTraceElement", java_lang_StackTraceElement, declaringClass, "Ljava/lang/String;");
  CHECK_OFFSET("java/lang/StackTraceElement", java_lang_StackTraceElement, methodName, "Ljava/lang/String;");
  CHECK_OFFSET("java/lang/StackTraceElement", java_lang_StackTraceElement,   fileName, "Ljava/lang/String;");
  CHECK_OFFSET("java/lang/StackTraceElement", java_lang_StackTraceElement, lineNumber, "I");

  // java.lang.ref.Reference

  CHECK_OFFSET("java/lang/ref/Reference", java_lang_ref_Reference, referent, "Ljava/lang/Object;");
  CHECK_OFFSET("java/lang/ref/Reference", java_lang_ref_Reference, queue, "Ljava/lang/ref/ReferenceQueue;");
  CHECK_OFFSET("java/lang/ref/Reference", java_lang_ref_Reference, next, "Ljava/lang/ref/Reference;");
  // Fake field
  //CHECK_OFFSET("java/lang/ref/Reference", java_lang_ref_Reference, discovered, "Ljava/lang/ref/Reference;");
  CHECK_STATIC_OFFSET("java/lang/ref/Reference", java_lang_ref_Reference, lock, "Ljava/lang/ref/Reference$Lock;");
  CHECK_STATIC_OFFSET("java/lang/ref/Reference", java_lang_ref_Reference, pending, "Ljava/lang/ref/Reference;");

  // java.lang.ref.SoftReference

  CHECK_OFFSET("java/lang/ref/SoftReference", java_lang_ref_SoftReference, timestamp, "J");
  CHECK_STATIC_OFFSET("java/lang/ref/SoftReference", java_lang_ref_SoftReference, clock, "J");

  // java.lang.AssertionStatusDirectives
  //
  // The CheckAssertionStatusDirectives boolean can be removed from here and
  // globals.hpp after the AssertionStatusDirectives class has been integrated
  // into merlin "for some time."  Without it, the vm will fail with early
  // merlin builds.

  if (CheckAssertionStatusDirectives && JDK_Version::is_gte_jdk14x_version()) {
    const char* nm = "java/lang/AssertionStatusDirectives";
    const char* sig = "[Ljava/lang/String;";
    CHECK_OFFSET(nm, java_lang_AssertionStatusDirectives, classes, sig);
    CHECK_OFFSET(nm, java_lang_AssertionStatusDirectives, classEnabled, "[Z");
    CHECK_OFFSET(nm, java_lang_AssertionStatusDirectives, packages, sig);
    CHECK_OFFSET(nm, java_lang_AssertionStatusDirectives, packageEnabled, "[Z");
    CHECK_OFFSET(nm, java_lang_AssertionStatusDirectives, deflt, "Z");
  }

  if (!valid) vm_exit_during_initialization("Hard-coded field offset verification failed");
}

#endif // PRODUCT

void javaClasses_init() {
  JavaClasses::compute_offsets();
  JavaClasses::check_offsets();
  FilteredFieldsMap::initialize();  // must be done after computing offsets.
}<|MERGE_RESOLUTION|>--- conflicted
+++ resolved
@@ -2446,15 +2446,9 @@
 
 // Support for java_dyn_CallSite
 
-<<<<<<< HEAD
-int java_dyn_CallSite::_type_offset;
-int java_dyn_CallSite::_target_offset;
-int java_dyn_CallSite::_vmmethod_offset;
-=======
 int java_dyn_CallSite::_target_offset;
 int java_dyn_CallSite::_caller_method_offset;
 int java_dyn_CallSite::_caller_bci_offset;
->>>>>>> eb8bd999
 
 void java_dyn_CallSite::compute_offsets() {
   if (!EnableInvokeDynamic)  return;
@@ -2466,13 +2460,6 @@
   }
 }
 
-<<<<<<< HEAD
-oop java_dyn_CallSite::type(oop site) {
-  return site->obj_field(_type_offset);
-}
-
-=======
->>>>>>> eb8bd999
 oop java_dyn_CallSite::target(oop site) {
   return site->obj_field(_target_offset);
 }
@@ -2481,14 +2468,6 @@
   site->obj_field_put(_target_offset, target);
 }
 
-<<<<<<< HEAD
-oop java_dyn_CallSite::vmmethod(oop site) {
-  return site->obj_field(_vmmethod_offset);
-}
-
-void java_dyn_CallSite::set_vmmethod(oop site, oop ref) {
-  site->obj_field_put(_vmmethod_offset, ref);
-=======
 oop java_dyn_CallSite::caller_method(oop site) {
   return site->obj_field(_caller_method_offset);
 }
@@ -2503,7 +2482,6 @@
 
 void java_dyn_CallSite::set_caller_bci(oop site, jint bci) {
   site->int_field_put(_caller_bci_offset, bci);
->>>>>>> eb8bd999
 }
 
 
