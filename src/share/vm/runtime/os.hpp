/*
 * Copyright 1997-2009 Sun Microsystems, Inc.  All Rights Reserved.
 * DO NOT ALTER OR REMOVE COPYRIGHT NOTICES OR THIS FILE HEADER.
 *
 * This code is free software; you can redistribute it and/or modify it
 * under the terms of the GNU General Public License version 2 only, as
 * published by the Free Software Foundation.
 *
 * This code is distributed in the hope that it will be useful, but WITHOUT
 * ANY WARRANTY; without even the implied warranty of MERCHANTABILITY or
 * FITNESS FOR A PARTICULAR PURPOSE.  See the GNU General Public License
 * version 2 for more details (a copy is included in the LICENSE file that
 * accompanied this code).
 *
 * You should have received a copy of the GNU General Public License version
 * 2 along with this work; if not, write to the Free Software Foundation,
 * Inc., 51 Franklin St, Fifth Floor, Boston, MA 02110-1301 USA.
 *
 * Please contact Sun Microsystems, Inc., 4150 Network Circle, Santa Clara,
 * CA 95054 USA or visit www.sun.com if you need additional information or
 * have any questions.
 *
 */

// os defines the interface to operating system; this includes traditional
// OS services (time, I/O) as well as other functionality with system-
// dependent code.

typedef void (*dll_func)(...);

class Thread;
class JavaThread;
class Event;
class DLL;
class FileHandle;
template<class E> class GrowableArray;

// %%%%% Moved ThreadState, START_FN, OSThread to new osThread.hpp. -- Rose

// Platform-independent error return values from OS functions
enum OSReturn {
  OS_OK         =  0,        // Operation was successful
  OS_ERR        = -1,        // Operation failed
  OS_INTRPT     = -2,        // Operation was interrupted
  OS_TIMEOUT    = -3,        // Operation timed out
  OS_NOMEM      = -5,        // Operation failed for lack of memory
  OS_NORESOURCE = -6         // Operation failed for lack of nonmemory resource
};

enum ThreadPriority {        // JLS 20.20.1-3
  NoPriority       = -1,     // Initial non-priority value
  MinPriority      =  1,     // Minimum priority
  NormPriority     =  5,     // Normal (non-daemon) priority
  NearMaxPriority  =  9,     // High priority, used for VMThread
  MaxPriority      = 10      // Highest priority, used for WatcherThread
                             // ensures that VMThread doesn't starve profiler
};

// Typedef for structured exception handling support
typedef void (*java_call_t)(JavaValue* value, methodHandle* method, JavaCallArguments* args, Thread* thread);

class os: AllStatic {
 private:
  enum { page_sizes_max = 9 }; // Size of _page_sizes array (8 plus a sentinel)

  static OSThread*          _starting_thread;
  static address            _polling_page;
  static volatile int32_t * _mem_serialize_page;
  static uintptr_t          _serialize_page_mask;
  static size_t             _page_sizes[page_sizes_max];

  static void init_page_sizes(size_t default_page_size) {
    _page_sizes[0] = default_page_size;
    _page_sizes[1] = 0; // sentinel
  }

 public:

  static void init(void);                       // Called before command line parsing
  static jint init_2(void);                    // Called after command line parsing

  // File names are case-insensitive on windows only
  // Override me as needed
  static int    file_name_strcmp(const char* s1, const char* s2);

  static bool getenv(const char* name, char* buffer, int len);
  static bool have_special_privileges();

  static jlong  javaTimeMillis();
  static jlong  javaTimeNanos();
  static void   javaTimeNanos_info(jvmtiTimerInfo *info_ptr);
  static void   run_periodic_checks();


  // Returns the elapsed time in seconds since the vm started.
  static double elapsedTime();

  // Returns real time in seconds since an arbitrary point
  // in the past.
  static bool getTimesSecs(double* process_real_time,
                           double* process_user_time,
                           double* process_system_time);

  // Interface to the performance counter
  static jlong elapsed_counter();
  static jlong elapsed_frequency();

  // The "virtual time" of a thread is the amount of time a thread has
  // actually run.  The first function indicates whether the OS supports
  // this functionality for the current thread, and if so:
  //   * the second enables vtime tracking (if that is required).
  //   * the third tells whether vtime is enabled.
  //   * the fourth returns the elapsed virtual time for the current
  //     thread.
  static bool supports_vtime();
  static bool enable_vtime();
  static bool vtime_enabled();
  static double elapsedVTime();

  // Return current local time in a string (YYYY-MM-DD HH:MM:SS).
  // It is MT safe, but not async-safe, as reading time zone
  // information may require a lock on some platforms.
<<<<<<< HEAD
  static struct tm* localtime_pd     (const time_t* clock, struct tm*  res);
  static char* local_time_string(char *buf, size_t buflen);
=======
  static char*      local_time_string(char *buf, size_t buflen);
  static struct tm* localtime_pd     (const time_t* clock, struct tm*  res);
>>>>>>> 076aa799
  // Fill in buffer with current local time as an ISO-8601 string.
  // E.g., YYYY-MM-DDThh:mm:ss.mmm+zzzz.
  // Returns buffer, or NULL if it failed.
  static char* iso8601_time(char* buffer, size_t buffer_length);

  // Interface for detecting multiprocessor system
  static inline bool is_MP() {
    assert(_processor_count > 0, "invalid processor count");
    return _processor_count > 1;
  }
  static julong available_memory();
  static julong physical_memory();
  static julong allocatable_physical_memory(julong size);
  static bool is_server_class_machine();

  // number of CPUs
  static int processor_count() {
    return _processor_count;
  }

  // Returns the number of CPUs this process is currently allowed to run on.
  // Note that on some OSes this can change dynamically.
  static int active_processor_count();

  // Bind processes to processors.
  //     This is a two step procedure:
  //     first you generate a distribution of processes to processors,
  //     then you bind processes according to that distribution.
  // Compute a distribution for number of processes to processors.
  //    Stores the processor id's into the distribution array argument.
  //    Returns true if it worked, false if it didn't.
  static bool distribute_processes(uint length, uint* distribution);
  // Binds the current process to a processor.
  //    Returns true if it worked, false if it didn't.
  static bool bind_to_processor(uint processor_id);

  // Interface for stack banging (predetect possible stack overflow for
  // exception processing)  There are guard pages, and above that shadow
  // pages for stack overflow checking.
  static bool uses_stack_guard_pages();
  static bool allocate_stack_guard_pages();
  static void bang_stack_shadow_pages();
  static bool stack_shadow_pages_available(Thread *thread, methodHandle method);

  // OS interface to Virtual Memory

  // Return the default page size.
  static int    vm_page_size();

  // Return the page size to use for a region of memory.  The min_pages argument
  // is a hint intended to limit fragmentation; it says the returned page size
  // should be <= region_max_size / min_pages.  Because min_pages is a hint,
  // this routine may return a size larger than region_max_size / min_pages.
  //
  // The current implementation ignores min_pages if a larger page size is an
  // exact multiple of both region_min_size and region_max_size.  This allows
  // larger pages to be used when doing so would not cause fragmentation; in
  // particular, a single page can be used when region_min_size ==
  // region_max_size == a supported page size.
  static size_t page_size_for_region(size_t region_min_size,
                                     size_t region_max_size,
                                     uint min_pages);

  // Method for tracing page sizes returned by the above method; enabled by
  // TracePageSizes.  The region_{min,max}_size parameters should be the values
  // passed to page_size_for_region() and page_size should be the result of that
  // call.  The (optional) base and size parameters should come from the
  // ReservedSpace base() and size() methods.
  static void trace_page_sizes(const char* str, const size_t region_min_size,
                               const size_t region_max_size,
                               const size_t page_size,
                               const char* base = NULL,
                               const size_t size = 0) PRODUCT_RETURN;

  static int    vm_allocation_granularity();
  static char*  reserve_memory(size_t bytes, char* addr = 0,
                               size_t alignment_hint = 0);
  static char*  attempt_reserve_memory_at(size_t bytes, char* addr);
  static void   split_reserved_memory(char *base, size_t size,
                                      size_t split, bool realloc);
  static bool   commit_memory(char* addr, size_t bytes,
                              bool executable = false);
  static bool   commit_memory(char* addr, size_t size, size_t alignment_hint,
                              bool executable = false);
  static bool   uncommit_memory(char* addr, size_t bytes);
  static bool   release_memory(char* addr, size_t bytes);

  enum ProtType { MEM_PROT_NONE, MEM_PROT_READ, MEM_PROT_RW, MEM_PROT_RWX };
  static bool   protect_memory(char* addr, size_t bytes, ProtType prot,
                               bool is_committed = true);

  static bool   guard_memory(char* addr, size_t bytes);
  static bool   unguard_memory(char* addr, size_t bytes);
  static char*  map_memory(int fd, const char* file_name, size_t file_offset,
                           char *addr, size_t bytes, bool read_only = false,
                           bool allow_exec = false);
  static char*  remap_memory(int fd, const char* file_name, size_t file_offset,
                             char *addr, size_t bytes, bool read_only,
                             bool allow_exec);
  static bool   unmap_memory(char *addr, size_t bytes);
  static void   free_memory(char *addr, size_t bytes);
  static void   realign_memory(char *addr, size_t bytes, size_t alignment_hint);

  // NUMA-specific interface
  static bool   numa_has_static_binding();
  static bool   numa_has_group_homing();
  static void   numa_make_local(char *addr, size_t bytes, int lgrp_hint);
  static void   numa_make_global(char *addr, size_t bytes);
  static size_t numa_get_groups_num();
  static size_t numa_get_leaf_groups(int *ids, size_t size);
  static bool   numa_topology_changed();
  static int    numa_get_group_id();

  // Page manipulation
  struct page_info {
    size_t size;
    int lgrp_id;
  };
  static bool   get_page_info(char *start, page_info* info);
  static char*  scan_pages(char *start, char* end, page_info* page_expected, page_info* page_found);

  static char*  non_memory_address_word();
  // reserve, commit and pin the entire memory region
  static char*  reserve_memory_special(size_t size, char* addr = NULL,
                bool executable = false);
  static bool   release_memory_special(char* addr, size_t bytes);
  static bool   large_page_init();
  static size_t large_page_size();
  static bool   can_commit_large_page_memory();
  static bool   can_execute_large_page_memory();

  // OS interface to polling page
  static address get_polling_page()             { return _polling_page; }
  static void    set_polling_page(address page) { _polling_page = page; }
  static bool    is_poll_address(address addr)  { return addr >= _polling_page && addr < (_polling_page + os::vm_page_size()); }
  static void    make_polling_page_unreadable();
  static void    make_polling_page_readable();

  // Routines used to serialize the thread state without using membars
  static void    serialize_thread_states();

  // Since we write to the serialize page from every thread, we
  // want stores to be on unique cache lines whenever possible
  // in order to minimize CPU cross talk.  We pre-compute the
  // amount to shift the thread* to make this offset unique to
  // each thread.
  static int     get_serialize_page_shift_count() {
    return SerializePageShiftCount;
  }

  static void     set_serialize_page_mask(uintptr_t mask) {
    _serialize_page_mask = mask;
  }

  static unsigned int  get_serialize_page_mask() {
    return _serialize_page_mask;
  }

  static void    set_memory_serialize_page(address page);

  static address get_memory_serialize_page() {
    return (address)_mem_serialize_page;
  }

  static inline void write_memory_serialize_page(JavaThread *thread) {
    uintptr_t page_offset = ((uintptr_t)thread >>
                            get_serialize_page_shift_count()) &
                            get_serialize_page_mask();
    *(volatile int32_t *)((uintptr_t)_mem_serialize_page+page_offset) = 1;
  }

  static bool    is_memory_serialize_page(JavaThread *thread, address addr) {
    address thr_addr;
    if (UseMembar) return false;
    // Calculate thread specific address
    if (thread == NULL) return false;
    // TODO-FIXME: some platforms mask off faulting addresses to the base pagesize.
    // Instead of using a test for equality we should probably use something
    // of the form:
    // return ((_mem_serialize_page ^ addr) & -pagesize) == 0
    //
    thr_addr  = (address)(((uintptr_t)thread >>
                get_serialize_page_shift_count()) &
                get_serialize_page_mask()) + (uintptr_t)_mem_serialize_page;
    return  (thr_addr == addr);
  }

  static void block_on_serialize_page_trap();

  // threads

  enum ThreadType {
    vm_thread,
    cgc_thread,        // Concurrent GC thread
    pgc_thread,        // Parallel GC thread
    java_thread,
    compiler_thread,
    watcher_thread
  };

  static bool create_thread(Thread* thread,
                            ThreadType thr_type,
                            size_t stack_size = 0);
  static bool create_main_thread(JavaThread* thread);
  static bool create_attached_thread(JavaThread* thread);
  static void pd_start_thread(Thread* thread);
  static void start_thread(Thread* thread);

  static void initialize_thread();
  static void free_thread(OSThread* osthread);

  // thread id on Linux/64bit is 64bit, on Windows and Solaris, it's 32bit
  static intx current_thread_id();
  static int current_process_id();
  // hpi::read for calls from non native state
  // For performance, hpi::read is only callable from _thread_in_native
  static size_t read(int fd, void *buf, unsigned int nBytes);
  static int sleep(Thread* thread, jlong ms, bool interruptable);
  static int naked_sleep();
  static void infinite_sleep(); // never returns, use with CAUTION
  static void yield();        // Yields to all threads with same priority
  enum YieldResult {
    YIELD_SWITCHED = 1,         // caller descheduled, other ready threads exist & ran
    YIELD_NONEREADY = 0,        // No other runnable/ready threads.
                                // platform-specific yield return immediately
    YIELD_UNKNOWN = -1          // Unknown: platform doesn't support _SWITCHED or _NONEREADY
    // YIELD_SWITCHED and YIELD_NONREADY imply the platform supports a "strong"
    // yield that can be used in lieu of blocking.
  } ;
  static YieldResult NakedYield () ;
  static void yield_all(int attempts = 0); // Yields to all other threads including lower priority
  static void loop_breaker(int attempts);  // called from within tight loops to possibly influence time-sharing
  static OSReturn set_priority(Thread* thread, ThreadPriority priority);
  static OSReturn get_priority(const Thread* const thread, ThreadPriority& priority);

  static void interrupt(Thread* thread);
  static bool is_interrupted(Thread* thread, bool clear_interrupted);

  static int pd_self_suspend_thread(Thread* thread);

  static ExtendedPC fetch_frame_from_context(void* ucVoid, intptr_t** sp, intptr_t** fp);
  static frame      fetch_frame_from_context(void* ucVoid);

  static ExtendedPC get_thread_pc(Thread *thread);
  static void breakpoint();

  static address current_stack_pointer();
  static address current_stack_base();
  static size_t current_stack_size();

  static int message_box(const char* title, const char* message);
  static char* do_you_want_to_debug(const char* message);

  // run cmd in a separate process and return its exit code; or -1 on failures
  static int fork_and_exec(char *cmd);

  // Set file to send error reports.
  static void set_error_file(const char *logfile);

  // os::exit() is merged with vm_exit()
  // static void exit(int num);

  // Terminate the VM, but don't exit the process
  static void shutdown();

  // Terminate with an error.  Default is to generate a core file on platforms
  // that support such things.  This calls shutdown() and then aborts.
  static void abort(bool dump_core = true);

  // Die immediately, no exit hook, no abort hook, no cleanup.
  static void die();

  // Reading directories.
  static DIR*           opendir(const char* dirname);
  static int            readdir_buf_size(const char *path);
  static struct dirent* readdir(DIR* dirp, dirent* dbuf);
  static int            closedir(DIR* dirp);

  // Dynamic library extension
  static const char*    dll_file_extension();

  static const char*    get_temp_directory();
  static const char*    get_current_directory(char *buf, int buflen);

  // Builds a platform-specific full library path given a ld path and lib name
  static void           dll_build_name(char* buffer, size_t size,
                                       const char* pathname, const char* fname);

  // Symbol lookup, find nearest function name; basically it implements
  // dladdr() for all platforms. Name of the nearest function is copied
  // to buf. Distance from its base address is returned as offset.
  // If function name is not found, buf[0] is set to '\0' and offset is
  // set to -1.
  static bool dll_address_to_function_name(address addr, char* buf,
                                           int buflen, int* offset);

  // Locate DLL/DSO. On success, full path of the library is copied to
  // buf, and offset is set to be the distance between addr and the
  // library's base address. On failure, buf[0] is set to '\0' and
  // offset is set to -1.
  static bool dll_address_to_library_name(address addr, char* buf,
                                          int buflen, int* offset);

  // Find out whether the pc is in the static code for jvm.dll/libjvm.so.
  static bool address_is_in_vm(address addr);

  // Loads .dll/.so and
  // in case of error it checks if .dll/.so was built for the
  // same architecture as Hotspot is running on
  static void* dll_load(const char *name, char *ebuf, int ebuflen);

  // lookup symbol in a shared library
  static void* dll_lookup(void* handle, const char* name);

  // Print out system information; they are called by fatal error handler.
  // Output format may be different on different platforms.
  static void print_os_info(outputStream* st);
  static void print_cpu_info(outputStream* st);
  static void print_memory_info(outputStream* st);
  static void print_dll_info(outputStream* st);
  static void print_environment_variables(outputStream* st, const char** env_list, char* buffer, int len);
  static void print_context(outputStream* st, void* context);
  static void print_siginfo(outputStream* st, void* siginfo);
  static void print_signal_handlers(outputStream* st, char* buf, size_t buflen);
  static void print_date_and_time(outputStream* st);

  // The following two functions are used by fatal error handler to trace
  // native (C) frames. They are not part of frame.hpp/frame.cpp because
  // frame.hpp/cpp assume thread is JavaThread, and also because different
  // OS/compiler may have different convention or provide different API to
  // walk C frames.
  //
  // We don't attempt to become a debugger, so we only follow frames if that
  // does not require a lookup in the unwind table, which is part of the binary
  // file but may be unsafe to read after a fatal error. So on x86, we can
  // only walk stack if %ebp is used as frame pointer; on ia64, it's not
  // possible to walk C stack without having the unwind table.
  static bool is_first_C_frame(frame *fr);
  static frame get_sender_for_C_frame(frame *fr);

  // return current frame. pc() and sp() are set to NULL on failure.
  static frame      current_frame();

  static void print_hex_dump(outputStream* st, address start, address end, int unitsize);

  // returns a string to describe the exception/signal;
  // returns NULL if exception_code is not an OS exception/signal.
  static const char* exception_name(int exception_code, char* buf, size_t buflen);

  // Returns native Java library, loads if necessary
  static void*    native_java_library();

  // Fills in path to jvm.dll/libjvm.so (this info used to find hpi).
  static void     jvm_path(char *buf, jint buflen);

  // JNI names
  static void     print_jni_name_prefix_on(outputStream* st, int args_size);
  static void     print_jni_name_suffix_on(outputStream* st, int args_size);

  // File conventions
  static const char* file_separator();
  static const char* line_separator();
  static const char* path_separator();

  // Init os specific system properties values
  static void init_system_properties_values();

  // IO operations, non-JVM_ version.
  static int stat(const char* path, struct stat* sbuf);
  static bool dir_is_empty(const char* path);

  // IO operations on binary files
  static int create_binary_file(const char* path, bool rewrite_existing);
  static jlong current_file_offset(int fd);
  static jlong seek_to_file_offset(int fd, jlong offset);

  // Thread Local Storage
  static int   allocate_thread_local_storage();
  static void  thread_local_storage_at_put(int index, void* value);
  static void* thread_local_storage_at(int index);
  static void  free_thread_local_storage(int index);

  // General allocation (must be MT-safe)
  static void* malloc  (size_t size);
  static void* realloc (void *memblock, size_t size);
  static void  free    (void *memblock);
  static bool  check_heap(bool force = false);      // verify C heap integrity
  static char* strdup(const char *);  // Like strdup

#ifndef PRODUCT
  static int  num_mallocs;            // # of calls to malloc/realloc
  static size_t  alloc_bytes;         // # of bytes allocated
  static int  num_frees;              // # of calls to free
#endif

  // Printing 64 bit integers
  static const char* jlong_format_specifier();
  static const char* julong_format_specifier();

  // Support for signals (see JVM_RaiseSignal, JVM_RegisterSignal)
  static void  signal_init();
  static void  signal_init_pd();
  static void  signal_notify(int signal_number);
  static void* signal(int signal_number, void* handler);
  static void  signal_raise(int signal_number);
  static int   signal_wait();
  static int   signal_lookup();
  static void* user_handler();
  static void  terminate_signal_thread();
  static int   sigexitnum_pd();

  // random number generation
  static long random();                    // return 32bit pseudorandom number
  static void init_random(long initval);   // initialize random sequence

  // Structured OS Exception support
  static void os_exception_wrapper(java_call_t f, JavaValue* value, methodHandle* method, JavaCallArguments* args, Thread* thread);

  // JVMTI & JVM monitoring and management support
  // The thread_cpu_time() and current_thread_cpu_time() are only
  // supported if is_thread_cpu_time_supported() returns true.
  // They are not supported on Solaris T1.

  // Thread CPU Time - return the fast estimate on a platform
  // On Solaris - call gethrvtime (fast) - user time only
  // On Linux   - fast clock_gettime where available - user+sys
  //            - otherwise: very slow /proc fs - user+sys
  // On Windows - GetThreadTimes - user+sys
  static jlong current_thread_cpu_time();
  static jlong thread_cpu_time(Thread* t);

  // Thread CPU Time with user_sys_cpu_time parameter.
  //
  // If user_sys_cpu_time is true, user+sys time is returned.
  // Otherwise, only user time is returned
  static jlong current_thread_cpu_time(bool user_sys_cpu_time);
  static jlong thread_cpu_time(Thread* t, bool user_sys_cpu_time);

  // Return a bunch of info about the timers.
  // Note that the returned info for these two functions may be different
  // on some platforms
  static void current_thread_cpu_time_info(jvmtiTimerInfo *info_ptr);
  static void thread_cpu_time_info(jvmtiTimerInfo *info_ptr);

  static bool is_thread_cpu_time_supported();

  // System loadavg support.  Returns -1 if load average cannot be obtained.
  static int loadavg(double loadavg[], int nelem);

  // Hook for os specific jvm options that we don't want to abort on seeing
  static bool obsolete_option(const JavaVMOption *option);

  // Platform dependent stuff
  #include "incls/_os_pd.hpp.incl"

  // debugging support (mostly used by debug.cpp)
  static bool find(address pc) PRODUCT_RETURN0; // OS specific function to make sense out of an address

  static bool dont_yield();                     // when true, JVM_Yield() is nop
  static void print_statistics();

  // Thread priority helpers (implemented in OS-specific part)
  static OSReturn set_native_priority(Thread* thread, int native_prio);
  static OSReturn get_native_priority(const Thread* const thread, int* priority_ptr);
  static int java_to_os_priority[MaxPriority + 1];
  // Hint to the underlying OS that a task switch would not be good.
  // Void return because it's a hint and can fail.
  static void hint_no_preempt();

  // Used at creation if requested by the diagnostic flag PauseAtStartup.
  // Causes the VM to wait until an external stimulus has been applied
  // (for Unix, that stimulus is a signal, for Windows, an external
  // ResumeThread call)
  static void pause();

 protected:
  static long _rand_seed;                   // seed for random number generator
  static int _processor_count;              // number of processors

  static char* format_boot_path(const char* format_string,
                                const char* home,
                                int home_len,
                                char fileSep,
                                char pathSep);
  static bool set_boot_path(char fileSep, char pathSep);
  static char** split_path(const char* path, int* n);
};

// Note that "PAUSE" is almost always used with synchronization
// so arguably we should provide Atomic::SpinPause() instead
// of the global SpinPause() with C linkage.
// It'd also be eligible for inlining on many platforms.

extern "C" int SpinPause () ;
extern "C" int SafeFetch32 (int * adr, int errValue) ;
extern "C" intptr_t SafeFetchN (intptr_t * adr, intptr_t errValue) ;<|MERGE_RESOLUTION|>--- conflicted
+++ resolved
@@ -120,13 +120,8 @@
   // Return current local time in a string (YYYY-MM-DD HH:MM:SS).
   // It is MT safe, but not async-safe, as reading time zone
   // information may require a lock on some platforms.
-<<<<<<< HEAD
-  static struct tm* localtime_pd     (const time_t* clock, struct tm*  res);
-  static char* local_time_string(char *buf, size_t buflen);
-=======
   static char*      local_time_string(char *buf, size_t buflen);
   static struct tm* localtime_pd     (const time_t* clock, struct tm*  res);
->>>>>>> 076aa799
   // Fill in buffer with current local time as an ISO-8601 string.
   // E.g., YYYY-MM-DDThh:mm:ss.mmm+zzzz.
   // Returns buffer, or NULL if it failed.
