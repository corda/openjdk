/*
 * Copyright (c) 1997, 2015, Oracle and/or its affiliates. All rights reserved.
 * DO NOT ALTER OR REMOVE COPYRIGHT NOTICES OR THIS FILE HEADER.
 *
 * This code is free software; you can redistribute it and/or modify it
 * under the terms of the GNU General Public License version 2 only, as
 * published by the Free Software Foundation.
 *
 * This code is distributed in the hope that it will be useful, but WITHOUT
 * ANY WARRANTY; without even the implied warranty of MERCHANTABILITY or
 * FITNESS FOR A PARTICULAR PURPOSE.  See the GNU General Public License
 * version 2 for more details (a copy is included in the LICENSE file that
 * accompanied this code).
 *
 * You should have received a copy of the GNU General Public License version
 * 2 along with this work; if not, write to the Free Software Foundation,
 * Inc., 51 Franklin St, Fifth Floor, Boston, MA 02110-1301 USA.
 *
 * Please contact Oracle, 500 Oracle Parkway, Redwood Shores, CA 94065 USA
 * or visit www.oracle.com if you need additional information or have any
 * questions.
 *
 */

#include "precompiled.hpp"
#include "classfile/classLoader.hpp"
#include "classfile/javaClasses.hpp"
#include "classfile/systemDictionary.hpp"
#include "classfile/vmSymbols.hpp"
#include "code/codeCache.hpp"
#include "code/icBuffer.hpp"
#include "code/vtableStubs.hpp"
#include "gc/shared/vmGCOperations.hpp"
#include "interpreter/interpreter.hpp"
#include "memory/allocation.inline.hpp"
#ifdef ASSERT
#include "memory/guardedMemory.hpp"
#endif
#include "oops/oop.inline.hpp"
#include "prims/jvm.h"
#include "prims/jvm_misc.hpp"
#include "prims/privilegedStack.hpp"
#include "runtime/arguments.hpp"
#include "runtime/atomic.inline.hpp"
#include "runtime/frame.inline.hpp"
#include "runtime/interfaceSupport.hpp"
#include "runtime/java.hpp"
#include "runtime/javaCalls.hpp"
#include "runtime/mutexLocker.hpp"
#include "runtime/os.inline.hpp"
#include "runtime/stubRoutines.hpp"
#include "runtime/thread.inline.hpp"
#include "runtime/vm_version.hpp"
#include "services/attachListener.hpp"
#include "services/mallocTracker.hpp"
#include "services/memTracker.hpp"
#include "services/nmtCommon.hpp"
#include "services/threadService.hpp"
#include "utilities/defaultStream.hpp"
#include "utilities/events.hpp"

# include <signal.h>

PRAGMA_FORMAT_MUTE_WARNINGS_FOR_GCC

OSThread*         os::_starting_thread    = NULL;
address           os::_polling_page       = NULL;
volatile int32_t* os::_mem_serialize_page = NULL;
uintptr_t         os::_serialize_page_mask = 0;
long              os::_rand_seed          = 1;
int               os::_processor_count    = 0;
size_t            os::_page_sizes[os::page_sizes_max];

#ifndef PRODUCT
julong os::num_mallocs = 0;         // # of calls to malloc/realloc
julong os::alloc_bytes = 0;         // # of bytes allocated
julong os::num_frees = 0;           // # of calls to free
julong os::free_bytes = 0;          // # of bytes freed
#endif

static juint cur_malloc_words = 0;  // current size for MallocMaxTestWords

void os_init_globals() {
  // Called from init_globals().
  // See Threads::create_vm() in thread.cpp, and init.cpp.
  os::init_globals();
}

// Fill in buffer with current local time as an ISO-8601 string.
// E.g., yyyy-mm-ddThh:mm:ss-zzzz.
// Returns buffer, or NULL if it failed.
// This would mostly be a call to
//     strftime(...., "%Y-%m-%d" "T" "%H:%M:%S" "%z", ....)
// except that on Windows the %z behaves badly, so we do it ourselves.
// Also, people wanted milliseconds on there,
// and strftime doesn't do milliseconds.
char* os::iso8601_time(char* buffer, size_t buffer_length) {
  // Output will be of the form "YYYY-MM-DDThh:mm:ss.mmm+zzzz\0"
  //                                      1         2
  //                             12345678901234567890123456789
  static const char* iso8601_format =
    "%04d-%02d-%02dT%02d:%02d:%02d.%03d%c%02d%02d";
  static const size_t needed_buffer = 29;

  // Sanity check the arguments
  if (buffer == NULL) {
    assert(false, "NULL buffer");
    return NULL;
  }
  if (buffer_length < needed_buffer) {
    assert(false, "buffer_length too small");
    return NULL;
  }
  // Get the current time
  jlong milliseconds_since_19700101 = javaTimeMillis();
  const int milliseconds_per_microsecond = 1000;
  const time_t seconds_since_19700101 =
    milliseconds_since_19700101 / milliseconds_per_microsecond;
  const int milliseconds_after_second =
    milliseconds_since_19700101 % milliseconds_per_microsecond;
  // Convert the time value to a tm and timezone variable
  struct tm time_struct;
  if (localtime_pd(&seconds_since_19700101, &time_struct) == NULL) {
    assert(false, "Failed localtime_pd");
    return NULL;
  }
#if defined(_ALLBSD_SOURCE)
  const time_t zone = (time_t) time_struct.tm_gmtoff;
#else
  const time_t zone = timezone;
#endif

  // If daylight savings time is in effect,
  // we are 1 hour East of our time zone
  const time_t seconds_per_minute = 60;
  const time_t minutes_per_hour = 60;
  const time_t seconds_per_hour = seconds_per_minute * minutes_per_hour;
  time_t UTC_to_local = zone;
  if (time_struct.tm_isdst > 0) {
    UTC_to_local = UTC_to_local - seconds_per_hour;
  }
  // Compute the time zone offset.
  //    localtime_pd() sets timezone to the difference (in seconds)
  //    between UTC and and local time.
  //    ISO 8601 says we need the difference between local time and UTC,
  //    we change the sign of the localtime_pd() result.
  const time_t local_to_UTC = -(UTC_to_local);
  // Then we have to figure out if if we are ahead (+) or behind (-) UTC.
  char sign_local_to_UTC = '+';
  time_t abs_local_to_UTC = local_to_UTC;
  if (local_to_UTC < 0) {
    sign_local_to_UTC = '-';
    abs_local_to_UTC = -(abs_local_to_UTC);
  }
  // Convert time zone offset seconds to hours and minutes.
  const time_t zone_hours = (abs_local_to_UTC / seconds_per_hour);
  const time_t zone_min =
    ((abs_local_to_UTC % seconds_per_hour) / seconds_per_minute);

  // Print an ISO 8601 date and time stamp into the buffer
  const int year = 1900 + time_struct.tm_year;
  const int month = 1 + time_struct.tm_mon;
  const int printed = jio_snprintf(buffer, buffer_length, iso8601_format,
                                   year,
                                   month,
                                   time_struct.tm_mday,
                                   time_struct.tm_hour,
                                   time_struct.tm_min,
                                   time_struct.tm_sec,
                                   milliseconds_after_second,
                                   sign_local_to_UTC,
                                   zone_hours,
                                   zone_min);
  if (printed == 0) {
    assert(false, "Failed jio_printf");
    return NULL;
  }
  return buffer;
}

OSReturn os::set_priority(Thread* thread, ThreadPriority p) {
#ifdef ASSERT
  if (!(!thread->is_Java_thread() ||
         Thread::current() == thread  ||
         Threads_lock->owned_by_self()
         || thread->is_Compiler_thread()
        )) {
    assert(false, "possibility of dangling Thread pointer");
  }
#endif

  if (p >= MinPriority && p <= MaxPriority) {
    int priority = java_to_os_priority[p];
    return set_native_priority(thread, priority);
  } else {
    assert(false, "Should not happen");
    return OS_ERR;
  }
}

// The mapping from OS priority back to Java priority may be inexact because
// Java priorities can map M:1 with native priorities. If you want the definite
// Java priority then use JavaThread::java_priority()
OSReturn os::get_priority(const Thread* const thread, ThreadPriority& priority) {
  int p;
  int os_prio;
  OSReturn ret = get_native_priority(thread, &os_prio);
  if (ret != OS_OK) return ret;

  if (java_to_os_priority[MaxPriority] > java_to_os_priority[MinPriority]) {
    for (p = MaxPriority; p > MinPriority && java_to_os_priority[p] > os_prio; p--) ;
  } else {
    // niceness values are in reverse order
    for (p = MaxPriority; p > MinPriority && java_to_os_priority[p] < os_prio; p--) ;
  }
  priority = (ThreadPriority)p;
  return OS_OK;
}


// --------------------- sun.misc.Signal (optional) ---------------------


// SIGBREAK is sent by the keyboard to query the VM state
#ifndef SIGBREAK
#define SIGBREAK SIGQUIT
#endif

// sigexitnum_pd is a platform-specific special signal used for terminating the Signal thread.


static void signal_thread_entry(JavaThread* thread, TRAPS) {
  os::set_priority(thread, NearMaxPriority);
  while (true) {
    int sig;
    {
      // FIXME : Currently we have not decided what should be the status
      //         for this java thread blocked here. Once we decide about
      //         that we should fix this.
      sig = os::signal_wait();
    }
    if (sig == os::sigexitnum_pd()) {
       // Terminate the signal thread
       return;
    }

    switch (sig) {
      case SIGBREAK: {
        // Check if the signal is a trigger to start the Attach Listener - in that
        // case don't print stack traces.
        if (!DisableAttachMechanism && AttachListener::is_init_trigger()) {
          continue;
        }
        // Print stack traces
        // Any SIGBREAK operations added here should make sure to flush
        // the output stream (e.g. tty->flush()) after output.  See 4803766.
        // Each module also prints an extra carriage return after its output.
        VM_PrintThreads op;
        VMThread::execute(&op);
        VM_PrintJNI jni_op;
        VMThread::execute(&jni_op);
        VM_FindDeadlocks op1(tty);
        VMThread::execute(&op1);
        Universe::print_heap_at_SIGBREAK();
        if (PrintClassHistogram) {
          VM_GC_HeapInspection op1(gclog_or_tty, true /* force full GC before heap inspection */);
          VMThread::execute(&op1);
        }
        if (JvmtiExport::should_post_data_dump()) {
          JvmtiExport::post_data_dump();
        }
        break;
      }
      default: {
        // Dispatch the signal to java
        HandleMark hm(THREAD);
        Klass* k = SystemDictionary::resolve_or_null(vmSymbols::sun_misc_Signal(), THREAD);
        KlassHandle klass (THREAD, k);
        if (klass.not_null()) {
          JavaValue result(T_VOID);
          JavaCallArguments args;
          args.push_int(sig);
          JavaCalls::call_static(
            &result,
            klass,
            vmSymbols::dispatch_name(),
            vmSymbols::int_void_signature(),
            &args,
            THREAD
          );
        }
        if (HAS_PENDING_EXCEPTION) {
          // tty is initialized early so we don't expect it to be null, but
          // if it is we can't risk doing an initialization that might
          // trigger additional out-of-memory conditions
          if (tty != NULL) {
            char klass_name[256];
            char tmp_sig_name[16];
            const char* sig_name = "UNKNOWN";
            InstanceKlass::cast(PENDING_EXCEPTION->klass())->
              name()->as_klass_external_name(klass_name, 256);
            if (os::exception_name(sig, tmp_sig_name, 16) != NULL)
              sig_name = tmp_sig_name;
            warning("Exception %s occurred dispatching signal %s to handler"
                    "- the VM may need to be forcibly terminated",
                    klass_name, sig_name );
          }
          CLEAR_PENDING_EXCEPTION;
        }
      }
    }
  }
}

void os::init_before_ergo() {
  // We need to initialize large page support here because ergonomics takes some
  // decisions depending on large page support and the calculated large page size.
  large_page_init();
}

void os::signal_init() {
  if (!ReduceSignalUsage) {
    // Setup JavaThread for processing signals
    EXCEPTION_MARK;
    Klass* k = SystemDictionary::resolve_or_fail(vmSymbols::java_lang_Thread(), true, CHECK);
    instanceKlassHandle klass (THREAD, k);
    instanceHandle thread_oop = klass->allocate_instance_handle(CHECK);

    const char thread_name[] = "Signal Dispatcher";
    Handle string = java_lang_String::create_from_str(thread_name, CHECK);

    // Initialize thread_oop to put it into the system threadGroup
    Handle thread_group (THREAD, Universe::system_thread_group());
    JavaValue result(T_VOID);
    JavaCalls::call_special(&result, thread_oop,
                           klass,
                           vmSymbols::object_initializer_name(),
                           vmSymbols::threadgroup_string_void_signature(),
                           thread_group,
                           string,
                           CHECK);

    KlassHandle group(THREAD, SystemDictionary::ThreadGroup_klass());
    JavaCalls::call_special(&result,
                            thread_group,
                            group,
                            vmSymbols::add_method_name(),
                            vmSymbols::thread_void_signature(),
                            thread_oop,         // ARG 1
                            CHECK);

    os::signal_init_pd();

    { MutexLocker mu(Threads_lock);
      JavaThread* signal_thread = new JavaThread(&signal_thread_entry);

      // At this point it may be possible that no osthread was created for the
      // JavaThread due to lack of memory. We would have to throw an exception
      // in that case. However, since this must work and we do not allow
      // exceptions anyway, check and abort if this fails.
      if (signal_thread == NULL || signal_thread->osthread() == NULL) {
        vm_exit_during_initialization("java.lang.OutOfMemoryError",
                                      os::native_thread_creation_failed_msg());
      }

      java_lang_Thread::set_thread(thread_oop(), signal_thread);
      java_lang_Thread::set_priority(thread_oop(), NearMaxPriority);
      java_lang_Thread::set_daemon(thread_oop());

      signal_thread->set_threadObj(thread_oop());
      Threads::add(signal_thread);
      Thread::start(signal_thread);
    }
    // Handle ^BREAK
    os::signal(SIGBREAK, os::user_handler());
  }
}


void os::terminate_signal_thread() {
  if (!ReduceSignalUsage)
    signal_notify(sigexitnum_pd());
}


// --------------------- loading libraries ---------------------

typedef jint (JNICALL *JNI_OnLoad_t)(JavaVM *, void *);
extern struct JavaVM_ main_vm;

static void* _native_java_library = NULL;

void* os::native_java_library() {
  if (_native_java_library == NULL) {
    char buffer[JVM_MAXPATHLEN];
    char ebuf[1024];

    // Try to load verify dll first. In 1.3 java dll depends on it and is not
    // always able to find it when the loading executable is outside the JDK.
    // In order to keep working with 1.2 we ignore any loading errors.
    if (dll_build_name(buffer, sizeof(buffer), Arguments::get_dll_dir(),
                       "verify")) {
      dll_load(buffer, ebuf, sizeof(ebuf));
    }

    // Load java dll
    if (dll_build_name(buffer, sizeof(buffer), Arguments::get_dll_dir(),
                       "java")) {
      _native_java_library = dll_load(buffer, ebuf, sizeof(ebuf));
    }
    if (_native_java_library == NULL) {
      vm_exit_during_initialization("Unable to load native library", ebuf);
    }

#if defined(__OpenBSD__)
    // Work-around OpenBSD's lack of $ORIGIN support by pre-loading libnet.so
    // ignore errors
    if (dll_build_name(buffer, sizeof(buffer), Arguments::get_dll_dir(),
                       "net")) {
      dll_load(buffer, ebuf, sizeof(ebuf));
    }
#endif
  }
  static jboolean onLoaded = JNI_FALSE;
  if (onLoaded) {
    // We may have to wait to fire OnLoad until TLS is initialized.
    if (ThreadLocalStorage::is_initialized()) {
      // The JNI_OnLoad handling is normally done by method load in
      // java.lang.ClassLoader$NativeLibrary, but the VM loads the base library
      // explicitly so we have to check for JNI_OnLoad as well
      const char *onLoadSymbols[] = JNI_ONLOAD_SYMBOLS;
      JNI_OnLoad_t JNI_OnLoad = CAST_TO_FN_PTR(
          JNI_OnLoad_t, dll_lookup(_native_java_library, onLoadSymbols[0]));
      if (JNI_OnLoad != NULL) {
        JavaThread* thread = JavaThread::current();
        ThreadToNativeFromVM ttn(thread);
        HandleMark hm(thread);
        jint ver = (*JNI_OnLoad)(&main_vm, NULL);
        onLoaded = JNI_TRUE;
        if (!Threads::is_supported_jni_version_including_1_1(ver)) {
          vm_exit_during_initialization("Unsupported JNI version");
        }
      }
    }
  }
  return _native_java_library;
}

/*
 * Support for finding Agent_On(Un)Load/Attach<_lib_name> if it exists.
 * If check_lib == true then we are looking for an
 * Agent_OnLoad_lib_name or Agent_OnAttach_lib_name function to determine if
 * this library is statically linked into the image.
 * If check_lib == false then we will look for the appropriate symbol in the
 * executable if agent_lib->is_static_lib() == true or in the shared library
 * referenced by 'handle'.
 */
void* os::find_agent_function(AgentLibrary *agent_lib, bool check_lib,
                              const char *syms[], size_t syms_len) {
  assert(agent_lib != NULL, "sanity check");
  const char *lib_name;
  void *handle = agent_lib->os_lib();
  void *entryName = NULL;
  char *agent_function_name;
  size_t i;

  // If checking then use the agent name otherwise test is_static_lib() to
  // see how to process this lookup
  lib_name = ((check_lib || agent_lib->is_static_lib()) ? agent_lib->name() : NULL);
  for (i = 0; i < syms_len; i++) {
    agent_function_name = build_agent_function_name(syms[i], lib_name, agent_lib->is_absolute_path());
    if (agent_function_name == NULL) {
      break;
    }
    entryName = dll_lookup(handle, agent_function_name);
    FREE_C_HEAP_ARRAY(char, agent_function_name);
    if (entryName != NULL) {
      break;
    }
  }
  return entryName;
}

// See if the passed in agent is statically linked into the VM image.
bool os::find_builtin_agent(AgentLibrary *agent_lib, const char *syms[],
                            size_t syms_len) {
  void *ret;
  void *proc_handle;
  void *save_handle;

  assert(agent_lib != NULL, "sanity check");
  if (agent_lib->name() == NULL) {
    return false;
  }
  proc_handle = get_default_process_handle();
  // Check for Agent_OnLoad/Attach_lib_name function
  save_handle = agent_lib->os_lib();
  // We want to look in this process' symbol table.
  agent_lib->set_os_lib(proc_handle);
  ret = find_agent_function(agent_lib, true, syms, syms_len);
  if (ret != NULL) {
    // Found an entry point like Agent_OnLoad_lib_name so we have a static agent
    agent_lib->set_valid();
    agent_lib->set_static_lib(true);
    return true;
  }
  agent_lib->set_os_lib(save_handle);
  return false;
}

// --------------------- heap allocation utilities ---------------------

char *os::strdup(const char *str, MEMFLAGS flags) {
  size_t size = strlen(str);
  char *dup_str = (char *)malloc(size + 1, flags);
  if (dup_str == NULL) return NULL;
  strcpy(dup_str, str);
  return dup_str;
}

char* os::strdup_check_oom(const char* str, MEMFLAGS flags) {
  char* p = os::strdup(str, flags);
  if (p == NULL) {
    vm_exit_out_of_memory(strlen(str) + 1, OOM_MALLOC_ERROR, "os::strdup_check_oom");
  }
  return p;
}


#define paranoid                 0  /* only set to 1 if you suspect checking code has bug */

#ifdef ASSERT

static void verify_memory(void* ptr) {
  GuardedMemory guarded(ptr);
  if (!guarded.verify_guards()) {
    tty->print_cr("## nof_mallocs = " UINT64_FORMAT ", nof_frees = " UINT64_FORMAT, os::num_mallocs, os::num_frees);
    tty->print_cr("## memory stomp:");
    guarded.print_on(tty);
    fatal("memory stomping error");
  }
}

#endif

//
// This function supports testing of the malloc out of memory
// condition without really running the system out of memory.
//
static bool has_reached_max_malloc_test_peak(size_t alloc_size) {
  if (MallocMaxTestWords > 0) {
    jint words = (jint)(alloc_size / BytesPerWord);

    if ((cur_malloc_words + words) > MallocMaxTestWords) {
      return true;
    }
    Atomic::add(words, (volatile jint *)&cur_malloc_words);
  }
  return false;
}

void* os::malloc(size_t size, MEMFLAGS flags) {
  return os::malloc(size, flags, CALLER_PC);
}

void* os::malloc(size_t size, MEMFLAGS memflags, const NativeCallStack& stack) {
  NOT_PRODUCT(inc_stat_counter(&num_mallocs, 1));
  NOT_PRODUCT(inc_stat_counter(&alloc_bytes, size));

#ifdef ASSERT
  // checking for the WatcherThread and crash_protection first
  // since os::malloc can be called when the libjvm.{dll,so} is
  // first loaded and we don't have a thread yet.
  // try to find the thread after we see that the watcher thread
  // exists and has crash protection.
  WatcherThread *wt = WatcherThread::watcher_thread();
  if (wt != NULL && wt->has_crash_protection()) {
    Thread* thread = ThreadLocalStorage::get_thread_slow();
    if (thread == wt) {
      assert(!wt->has_crash_protection(),
          "Can't malloc with crash protection from WatcherThread");
    }
  }
#endif

  if (size == 0) {
    // return a valid pointer if size is zero
    // if NULL is returned the calling functions assume out of memory.
    size = 1;
  }

  // NMT support
  NMT_TrackingLevel level = MemTracker::tracking_level();
  size_t            nmt_header_size = MemTracker::malloc_header_size(level);

#ifndef ASSERT
  const size_t alloc_size = size + nmt_header_size;
#else
  const size_t alloc_size = GuardedMemory::get_total_size(size + nmt_header_size);
  if (size + nmt_header_size > alloc_size) { // Check for rollover.
    return NULL;
  }
#endif

  NOT_PRODUCT(if (MallocVerifyInterval > 0) check_heap());

  // For the test flag -XX:MallocMaxTestWords
  if (has_reached_max_malloc_test_peak(size)) {
    return NULL;
  }

  u_char* ptr;
  ptr = (u_char*)::malloc(alloc_size);

#ifdef ASSERT
  if (ptr == NULL) {
    return NULL;
  }
  // Wrap memory with guard
  GuardedMemory guarded(ptr, size + nmt_header_size);
  ptr = guarded.get_user_ptr();
#endif
  if ((intptr_t)ptr == (intptr_t)MallocCatchPtr) {
    tty->print_cr("os::malloc caught, " SIZE_FORMAT " bytes --> " PTR_FORMAT, size, ptr);
    breakpoint();
  }
  debug_only(if (paranoid) verify_memory(ptr));
  if (PrintMalloc && tty != NULL) {
    tty->print_cr("os::malloc " SIZE_FORMAT " bytes --> " PTR_FORMAT, size, ptr);
  }

  // we do not track guard memory
  return MemTracker::record_malloc((address)ptr, size, memflags, stack, level);
}

void* os::realloc(void *memblock, size_t size, MEMFLAGS flags) {
  return os::realloc(memblock, size, flags, CALLER_PC);
}

void* os::realloc(void *memblock, size_t size, MEMFLAGS memflags, const NativeCallStack& stack) {

  // For the test flag -XX:MallocMaxTestWords
  if (has_reached_max_malloc_test_peak(size)) {
    return NULL;
  }

#ifndef ASSERT
  NOT_PRODUCT(inc_stat_counter(&num_mallocs, 1));
  NOT_PRODUCT(inc_stat_counter(&alloc_bytes, size));
   // NMT support
  void* membase = MemTracker::record_free(memblock);
  NMT_TrackingLevel level = MemTracker::tracking_level();
  size_t  nmt_header_size = MemTracker::malloc_header_size(level);
  void* ptr = ::realloc(membase, size + nmt_header_size);
  return MemTracker::record_malloc(ptr, size, memflags, stack, level);
#else
  if (memblock == NULL) {
    return os::malloc(size, memflags, stack);
  }
  if ((intptr_t)memblock == (intptr_t)MallocCatchPtr) {
    tty->print_cr("os::realloc caught " PTR_FORMAT, memblock);
    breakpoint();
  }
  // NMT support
  void* membase = MemTracker::malloc_base(memblock);
  verify_memory(membase);
  NOT_PRODUCT(if (MallocVerifyInterval > 0) check_heap());
  if (size == 0) {
    return NULL;
  }
  // always move the block
  void* ptr = os::malloc(size, memflags, stack);
  if (PrintMalloc && tty != NULL) {
    tty->print_cr("os::realloc " SIZE_FORMAT " bytes, " PTR_FORMAT " --> " PTR_FORMAT, size, memblock, ptr);
  }
  // Copy to new memory if malloc didn't fail
  if ( ptr != NULL ) {
    GuardedMemory guarded(MemTracker::malloc_base(memblock));
    // Guard's user data contains NMT header
    size_t memblock_size = guarded.get_user_size() - MemTracker::malloc_header_size(memblock);
    memcpy(ptr, memblock, MIN2(size, memblock_size));
    if (paranoid) verify_memory(MemTracker::malloc_base(ptr));
    if ((intptr_t)ptr == (intptr_t)MallocCatchPtr) {
      tty->print_cr("os::realloc caught, " SIZE_FORMAT " bytes --> " PTR_FORMAT, size, ptr);
      breakpoint();
    }
    os::free(memblock);
  }
  return ptr;
#endif
}


void  os::free(void *memblock) {
  NOT_PRODUCT(inc_stat_counter(&num_frees, 1));
#ifdef ASSERT
  if (memblock == NULL) return;
  if ((intptr_t)memblock == (intptr_t)MallocCatchPtr) {
    if (tty != NULL) tty->print_cr("os::free caught " PTR_FORMAT, memblock);
    breakpoint();
  }
  void* membase = MemTracker::record_free(memblock);
  verify_memory(membase);
  NOT_PRODUCT(if (MallocVerifyInterval > 0) check_heap());

  GuardedMemory guarded(membase);
  size_t size = guarded.get_user_size();
  inc_stat_counter(&free_bytes, size);
  membase = guarded.release_for_freeing();
  if (PrintMalloc && tty != NULL) {
      fprintf(stderr, "os::free " SIZE_FORMAT " bytes --> " PTR_FORMAT "\n", size, (uintptr_t)membase);
  }
  ::free(membase);
#else
  void* membase = MemTracker::record_free(memblock);
  ::free(membase);
#endif
}

void os::init_random(long initval) {
  _rand_seed = initval;
}


long os::random() {
  /* standard, well-known linear congruential random generator with
   * next_rand = (16807*seed) mod (2**31-1)
   * see
   * (1) "Random Number Generators: Good Ones Are Hard to Find",
   *      S.K. Park and K.W. Miller, Communications of the ACM 31:10 (Oct 1988),
   * (2) "Two Fast Implementations of the 'Minimal Standard' Random
   *     Number Generator", David G. Carta, Comm. ACM 33, 1 (Jan 1990), pp. 87-88.
  */
  const long a = 16807;
  const unsigned long m = 2147483647;
  const long q = m / a;        assert(q == 127773, "weird math");
  const long r = m % a;        assert(r == 2836, "weird math");

  // compute az=2^31p+q
  unsigned long lo = a * (long)(_rand_seed & 0xFFFF);
  unsigned long hi = a * (long)((unsigned long)_rand_seed >> 16);
  lo += (hi & 0x7FFF) << 16;

  // if q overflowed, ignore the overflow and increment q
  if (lo > m) {
    lo &= m;
    ++lo;
  }
  lo += hi >> 15;

  // if (p+q) overflowed, ignore the overflow and increment (p+q)
  if (lo > m) {
    lo &= m;
    ++lo;
  }
  return (_rand_seed = lo);
}

// The INITIALIZED state is distinguished from the SUSPENDED state because the
// conditions in which a thread is first started are different from those in which
// a suspension is resumed.  These differences make it hard for us to apply the
// tougher checks when starting threads that we want to do when resuming them.
// However, when start_thread is called as a result of Thread.start, on a Java
// thread, the operation is synchronized on the Java Thread object.  So there
// cannot be a race to start the thread and hence for the thread to exit while
// we are working on it.  Non-Java threads that start Java threads either have
// to do so in a context in which races are impossible, or should do appropriate
// locking.

void os::start_thread(Thread* thread) {
  // guard suspend/resume
  MutexLockerEx ml(thread->SR_lock(), Mutex::_no_safepoint_check_flag);
  OSThread* osthread = thread->osthread();
  osthread->set_state(RUNNABLE);
  pd_start_thread(thread);
}

void os::abort(bool dump_core) {
  abort(dump_core && CreateCoredumpOnCrash, NULL, NULL);
}

//---------------------------------------------------------------------------
// Helper functions for fatal error handler

void os::print_hex_dump(outputStream* st, address start, address end, int unitsize) {
  assert(unitsize == 1 || unitsize == 2 || unitsize == 4 || unitsize == 8, "just checking");

  int cols = 0;
  int cols_per_line = 0;
  switch (unitsize) {
    case 1: cols_per_line = 16; break;
    case 2: cols_per_line = 8;  break;
    case 4: cols_per_line = 4;  break;
    case 8: cols_per_line = 2;  break;
    default: return;
  }

  address p = start;
  st->print(PTR_FORMAT ":   ", start);
  while (p < end) {
    switch (unitsize) {
      case 1: st->print("%02x", *(u1*)p); break;
      case 2: st->print("%04x", *(u2*)p); break;
      case 4: st->print("%08x", *(u4*)p); break;
      case 8: st->print("%016" FORMAT64_MODIFIER "x", *(u8*)p); break;
    }
    p += unitsize;
    cols++;
    if (cols >= cols_per_line && p < end) {
       cols = 0;
       st->cr();
       st->print(PTR_FORMAT ":   ", p);
    } else {
       st->print(" ");
    }
  }
  st->cr();
}

void os::print_environment_variables(outputStream* st, const char** env_list) {
  if (env_list) {
    st->print_cr("Environment Variables:");

    for (int i = 0; env_list[i] != NULL; i++) {
      char *envvar = ::getenv(env_list[i]);
      if (envvar != NULL) {
        st->print("%s", env_list[i]);
        st->print("=");
        st->print_cr("%s", envvar);
      }
    }
  }
}

void os::print_cpu_info(outputStream* st, char* buf, size_t buflen) {
  // cpu
  st->print("CPU:");
  st->print("total %d", os::processor_count());
  // It's not safe to query number of active processors after crash
  // st->print("(active %d)", os::active_processor_count());
  st->print(" %s", VM_Version::cpu_features());
  st->cr();
  pd_print_cpu_info(st, buf, buflen);
}

// Print a one line string summarizing the cpu, number of cores, memory, and operating system version
void os::print_summary_info(outputStream* st, char* buf, size_t buflen) {
  st->print("Host: ");
#ifndef PRODUCT
  if (get_host_name(buf, buflen)) {
    st->print("%s, ", buf);
  }
#endif // PRODUCT
  get_summary_cpu_info(buf, buflen);
  st->print("%s, ", buf);
  size_t mem = physical_memory()/G;
  if (mem == 0) {  // for low memory systems
    mem = physical_memory()/M;
    st->print("%d cores, %dM, ", processor_count(), mem);
  } else {
    st->print("%d cores, %dG, ", processor_count(), mem);
  }
  get_summary_os_info(buf, buflen);
  st->print_raw(buf);
  st->cr();
}

void os::print_date_and_time(outputStream *st, char* buf, size_t buflen) {
  const int secs_per_day  = 86400;
  const int secs_per_hour = 3600;
  const int secs_per_min  = 60;

  time_t tloc;
  (void)time(&tloc);
  char* timestring = ctime(&tloc);  // ctime adds newline.
  // edit out the newline
  char* nl = strchr(timestring, '\n');
  if (nl != NULL) {
    *nl = '\0';
  }

  struct tm tz;
  if (localtime_pd(&tloc, &tz) != NULL) {
    ::strftime(buf, buflen, "%Z", &tz);
    st->print("Time: %s %s", timestring, buf);
  } else {
    st->print("Time: %s", timestring);
  }

  double t = os::elapsedTime();
  // NOTE: It tends to crash after a SEGV if we want to printf("%f",...) in
  //       Linux. Must be a bug in glibc ? Workaround is to round "t" to int
  //       before printf. We lost some precision, but who cares?
  int eltime = (int)t;  // elapsed time in seconds

  // print elapsed time in a human-readable format:
  int eldays = eltime / secs_per_day;
  int day_secs = eldays * secs_per_day;
  int elhours = (eltime - day_secs) / secs_per_hour;
  int hour_secs = elhours * secs_per_hour;
  int elmins = (eltime - day_secs - hour_secs) / secs_per_min;
  int minute_secs = elmins * secs_per_min;
  int elsecs = (eltime - day_secs - hour_secs - minute_secs);
  st->print_cr(" elapsed time: %d seconds (%dd %dh %dm %ds)", eltime, eldays, elhours, elmins, elsecs);
}

// moved from debug.cpp (used to be find()) but still called from there
// The verbose parameter is only set by the debug code in one case
void os::print_location(outputStream* st, intptr_t x, bool verbose) {
  address addr = (address)x;
  CodeBlob* b = CodeCache::find_blob_unsafe(addr);
  if (b != NULL) {
    if (b->is_buffer_blob()) {
      // the interpreter is generated into a buffer blob
      InterpreterCodelet* i = Interpreter::codelet_containing(addr);
      if (i != NULL) {
        st->print_cr(INTPTR_FORMAT " is at code_begin+%d in an Interpreter codelet", addr, (int)(addr - i->code_begin()));
        i->print_on(st);
        return;
      }
      if (Interpreter::contains(addr)) {
        st->print_cr(INTPTR_FORMAT " is pointing into interpreter code"
                     " (not bytecode specific)", addr);
        return;
      }
      //
      if (AdapterHandlerLibrary::contains(b)) {
        st->print_cr(INTPTR_FORMAT " is at code_begin+%d in an AdapterHandler", addr, (int)(addr - b->code_begin()));
        AdapterHandlerLibrary::print_handler_on(st, b);
      }
      // the stubroutines are generated into a buffer blob
      StubCodeDesc* d = StubCodeDesc::desc_for(addr);
      if (d != NULL) {
        st->print_cr(INTPTR_FORMAT " is at begin+%d in a stub", addr, (int)(addr - d->begin()));
        d->print_on(st);
        st->cr();
        return;
      }
      if (StubRoutines::contains(addr)) {
        st->print_cr(INTPTR_FORMAT " is pointing to an (unnamed) "
                     "stub routine", addr);
        return;
      }
      // the InlineCacheBuffer is using stubs generated into a buffer blob
      if (InlineCacheBuffer::contains(addr)) {
        st->print_cr(INTPTR_FORMAT " is pointing into InlineCacheBuffer", addr);
        return;
      }
      VtableStub* v = VtableStubs::stub_containing(addr);
      if (v != NULL) {
        st->print_cr(INTPTR_FORMAT " is at entry_point+%d in a vtable stub", addr, (int)(addr - v->entry_point()));
        v->print_on(st);
        st->cr();
        return;
      }
    }
    nmethod* nm = b->as_nmethod_or_null();
    if (nm != NULL) {
      ResourceMark rm;
      st->print(INTPTR_FORMAT " is at entry_point+%d in (nmethod*)" INTPTR_FORMAT,
                addr, (int)(addr - nm->entry_point()), nm);
      if (verbose) {
        st->print(" for ");
        nm->method()->print_value_on(st);
      }
      st->cr();
      nm->print_nmethod(verbose);
      return;
    }
    st->print_cr(INTPTR_FORMAT " is at code_begin+%d in ", addr, (int)(addr - b->code_begin()));
    b->print_on(st);
    return;
  }

  if (Universe::heap()->is_in(addr)) {
    HeapWord* p = Universe::heap()->block_start(addr);
    bool print = false;
    // If we couldn't find it it just may mean that heap wasn't parsable
    // See if we were just given an oop directly
    if (p != NULL && Universe::heap()->block_is_obj(p)) {
      print = true;
    } else if (p == NULL && ((oopDesc*)addr)->is_oop()) {
      p = (HeapWord*) addr;
      print = true;
    }
    if (print) {
      if (p == (HeapWord*) addr) {
        st->print_cr(INTPTR_FORMAT " is an oop", addr);
      } else {
        st->print_cr(INTPTR_FORMAT " is pointing into object: " INTPTR_FORMAT, addr, p);
      }
      oop(p)->print_on(st);
      return;
    }
  } else {
    if (Universe::heap()->is_in_reserved(addr)) {
      st->print_cr(INTPTR_FORMAT " is an unallocated location "
                   "in the heap", addr);
      return;
    }
  }
  if (JNIHandles::is_global_handle((jobject) addr)) {
    st->print_cr(INTPTR_FORMAT " is a global jni handle", addr);
    return;
  }
  if (JNIHandles::is_weak_global_handle((jobject) addr)) {
    st->print_cr(INTPTR_FORMAT " is a weak global jni handle", addr);
    return;
  }
#ifndef PRODUCT
  // we don't keep the block list in product mode
  if (JNIHandleBlock::any_contains((jobject) addr)) {
    st->print_cr(INTPTR_FORMAT " is a local jni handle", addr);
    return;
  }
#endif

  for(JavaThread *thread = Threads::first(); thread; thread = thread->next()) {
    // Check for privilege stack
    if (thread->privileged_stack_top() != NULL &&
        thread->privileged_stack_top()->contains(addr)) {
      st->print_cr(INTPTR_FORMAT " is pointing into the privilege stack "
                   "for thread: " INTPTR_FORMAT, addr, thread);
      if (verbose) thread->print_on(st);
      return;
    }
    // If the addr is a java thread print information about that.
    if (addr == (address)thread) {
      if (verbose) {
        thread->print_on(st);
      } else {
        st->print_cr(INTPTR_FORMAT " is a thread", addr);
      }
      return;
    }
    // If the addr is in the stack region for this thread then report that
    // and print thread info
    if (thread->stack_base() >= addr &&
        addr > (thread->stack_base() - thread->stack_size())) {
      st->print_cr(INTPTR_FORMAT " is pointing into the stack for thread: "
                   INTPTR_FORMAT, addr, thread);
      if (verbose) thread->print_on(st);
      return;
    }

  }

  // Check if in metaspace and print types that have vptrs (only method now)
  if (Metaspace::contains(addr)) {
    if (Method::has_method_vptr((const void*)addr)) {
      ((Method*)addr)->print_value_on(st);
      st->cr();
    } else {
      // Use addr->print() from the debugger instead (not here)
      st->print_cr(INTPTR_FORMAT " is pointing into metadata", addr);
    }
    return;
  }

  // Try an OS specific find
  if (os::find(addr, st)) {
    return;
  }

  st->print_cr(INTPTR_FORMAT " is an unknown value", addr);
}

// Looks like all platforms except IA64 can use the same function to check
// if C stack is walkable beyond current frame. The check for fp() is not
// necessary on Sparc, but it's harmless.
bool os::is_first_C_frame(frame* fr) {
#if (defined(IA64) && !defined(AIX)) && !defined(_WIN32)
  // On IA64 we have to check if the callers bsp is still valid
  // (i.e. within the register stack bounds).
  // Notice: this only works for threads created by the VM and only if
  // we walk the current stack!!! If we want to be able to walk
  // arbitrary other threads, we'll have to somehow store the thread
  // object in the frame.
  Thread *thread = Thread::current();
  if ((address)fr->fp() <=
      thread->register_stack_base() HPUX_ONLY(+ 0x0) LINUX_ONLY(+ 0x50)) {
    // This check is a little hacky, because on Linux the first C
    // frame's ('start_thread') register stack frame starts at
    // "register_stack_base + 0x48" while on HPUX, the first C frame's
    // ('__pthread_bound_body') register stack frame seems to really
    // start at "register_stack_base".
    return true;
  } else {
    return false;
  }
#elif defined(IA64) && defined(_WIN32)
  return true;
#else
  // Load up sp, fp, sender sp and sender fp, check for reasonable values.
  // Check usp first, because if that's bad the other accessors may fault
  // on some architectures.  Ditto ufp second, etc.
  uintptr_t fp_align_mask = (uintptr_t)(sizeof(address)-1);
  // sp on amd can be 32 bit aligned.
  uintptr_t sp_align_mask = (uintptr_t)(sizeof(int)-1);

  uintptr_t usp    = (uintptr_t)fr->sp();
  if ((usp & sp_align_mask) != 0) return true;

  uintptr_t ufp    = (uintptr_t)fr->fp();
  if ((ufp & fp_align_mask) != 0) return true;

  uintptr_t old_sp = (uintptr_t)fr->sender_sp();
  if ((old_sp & sp_align_mask) != 0) return true;
  if (old_sp == 0 || old_sp == (uintptr_t)-1) return true;

  uintptr_t old_fp = (uintptr_t)fr->link();
  if ((old_fp & fp_align_mask) != 0) return true;
  if (old_fp == 0 || old_fp == (uintptr_t)-1 || old_fp == ufp) return true;

  // stack grows downwards; if old_fp is below current fp or if the stack
  // frame is too large, either the stack is corrupted or fp is not saved
  // on stack (i.e. on x86, ebp may be used as general register). The stack
  // is not walkable beyond current frame.
  if (old_fp < ufp) return true;
  if (old_fp - ufp > 64 * K) return true;

  return false;
#endif
}

#ifdef ASSERT
extern "C" void test_random() {
  const double m = 2147483647;
  double mean = 0.0, variance = 0.0, t;
  long reps = 10000;
  unsigned long seed = 1;

  tty->print_cr("seed %ld for %ld repeats...", seed, reps);
  os::init_random(seed);
  long num;
  for (int k = 0; k < reps; k++) {
    num = os::random();
    double u = (double)num / m;
    assert(u >= 0.0 && u <= 1.0, "bad random number!");

    // calculate mean and variance of the random sequence
    mean += u;
    variance += (u*u);
  }
  mean /= reps;
  variance /= (reps - 1);

  assert(num == 1043618065, "bad seed");
  tty->print_cr("mean of the 1st 10000 numbers: %f", mean);
  tty->print_cr("variance of the 1st 10000 numbers: %f", variance);
  const double eps = 0.0001;
  t = fabsd(mean - 0.5018);
  assert(t < eps, "bad mean");
  t = (variance - 0.3355) < 0.0 ? -(variance - 0.3355) : variance - 0.3355;
  assert(t < eps, "bad variance");
}
#endif


// Set up the boot classpath.

char* os::format_boot_path(const char* format_string,
                           const char* home,
                           int home_len,
                           char fileSep,
                           char pathSep) {
    assert((fileSep == '/' && pathSep == ':') ||
           (fileSep == '\\' && pathSep == ';'), "unexpected separator chars");

    // Scan the format string to determine the length of the actual
    // boot classpath, and handle platform dependencies as well.
    int formatted_path_len = 0;
    const char* p;
    for (p = format_string; *p != 0; ++p) {
        if (*p == '%') formatted_path_len += home_len - 1;
        ++formatted_path_len;
    }

    char* formatted_path = NEW_C_HEAP_ARRAY(char, formatted_path_len + 1, mtInternal);
    if (formatted_path == NULL) {
        return NULL;
    }

    // Create boot classpath from format, substituting separator chars and
    // java home directory.
    char* q = formatted_path;
    for (p = format_string; *p != 0; ++p) {
        switch (*p) {
        case '%':
            strcpy(q, home);
            q += home_len;
            break;
        case '/':
            *q++ = fileSep;
            break;
        case ':':
            *q++ = pathSep;
            break;
        default:
            *q++ = *p;
        }
    }
    *q = '\0';

    assert((q - formatted_path) == formatted_path_len, "formatted_path size botched");
    return formatted_path;
}

bool os::set_boot_path(char fileSep, char pathSep) {
  const char* home = Arguments::get_java_home();
  int home_len = (int)strlen(home);

  struct stat st;

  // modular image if bootmodules.jimage exists
  char* jimage = format_boot_path("%/lib/modules/" BOOT_IMAGE_NAME, home, home_len, fileSep, pathSep);
  if (jimage == NULL) return false;
  bool has_jimage = (os::stat(jimage, &st) == 0);
  if (has_jimage) {
    Arguments::set_sysclasspath(jimage);
    FREE_C_HEAP_ARRAY(char, jimage);
    return true;
  }
  FREE_C_HEAP_ARRAY(char, jimage);

  // check if developer build with exploded modules
  char* base_classes = format_boot_path("%/modules/java.base", home, home_len, fileSep, pathSep);
  if (base_classes == NULL) return false;
  if (os::stat(base_classes, &st) == 0) {
    Arguments::set_sysclasspath(base_classes);
    return true;
  }
<<<<<<< HEAD
  FREE_C_HEAP_ARRAY(char, base_classes);

  return false;
=======
  FREE_C_HEAP_ARRAY(char, modules_dir);

  // fallback to classes
  if (sysclasspath == NULL)
    sysclasspath = format_boot_path("%/classes", home, home_len, fileSep, pathSep);

  if (sysclasspath == NULL) return false;
  Arguments::set_sysclasspath(sysclasspath);
  FREE_C_HEAP_ARRAY(char, sysclasspath);

  return true;
>>>>>>> f71f3797
}

/*
 * Splits a path, based on its separator, the number of
 * elements is returned back in n.
 * It is the callers responsibility to:
 *   a> check the value of n, and n may be 0.
 *   b> ignore any empty path elements
 *   c> free up the data.
 */
char** os::split_path(const char* path, int* n) {
  *n = 0;
  if (path == NULL || strlen(path) == 0) {
    return NULL;
  }
  const char psepchar = *os::path_separator();
  char* inpath = (char*)NEW_C_HEAP_ARRAY(char, strlen(path) + 1, mtInternal);
  if (inpath == NULL) {
    return NULL;
  }
  strcpy(inpath, path);
  int count = 1;
  char* p = strchr(inpath, psepchar);
  // Get a count of elements to allocate memory
  while (p != NULL) {
    count++;
    p++;
    p = strchr(p, psepchar);
  }
  char** opath = (char**) NEW_C_HEAP_ARRAY(char*, count, mtInternal);
  if (opath == NULL) {
    return NULL;
  }

  // do the actual splitting
  p = inpath;
  for (int i = 0 ; i < count ; i++) {
    size_t len = strcspn(p, os::path_separator());
    if (len > JVM_MAXPATHLEN) {
      return NULL;
    }
    // allocate the string and add terminator storage
    char* s  = (char*)NEW_C_HEAP_ARRAY(char, len + 1, mtInternal);
    if (s == NULL) {
      return NULL;
    }
    strncpy(s, p, len);
    s[len] = '\0';
    opath[i] = s;
    p += len + 1;
  }
  FREE_C_HEAP_ARRAY(char, inpath);
  *n = count;
  return opath;
}

void os::set_memory_serialize_page(address page) {
  int count = log2_intptr(sizeof(class JavaThread)) - log2_intptr(64);
  _mem_serialize_page = (volatile int32_t *)page;
  // We initialize the serialization page shift count here
  // We assume a cache line size of 64 bytes
  assert(SerializePageShiftCount == count,
         "thread size changed, fix SerializePageShiftCount constant");
  set_serialize_page_mask((uintptr_t)(vm_page_size() - sizeof(int32_t)));
}

static volatile intptr_t SerializePageLock = 0;

// This method is called from signal handler when SIGSEGV occurs while the current
// thread tries to store to the "read-only" memory serialize page during state
// transition.
void os::block_on_serialize_page_trap() {
  if (TraceSafepoint) {
    tty->print_cr("Block until the serialize page permission restored");
  }
  // When VMThread is holding the SerializePageLock during modifying the
  // access permission of the memory serialize page, the following call
  // will block until the permission of that page is restored to rw.
  // Generally, it is unsafe to manipulate locks in signal handlers, but in
  // this case, it's OK as the signal is synchronous and we know precisely when
  // it can occur.
  Thread::muxAcquire(&SerializePageLock, "set_memory_serialize_page");
  Thread::muxRelease(&SerializePageLock);
}

// Serialize all thread state variables
void os::serialize_thread_states() {
  // On some platforms such as Solaris & Linux, the time duration of the page
  // permission restoration is observed to be much longer than expected  due to
  // scheduler starvation problem etc. To avoid the long synchronization
  // time and expensive page trap spinning, 'SerializePageLock' is used to block
  // the mutator thread if such case is encountered. See bug 6546278 for details.
  Thread::muxAcquire(&SerializePageLock, "serialize_thread_states");
  os::protect_memory((char *)os::get_memory_serialize_page(),
                     os::vm_page_size(), MEM_PROT_READ);
  os::protect_memory((char *)os::get_memory_serialize_page(),
                     os::vm_page_size(), MEM_PROT_RW);
  Thread::muxRelease(&SerializePageLock);
}

// Returns true if the current stack pointer is above the stack shadow
// pages, false otherwise.

bool os::stack_shadow_pages_available(Thread *thread, methodHandle method) {
  assert(StackRedPages > 0 && StackYellowPages > 0,"Sanity check");
  address sp = current_stack_pointer();
  // Check if we have StackShadowPages above the yellow zone.  This parameter
  // is dependent on the depth of the maximum VM call stack possible from
  // the handler for stack overflow.  'instanceof' in the stack overflow
  // handler or a println uses at least 8k stack of VM and native code
  // respectively.
  const int framesize_in_bytes =
    Interpreter::size_top_interpreter_activation(method()) * wordSize;
  int reserved_area = ((StackShadowPages + StackRedPages + StackYellowPages)
                      * vm_page_size()) + framesize_in_bytes;
  // The very lower end of the stack
  address stack_limit = thread->stack_base() - thread->stack_size();
  return (sp > (stack_limit + reserved_area));
}

size_t os::page_size_for_region(size_t region_size, size_t min_pages, bool must_be_aligned) {
  assert(min_pages > 0, "sanity");
  if (UseLargePages) {
    const size_t max_page_size = region_size / min_pages;

    for (size_t i = 0; _page_sizes[i] != 0; ++i) {
      const size_t page_size = _page_sizes[i];
      if (page_size <= max_page_size) {
        if (!must_be_aligned || is_size_aligned(region_size, page_size)) {
          return page_size;
        }
      }
    }
  }

  return vm_page_size();
}

size_t os::page_size_for_region_aligned(size_t region_size, size_t min_pages) {
  return page_size_for_region(region_size, min_pages, true);
}

size_t os::page_size_for_region_unaligned(size_t region_size, size_t min_pages) {
  return page_size_for_region(region_size, min_pages, false);
}

#ifndef PRODUCT
void os::trace_page_sizes(const char* str, const size_t* page_sizes, int count)
{
  if (TracePageSizes) {
    tty->print("%s: ", str);
    for (int i = 0; i < count; ++i) {
      tty->print(" " SIZE_FORMAT, page_sizes[i]);
    }
    tty->cr();
  }
}

void os::trace_page_sizes(const char* str, const size_t region_min_size,
                          const size_t region_max_size, const size_t page_size,
                          const char* base, const size_t size)
{
  if (TracePageSizes) {
    tty->print_cr("%s:  min=" SIZE_FORMAT " max=" SIZE_FORMAT
                  " pg_sz=" SIZE_FORMAT " base=" PTR_FORMAT
                  " size=" SIZE_FORMAT,
                  str, region_min_size, region_max_size,
                  page_size, base, size);
  }
}
#endif  // #ifndef PRODUCT

// This is the working definition of a server class machine:
// >= 2 physical CPU's and >=2GB of memory, with some fuzz
// because the graphics memory (?) sometimes masks physical memory.
// If you want to change the definition of a server class machine
// on some OS or platform, e.g., >=4GB on Windows platforms,
// then you'll have to parameterize this method based on that state,
// as was done for logical processors here, or replicate and
// specialize this method for each platform.  (Or fix os to have
// some inheritance structure and use subclassing.  Sigh.)
// If you want some platform to always or never behave as a server
// class machine, change the setting of AlwaysActAsServerClassMachine
// and NeverActAsServerClassMachine in globals*.hpp.
bool os::is_server_class_machine() {
  // First check for the early returns
  if (NeverActAsServerClassMachine) {
    return false;
  }
  if (AlwaysActAsServerClassMachine) {
    return true;
  }
  // Then actually look at the machine
  bool         result            = false;
  const unsigned int    server_processors = 2;
  const julong server_memory     = 2UL * G;
  // We seem not to get our full complement of memory.
  //     We allow some part (1/8?) of the memory to be "missing",
  //     based on the sizes of DIMMs, and maybe graphics cards.
  const julong missing_memory   = 256UL * M;

  /* Is this a server class machine? */
  if ((os::active_processor_count() >= (int)server_processors) &&
      (os::physical_memory() >= (server_memory - missing_memory))) {
    const unsigned int logical_processors =
      VM_Version::logical_processors_per_package();
    if (logical_processors > 1) {
      const unsigned int physical_packages =
        os::active_processor_count() / logical_processors;
      if (physical_packages > server_processors) {
        result = true;
      }
    } else {
      result = true;
    }
  }
  return result;
}

void os::SuspendedThreadTask::run() {
  assert(Threads_lock->owned_by_self() || (_thread == VMThread::vm_thread()), "must have threads lock to call this");
  internal_do_task();
  _done = true;
}

bool os::create_stack_guard_pages(char* addr, size_t bytes) {
  return os::pd_create_stack_guard_pages(addr, bytes);
}

char* os::reserve_memory(size_t bytes, char* addr, size_t alignment_hint) {
  char* result = pd_reserve_memory(bytes, addr, alignment_hint);
  if (result != NULL) {
    MemTracker::record_virtual_memory_reserve((address)result, bytes, CALLER_PC);
  }

  return result;
}

char* os::reserve_memory(size_t bytes, char* addr, size_t alignment_hint,
   MEMFLAGS flags) {
  char* result = pd_reserve_memory(bytes, addr, alignment_hint);
  if (result != NULL) {
    MemTracker::record_virtual_memory_reserve((address)result, bytes, CALLER_PC);
    MemTracker::record_virtual_memory_type((address)result, flags);
  }

  return result;
}

char* os::attempt_reserve_memory_at(size_t bytes, char* addr) {
  char* result = pd_attempt_reserve_memory_at(bytes, addr);
  if (result != NULL) {
    MemTracker::record_virtual_memory_reserve((address)result, bytes, CALLER_PC);
  }
  return result;
}

void os::split_reserved_memory(char *base, size_t size,
                                 size_t split, bool realloc) {
  pd_split_reserved_memory(base, size, split, realloc);
}

bool os::commit_memory(char* addr, size_t bytes, bool executable) {
  bool res = pd_commit_memory(addr, bytes, executable);
  if (res) {
    MemTracker::record_virtual_memory_commit((address)addr, bytes, CALLER_PC);
  }
  return res;
}

bool os::commit_memory(char* addr, size_t size, size_t alignment_hint,
                              bool executable) {
  bool res = os::pd_commit_memory(addr, size, alignment_hint, executable);
  if (res) {
    MemTracker::record_virtual_memory_commit((address)addr, size, CALLER_PC);
  }
  return res;
}

void os::commit_memory_or_exit(char* addr, size_t bytes, bool executable,
                               const char* mesg) {
  pd_commit_memory_or_exit(addr, bytes, executable, mesg);
  MemTracker::record_virtual_memory_commit((address)addr, bytes, CALLER_PC);
}

void os::commit_memory_or_exit(char* addr, size_t size, size_t alignment_hint,
                               bool executable, const char* mesg) {
  os::pd_commit_memory_or_exit(addr, size, alignment_hint, executable, mesg);
  MemTracker::record_virtual_memory_commit((address)addr, size, CALLER_PC);
}

bool os::uncommit_memory(char* addr, size_t bytes) {
  bool res;
  if (MemTracker::tracking_level() > NMT_minimal) {
    Tracker tkr = MemTracker::get_virtual_memory_uncommit_tracker();
    res = pd_uncommit_memory(addr, bytes);
    if (res) {
      tkr.record((address)addr, bytes);
    }
  } else {
    res = pd_uncommit_memory(addr, bytes);
  }
  return res;
}

bool os::release_memory(char* addr, size_t bytes) {
  bool res;
  if (MemTracker::tracking_level() > NMT_minimal) {
    Tracker tkr = MemTracker::get_virtual_memory_release_tracker();
    res = pd_release_memory(addr, bytes);
    if (res) {
      tkr.record((address)addr, bytes);
    }
  } else {
    res = pd_release_memory(addr, bytes);
  }
  return res;
}

void os::pretouch_memory(char* start, char* end) {
  for (volatile char *p = start; p < end; p += os::vm_page_size()) {
    *p = 0;
  }
}

char* os::map_memory(int fd, const char* file_name, size_t file_offset,
                           char *addr, size_t bytes, bool read_only,
                           bool allow_exec) {
  char* result = pd_map_memory(fd, file_name, file_offset, addr, bytes, read_only, allow_exec);
  if (result != NULL) {
    MemTracker::record_virtual_memory_reserve_and_commit((address)result, bytes, CALLER_PC);
  }
  return result;
}

char* os::remap_memory(int fd, const char* file_name, size_t file_offset,
                             char *addr, size_t bytes, bool read_only,
                             bool allow_exec) {
  return pd_remap_memory(fd, file_name, file_offset, addr, bytes,
                    read_only, allow_exec);
}

bool os::unmap_memory(char *addr, size_t bytes) {
  bool result;
  if (MemTracker::tracking_level() > NMT_minimal) {
    Tracker tkr = MemTracker::get_virtual_memory_release_tracker();
    result = pd_unmap_memory(addr, bytes);
    if (result) {
      tkr.record((address)addr, bytes);
    }
  } else {
    result = pd_unmap_memory(addr, bytes);
  }
  return result;
}

void os::free_memory(char *addr, size_t bytes, size_t alignment_hint) {
  pd_free_memory(addr, bytes, alignment_hint);
}

void os::realign_memory(char *addr, size_t bytes, size_t alignment_hint) {
  pd_realign_memory(addr, bytes, alignment_hint);
}

#ifndef TARGET_OS_FAMILY_windows
/* try to switch state from state "from" to state "to"
 * returns the state set after the method is complete
 */
os::SuspendResume::State os::SuspendResume::switch_state(os::SuspendResume::State from,
                                                         os::SuspendResume::State to)
{
  os::SuspendResume::State result =
    (os::SuspendResume::State) Atomic::cmpxchg((jint) to, (jint *) &_state, (jint) from);
  if (result == from) {
    // success
    return to;
  }
  return result;
}
#endif

/////////////// Unit tests ///////////////

#ifndef PRODUCT

#define assert_eq(a,b) assert(a == b, err_msg(SIZE_FORMAT " != " SIZE_FORMAT, a, b))

class TestOS : AllStatic {
  static size_t small_page_size() {
    return os::vm_page_size();
  }

  static size_t large_page_size() {
    const size_t large_page_size_example = 4 * M;
    return os::page_size_for_region_aligned(large_page_size_example, 1);
  }

  static void test_page_size_for_region_aligned() {
    if (UseLargePages) {
      const size_t small_page = small_page_size();
      const size_t large_page = large_page_size();

      if (large_page > small_page) {
        size_t num_small_pages_in_large = large_page / small_page;
        size_t page = os::page_size_for_region_aligned(large_page, num_small_pages_in_large);

        assert_eq(page, small_page);
      }
    }
  }

  static void test_page_size_for_region_alignment() {
    if (UseLargePages) {
      const size_t small_page = small_page_size();
      const size_t large_page = large_page_size();
      if (large_page > small_page) {
        const size_t unaligned_region = large_page + 17;
        size_t page = os::page_size_for_region_aligned(unaligned_region, 1);
        assert_eq(page, small_page);

        const size_t num_pages = 5;
        const size_t aligned_region = large_page * num_pages;
        page = os::page_size_for_region_aligned(aligned_region, num_pages);
        assert_eq(page, large_page);
      }
    }
  }

  static void test_page_size_for_region_unaligned() {
    if (UseLargePages) {
      // Given exact page size, should return that page size.
      for (size_t i = 0; os::_page_sizes[i] != 0; i++) {
        size_t expected = os::_page_sizes[i];
        size_t actual = os::page_size_for_region_unaligned(expected, 1);
        assert_eq(expected, actual);
      }

      // Given slightly larger size than a page size, return the page size.
      for (size_t i = 0; os::_page_sizes[i] != 0; i++) {
        size_t expected = os::_page_sizes[i];
        size_t actual = os::page_size_for_region_unaligned(expected + 17, 1);
        assert_eq(expected, actual);
      }

      // Given a slightly smaller size than a page size,
      // return the next smaller page size.
      if (os::_page_sizes[1] > os::_page_sizes[0]) {
        size_t expected = os::_page_sizes[0];
        size_t actual = os::page_size_for_region_unaligned(os::_page_sizes[1] - 17, 1);
        assert_eq(actual, expected);
      }

      // Return small page size for values less than a small page.
      size_t small_page = small_page_size();
      size_t actual = os::page_size_for_region_unaligned(small_page - 17, 1);
      assert_eq(small_page, actual);
    }
  }

 public:
  static void run_tests() {
    test_page_size_for_region_aligned();
    test_page_size_for_region_alignment();
    test_page_size_for_region_unaligned();
  }
};

void TestOS_test() {
  TestOS::run_tests();
}

#endif // PRODUCT<|MERGE_RESOLUTION|>--- conflicted
+++ resolved
@@ -1228,25 +1228,12 @@
   if (base_classes == NULL) return false;
   if (os::stat(base_classes, &st) == 0) {
     Arguments::set_sysclasspath(base_classes);
+    FREE_C_HEAP_ARRAY(char, base_classes);
     return true;
   }
-<<<<<<< HEAD
   FREE_C_HEAP_ARRAY(char, base_classes);
 
   return false;
-=======
-  FREE_C_HEAP_ARRAY(char, modules_dir);
-
-  // fallback to classes
-  if (sysclasspath == NULL)
-    sysclasspath = format_boot_path("%/classes", home, home_len, fileSep, pathSep);
-
-  if (sysclasspath == NULL) return false;
-  Arguments::set_sysclasspath(sysclasspath);
-  FREE_C_HEAP_ARRAY(char, sysclasspath);
-
-  return true;
->>>>>>> f71f3797
 }
 
 /*
