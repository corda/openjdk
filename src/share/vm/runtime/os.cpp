/*
 * Copyright 1997-2009 Sun Microsystems, Inc.  All Rights Reserved.
 * DO NOT ALTER OR REMOVE COPYRIGHT NOTICES OR THIS FILE HEADER.
 *
 * This code is free software; you can redistribute it and/or modify it
 * under the terms of the GNU General Public License version 2 only, as
 * published by the Free Software Foundation.
 *
 * This code is distributed in the hope that it will be useful, but WITHOUT
 * ANY WARRANTY; without even the implied warranty of MERCHANTABILITY or
 * FITNESS FOR A PARTICULAR PURPOSE.  See the GNU General Public License
 * version 2 for more details (a copy is included in the LICENSE file that
 * accompanied this code).
 *
 * You should have received a copy of the GNU General Public License version
 * 2 along with this work; if not, write to the Free Software Foundation,
 * Inc., 51 Franklin St, Fifth Floor, Boston, MA 02110-1301 USA.
 *
 * Please contact Sun Microsystems, Inc., 4150 Network Circle, Santa Clara,
 * CA 95054 USA or visit www.sun.com if you need additional information or
 * have any questions.
 *
 */

# include "incls/_precompiled.incl"
# include "incls/_os.cpp.incl"

# include <signal.h>

OSThread*         os::_starting_thread    = NULL;
address           os::_polling_page       = NULL;
volatile int32_t* os::_mem_serialize_page = NULL;
uintptr_t         os::_serialize_page_mask = 0;
long              os::_rand_seed          = 1;
int               os::_processor_count    = 0;
size_t            os::_page_sizes[os::page_sizes_max];

#ifndef PRODUCT
int os::num_mallocs = 0;            // # of calls to malloc/realloc
size_t os::alloc_bytes = 0;         // # of bytes allocated
int os::num_frees = 0;              // # of calls to free
#endif

// Fill in buffer with current local time as an ISO-8601 string.
// E.g., yyyy-mm-ddThh:mm:ss-zzzz.
// Returns buffer, or NULL if it failed.
// This would mostly be a call to
//     strftime(...., "%Y-%m-%d" "T" "%H:%M:%S" "%z", ....)
// except that on Windows the %z behaves badly, so we do it ourselves.
// Also, people wanted milliseconds on there,
// and strftime doesn't do milliseconds.
char* os::iso8601_time(char* buffer, size_t buffer_length) {
  // Output will be of the form "YYYY-MM-DDThh:mm:ss.mmm+zzzz\0"
  //                                      1         2
  //                             12345678901234567890123456789
  static const char* iso8601_format =
    "%04d-%02d-%02dT%02d:%02d:%02d.%03d%c%02d%02d";
  static const size_t needed_buffer = 29;

  // Sanity check the arguments
  if (buffer == NULL) {
    assert(false, "NULL buffer");
    return NULL;
  }
  if (buffer_length < needed_buffer) {
    assert(false, "buffer_length too small");
    return NULL;
  }
  // Get the current time
  jlong milliseconds_since_19700101 = javaTimeMillis();
  const int milliseconds_per_microsecond = 1000;
  const time_t seconds_since_19700101 =
    milliseconds_since_19700101 / milliseconds_per_microsecond;
  const int milliseconds_after_second =
    milliseconds_since_19700101 % milliseconds_per_microsecond;
  // Convert the time value to a tm and timezone variable
  struct tm time_struct;
  if (localtime_pd(&seconds_since_19700101, &time_struct) == NULL) {
    assert(false, "Failed localtime_pd");
    return NULL;
  }
<<<<<<< HEAD

=======
>>>>>>> 076aa799
  const time_t zone = timezone;

  // If daylight savings time is in effect,
  // we are 1 hour East of our time zone
  const time_t seconds_per_minute = 60;
  const time_t minutes_per_hour = 60;
  const time_t seconds_per_hour = seconds_per_minute * minutes_per_hour;
  time_t UTC_to_local = zone;
  if (time_struct.tm_isdst > 0) {
    UTC_to_local = UTC_to_local - seconds_per_hour;
  }
  // Compute the time zone offset.
<<<<<<< HEAD
  //    localtime_pd sets timezone to the difference (in seconds)
  //    between UTC and and local time.
  //    ISO 8601 says we need the difference between local time and UTC,
  //    we change the sign of the localtime_pd result.
=======
  //    localtime_pd() sets timezone to the difference (in seconds)
  //    between UTC and and local time.
  //    ISO 8601 says we need the difference between local time and UTC,
  //    we change the sign of the localtime_pd() result.
>>>>>>> 076aa799
  const time_t local_to_UTC = -(UTC_to_local);
  // Then we have to figure out if if we are ahead (+) or behind (-) UTC.
  char sign_local_to_UTC = '+';
  time_t abs_local_to_UTC = local_to_UTC;
  if (local_to_UTC < 0) {
    sign_local_to_UTC = '-';
    abs_local_to_UTC = -(abs_local_to_UTC);
  }
  // Convert time zone offset seconds to hours and minutes.
  const time_t zone_hours = (abs_local_to_UTC / seconds_per_hour);
  const time_t zone_min =
    ((abs_local_to_UTC % seconds_per_hour) / seconds_per_minute);

  // Print an ISO 8601 date and time stamp into the buffer
  const int year = 1900 + time_struct.tm_year;
  const int month = 1 + time_struct.tm_mon;
  const int printed = jio_snprintf(buffer, buffer_length, iso8601_format,
                                   year,
                                   month,
                                   time_struct.tm_mday,
                                   time_struct.tm_hour,
                                   time_struct.tm_min,
                                   time_struct.tm_sec,
                                   milliseconds_after_second,
                                   sign_local_to_UTC,
                                   zone_hours,
                                   zone_min);
  if (printed == 0) {
    assert(false, "Failed jio_printf");
    return NULL;
  }
  return buffer;
}

OSReturn os::set_priority(Thread* thread, ThreadPriority p) {
#ifdef ASSERT
  if (!(!thread->is_Java_thread() ||
         Thread::current() == thread  ||
         Threads_lock->owned_by_self()
         || thread->is_Compiler_thread()
        )) {
    assert(false, "possibility of dangling Thread pointer");
  }
#endif

  if (p >= MinPriority && p <= MaxPriority) {
    int priority = java_to_os_priority[p];
    return set_native_priority(thread, priority);
  } else {
    assert(false, "Should not happen");
    return OS_ERR;
  }
}


OSReturn os::get_priority(const Thread* const thread, ThreadPriority& priority) {
  int p;
  int os_prio;
  OSReturn ret = get_native_priority(thread, &os_prio);
  if (ret != OS_OK) return ret;

  for (p = MaxPriority; p > MinPriority && java_to_os_priority[p] > os_prio; p--) ;
  priority = (ThreadPriority)p;
  return OS_OK;
}


// --------------------- sun.misc.Signal (optional) ---------------------


// SIGBREAK is sent by the keyboard to query the VM state
#ifndef SIGBREAK
#define SIGBREAK SIGQUIT
#endif

// sigexitnum_pd is a platform-specific special signal used for terminating the Signal thread.


static void signal_thread_entry(JavaThread* thread, TRAPS) {
  os::set_priority(thread, NearMaxPriority);
  while (true) {
    int sig;
    {
      // FIXME : Currently we have not decieded what should be the status
      //         for this java thread blocked here. Once we decide about
      //         that we should fix this.
      sig = os::signal_wait();
    }
    if (sig == os::sigexitnum_pd()) {
       // Terminate the signal thread
       return;
    }

    switch (sig) {
      case SIGBREAK: {
        // Check if the signal is a trigger to start the Attach Listener - in that
        // case don't print stack traces.
        if (!DisableAttachMechanism && AttachListener::is_init_trigger()) {
          continue;
        }
        // Print stack traces
        // Any SIGBREAK operations added here should make sure to flush
        // the output stream (e.g. tty->flush()) after output.  See 4803766.
        // Each module also prints an extra carriage return after its output.
        VM_PrintThreads op;
        VMThread::execute(&op);
        VM_PrintJNI jni_op;
        VMThread::execute(&jni_op);
        VM_FindDeadlocks op1(tty);
        VMThread::execute(&op1);
        Universe::print_heap_at_SIGBREAK();
        if (PrintClassHistogram) {
          VM_GC_HeapInspection op1(gclog_or_tty, true /* force full GC before heap inspection */,
                                   true /* need_prologue */);
          VMThread::execute(&op1);
        }
        if (JvmtiExport::should_post_data_dump()) {
          JvmtiExport::post_data_dump();
        }
        break;
      }
      default: {
        // Dispatch the signal to java
        HandleMark hm(THREAD);
        klassOop k = SystemDictionary::resolve_or_null(vmSymbolHandles::sun_misc_Signal(), THREAD);
        KlassHandle klass (THREAD, k);
        if (klass.not_null()) {
          JavaValue result(T_VOID);
          JavaCallArguments args;
          args.push_int(sig);
          JavaCalls::call_static(
            &result,
            klass,
            vmSymbolHandles::dispatch_name(),
            vmSymbolHandles::int_void_signature(),
            &args,
            THREAD
          );
        }
        if (HAS_PENDING_EXCEPTION) {
          // tty is initialized early so we don't expect it to be null, but
          // if it is we can't risk doing an initialization that might
          // trigger additional out-of-memory conditions
          if (tty != NULL) {
            char klass_name[256];
            char tmp_sig_name[16];
            const char* sig_name = "UNKNOWN";
            instanceKlass::cast(PENDING_EXCEPTION->klass())->
              name()->as_klass_external_name(klass_name, 256);
            if (os::exception_name(sig, tmp_sig_name, 16) != NULL)
              sig_name = tmp_sig_name;
            warning("Exception %s occurred dispatching signal %s to handler"
                    "- the VM may need to be forcibly terminated",
                    klass_name, sig_name );
          }
          CLEAR_PENDING_EXCEPTION;
        }
      }
    }
  }
}


void os::signal_init() {
  if (!ReduceSignalUsage) {
    // Setup JavaThread for processing signals
    EXCEPTION_MARK;
    klassOop k = SystemDictionary::resolve_or_fail(vmSymbolHandles::java_lang_Thread(), true, CHECK);
    instanceKlassHandle klass (THREAD, k);
    instanceHandle thread_oop = klass->allocate_instance_handle(CHECK);

    const char thread_name[] = "Signal Dispatcher";
    Handle string = java_lang_String::create_from_str(thread_name, CHECK);

    // Initialize thread_oop to put it into the system threadGroup
    Handle thread_group (THREAD, Universe::system_thread_group());
    JavaValue result(T_VOID);
    JavaCalls::call_special(&result, thread_oop,
                           klass,
                           vmSymbolHandles::object_initializer_name(),
                           vmSymbolHandles::threadgroup_string_void_signature(),
                           thread_group,
                           string,
                           CHECK);

    KlassHandle group(THREAD, SystemDictionary::threadGroup_klass());
    JavaCalls::call_special(&result,
                            thread_group,
                            group,
                            vmSymbolHandles::add_method_name(),
                            vmSymbolHandles::thread_void_signature(),
                            thread_oop,         // ARG 1
                            CHECK);

    os::signal_init_pd();

    { MutexLocker mu(Threads_lock);
      JavaThread* signal_thread = new JavaThread(&signal_thread_entry);

      // At this point it may be possible that no osthread was created for the
      // JavaThread due to lack of memory. We would have to throw an exception
      // in that case. However, since this must work and we do not allow
      // exceptions anyway, check and abort if this fails.
      if (signal_thread == NULL || signal_thread->osthread() == NULL) {
        vm_exit_during_initialization("java.lang.OutOfMemoryError",
                                      "unable to create new native thread");
      }

      java_lang_Thread::set_thread(thread_oop(), signal_thread);
      java_lang_Thread::set_priority(thread_oop(), NearMaxPriority);
      java_lang_Thread::set_daemon(thread_oop());

      signal_thread->set_threadObj(thread_oop());
      Threads::add(signal_thread);
      Thread::start(signal_thread);
    }
    // Handle ^BREAK
    os::signal(SIGBREAK, os::user_handler());
  }
}


void os::terminate_signal_thread() {
  if (!ReduceSignalUsage)
    signal_notify(sigexitnum_pd());
}


// --------------------- loading libraries ---------------------

typedef jint (JNICALL *JNI_OnLoad_t)(JavaVM *, void *);
extern struct JavaVM_ main_vm;

static void* _native_java_library = NULL;

void* os::native_java_library() {
  if (_native_java_library == NULL) {
    char buffer[JVM_MAXPATHLEN];
    char ebuf[1024];

    // Try to load verify dll first. In 1.3 java dll depends on it and is not
    // always able to find it when the loading executable is outside the JDK.
    // In order to keep working with 1.2 we ignore any loading errors.
    dll_build_name(buffer, sizeof(buffer), Arguments::get_dll_dir(), "verify");
    dll_load(buffer, ebuf, sizeof(ebuf));

    // Load java dll
    dll_build_name(buffer, sizeof(buffer), Arguments::get_dll_dir(), "java");
    _native_java_library = dll_load(buffer, ebuf, sizeof(ebuf));
    if (_native_java_library == NULL) {
      vm_exit_during_initialization("Unable to load native library", ebuf);
    }
  }
  static jboolean onLoaded = JNI_FALSE;
  if (onLoaded) {
    // We may have to wait to fire OnLoad until TLS is initialized.
    if (ThreadLocalStorage::is_initialized()) {
      // The JNI_OnLoad handling is normally done by method load in
      // java.lang.ClassLoader$NativeLibrary, but the VM loads the base library
      // explicitly so we have to check for JNI_OnLoad as well
      const char *onLoadSymbols[] = JNI_ONLOAD_SYMBOLS;
      JNI_OnLoad_t JNI_OnLoad = CAST_TO_FN_PTR(
          JNI_OnLoad_t, dll_lookup(_native_java_library, onLoadSymbols[0]));
      if (JNI_OnLoad != NULL) {
        JavaThread* thread = JavaThread::current();
        ThreadToNativeFromVM ttn(thread);
        HandleMark hm(thread);
        jint ver = (*JNI_OnLoad)(&main_vm, NULL);
        onLoaded = JNI_TRUE;
        if (!Threads::is_supported_jni_version_including_1_1(ver)) {
          vm_exit_during_initialization("Unsupported JNI version");
        }
      }
    }
  }
  return _native_java_library;
}

// --------------------- heap allocation utilities ---------------------

char *os::strdup(const char *str) {
  size_t size = strlen(str);
  char *dup_str = (char *)malloc(size + 1);
  if (dup_str == NULL) return NULL;
  strcpy(dup_str, str);
  return dup_str;
}



#ifdef ASSERT
#define space_before             (MallocCushion + sizeof(double))
#define space_after              MallocCushion
#define size_addr_from_base(p)   (size_t*)(p + space_before - sizeof(size_t))
#define size_addr_from_obj(p)    ((size_t*)p - 1)
// MallocCushion: size of extra cushion allocated around objects with +UseMallocOnly
// NB: cannot be debug variable, because these aren't set from the command line until
// *after* the first few allocs already happened
#define MallocCushion            16
#else
#define space_before             0
#define space_after              0
#define size_addr_from_base(p)   should not use w/o ASSERT
#define size_addr_from_obj(p)    should not use w/o ASSERT
#define MallocCushion            0
#endif
#define paranoid                 0  /* only set to 1 if you suspect checking code has bug */

#ifdef ASSERT
inline size_t get_size(void* obj) {
  size_t size = *size_addr_from_obj(obj);
  if (size < 0 )
    fatal2("free: size field of object #%p was overwritten (%lu)", obj, size);
  return size;
}

u_char* find_cushion_backwards(u_char* start) {
  u_char* p = start;
  while (p[ 0] != badResourceValue || p[-1] != badResourceValue ||
         p[-2] != badResourceValue || p[-3] != badResourceValue) p--;
  // ok, we have four consecutive marker bytes; find start
  u_char* q = p - 4;
  while (*q == badResourceValue) q--;
  return q + 1;
}

u_char* find_cushion_forwards(u_char* start) {
  u_char* p = start;
  while (p[0] != badResourceValue || p[1] != badResourceValue ||
         p[2] != badResourceValue || p[3] != badResourceValue) p++;
  // ok, we have four consecutive marker bytes; find end of cushion
  u_char* q = p + 4;
  while (*q == badResourceValue) q++;
  return q - MallocCushion;
}

void print_neighbor_blocks(void* ptr) {
  // find block allocated before ptr (not entirely crash-proof)
  if (MallocCushion < 4) {
    tty->print_cr("### cannot find previous block (MallocCushion < 4)");
    return;
  }
  u_char* start_of_this_block = (u_char*)ptr - space_before;
  u_char* end_of_prev_block_data = start_of_this_block - space_after -1;
  // look for cushion in front of prev. block
  u_char* start_of_prev_block = find_cushion_backwards(end_of_prev_block_data);
  ptrdiff_t size = *size_addr_from_base(start_of_prev_block);
  u_char* obj = start_of_prev_block + space_before;
  if (size <= 0 ) {
    // start is bad; mayhave been confused by OS data inbetween objects
    // search one more backwards
    start_of_prev_block = find_cushion_backwards(start_of_prev_block);
    size = *size_addr_from_base(start_of_prev_block);
    obj = start_of_prev_block + space_before;
  }

  if (start_of_prev_block + space_before + size + space_after == start_of_this_block) {
    tty->print_cr("### previous object: %p (%ld bytes)", obj, size);
  } else {
    tty->print_cr("### previous object (not sure if correct): %p (%ld bytes)", obj, size);
  }

  // now find successor block
  u_char* start_of_next_block = (u_char*)ptr + *size_addr_from_obj(ptr) + space_after;
  start_of_next_block = find_cushion_forwards(start_of_next_block);
  u_char* next_obj = start_of_next_block + space_before;
  ptrdiff_t next_size = *size_addr_from_base(start_of_next_block);
  if (start_of_next_block[0] == badResourceValue &&
      start_of_next_block[1] == badResourceValue &&
      start_of_next_block[2] == badResourceValue &&
      start_of_next_block[3] == badResourceValue) {
    tty->print_cr("### next object: %p (%ld bytes)", next_obj, next_size);
  } else {
    tty->print_cr("### next object (not sure if correct): %p (%ld bytes)", next_obj, next_size);
  }
}


void report_heap_error(void* memblock, void* bad, const char* where) {
  tty->print_cr("## nof_mallocs = %d, nof_frees = %d", os::num_mallocs, os::num_frees);
  tty->print_cr("## memory stomp: byte at %p %s object %p", bad, where, memblock);
  print_neighbor_blocks(memblock);
  fatal("memory stomping error");
}

void verify_block(void* memblock) {
  size_t size = get_size(memblock);
  if (MallocCushion) {
    u_char* ptr = (u_char*)memblock - space_before;
    for (int i = 0; i < MallocCushion; i++) {
      if (ptr[i] != badResourceValue) {
        report_heap_error(memblock, ptr+i, "in front of");
      }
    }
    u_char* end = (u_char*)memblock + size + space_after;
    for (int j = -MallocCushion; j < 0; j++) {
      if (end[j] != badResourceValue) {
        report_heap_error(memblock, end+j, "after");
      }
    }
  }
}
#endif

void* os::malloc(size_t size) {
  NOT_PRODUCT(num_mallocs++);
  NOT_PRODUCT(alloc_bytes += size);

  if (size == 0) {
    // return a valid pointer if size is zero
    // if NULL is returned the calling functions assume out of memory.
    size = 1;
  }

  NOT_PRODUCT(if (MallocVerifyInterval > 0) check_heap());
  u_char* ptr = (u_char*)::malloc(size + space_before + space_after);
#ifdef ASSERT
  if (ptr == NULL) return NULL;
  if (MallocCushion) {
    for (u_char* p = ptr; p < ptr + MallocCushion; p++) *p = (u_char)badResourceValue;
    u_char* end = ptr + space_before + size;
    for (u_char* pq = ptr+MallocCushion; pq < end; pq++) *pq = (u_char)uninitBlockPad;
    for (u_char* q = end; q < end + MallocCushion; q++) *q = (u_char)badResourceValue;
  }
  // put size just before data
  *size_addr_from_base(ptr) = size;
#endif
  u_char* memblock = ptr + space_before;
  if ((intptr_t)memblock == (intptr_t)MallocCatchPtr) {
    tty->print_cr("os::malloc caught, %lu bytes --> %p", size, memblock);
    breakpoint();
  }
  debug_only(if (paranoid) verify_block(memblock));
  if (PrintMalloc && tty != NULL) tty->print_cr("os::malloc %lu bytes --> %p", size, memblock);
  return memblock;
}


void* os::realloc(void *memblock, size_t size) {
  NOT_PRODUCT(num_mallocs++);
  NOT_PRODUCT(alloc_bytes += size);
#ifndef ASSERT
  return ::realloc(memblock, size);
#else
  if (memblock == NULL) {
    return os::malloc(size);
  }
  if ((intptr_t)memblock == (intptr_t)MallocCatchPtr) {
    tty->print_cr("os::realloc caught %p", memblock);
    breakpoint();
  }
  verify_block(memblock);
  NOT_PRODUCT(if (MallocVerifyInterval > 0) check_heap());
  if (size == 0) return NULL;
  // always move the block
  void* ptr = malloc(size);
  if (PrintMalloc) tty->print_cr("os::remalloc %lu bytes, %p --> %p", size, memblock, ptr);
  // Copy to new memory if malloc didn't fail
  if ( ptr != NULL ) {
    memcpy(ptr, memblock, MIN2(size, get_size(memblock)));
    if (paranoid) verify_block(ptr);
    if ((intptr_t)ptr == (intptr_t)MallocCatchPtr) {
      tty->print_cr("os::realloc caught, %lu bytes --> %p", size, ptr);
      breakpoint();
    }
    free(memblock);
  }
  return ptr;
#endif
}


void  os::free(void *memblock) {
  NOT_PRODUCT(num_frees++);
#ifdef ASSERT
  if (memblock == NULL) return;
  if ((intptr_t)memblock == (intptr_t)MallocCatchPtr) {
    if (tty != NULL) tty->print_cr("os::free caught %p", memblock);
    breakpoint();
  }
  verify_block(memblock);
  if (PrintMalloc && tty != NULL)
    // tty->print_cr("os::free %p", memblock);
    fprintf(stderr, "os::free %p\n", memblock);
  NOT_PRODUCT(if (MallocVerifyInterval > 0) check_heap());
  // Added by detlefs.
  if (MallocCushion) {
    u_char* ptr = (u_char*)memblock - space_before;
    for (u_char* p = ptr; p < ptr + MallocCushion; p++) {
      guarantee(*p == badResourceValue,
                "Thing freed should be malloc result.");
      *p = (u_char)freeBlockPad;
    }
    size_t size = get_size(memblock);
    u_char* end = ptr + space_before + size;
    for (u_char* q = end; q < end + MallocCushion; q++) {
      guarantee(*q == badResourceValue,
                "Thing freed should be malloc result.");
      *q = (u_char)freeBlockPad;
    }
  }
#endif
  ::free((char*)memblock - space_before);
}

void os::init_random(long initval) {
  _rand_seed = initval;
}


long os::random() {
  /* standard, well-known linear congruential random generator with
   * next_rand = (16807*seed) mod (2**31-1)
   * see
   * (1) "Random Number Generators: Good Ones Are Hard to Find",
   *      S.K. Park and K.W. Miller, Communications of the ACM 31:10 (Oct 1988),
   * (2) "Two Fast Implementations of the 'Minimal Standard' Random
   *     Number Generator", David G. Carta, Comm. ACM 33, 1 (Jan 1990), pp. 87-88.
  */
  const long a = 16807;
  const unsigned long m = 2147483647;
  const long q = m / a;        assert(q == 127773, "weird math");
  const long r = m % a;        assert(r == 2836, "weird math");

  // compute az=2^31p+q
  unsigned long lo = a * (long)(_rand_seed & 0xFFFF);
  unsigned long hi = a * (long)((unsigned long)_rand_seed >> 16);
  lo += (hi & 0x7FFF) << 16;

  // if q overflowed, ignore the overflow and increment q
  if (lo > m) {
    lo &= m;
    ++lo;
  }
  lo += hi >> 15;

  // if (p+q) overflowed, ignore the overflow and increment (p+q)
  if (lo > m) {
    lo &= m;
    ++lo;
  }
  return (_rand_seed = lo);
}

// The INITIALIZED state is distinguished from the SUSPENDED state because the
// conditions in which a thread is first started are different from those in which
// a suspension is resumed.  These differences make it hard for us to apply the
// tougher checks when starting threads that we want to do when resuming them.
// However, when start_thread is called as a result of Thread.start, on a Java
// thread, the operation is synchronized on the Java Thread object.  So there
// cannot be a race to start the thread and hence for the thread to exit while
// we are working on it.  Non-Java threads that start Java threads either have
// to do so in a context in which races are impossible, or should do appropriate
// locking.

void os::start_thread(Thread* thread) {
  // guard suspend/resume
  MutexLockerEx ml(thread->SR_lock(), Mutex::_no_safepoint_check_flag);
  OSThread* osthread = thread->osthread();
  osthread->set_state(RUNNABLE);
  pd_start_thread(thread);
}

//---------------------------------------------------------------------------
// Helper functions for fatal error handler

void os::print_hex_dump(outputStream* st, address start, address end, int unitsize) {
  assert(unitsize == 1 || unitsize == 2 || unitsize == 4 || unitsize == 8, "just checking");

  int cols = 0;
  int cols_per_line = 0;
  switch (unitsize) {
    case 1: cols_per_line = 16; break;
    case 2: cols_per_line = 8;  break;
    case 4: cols_per_line = 4;  break;
    case 8: cols_per_line = 2;  break;
    default: return;
  }

  address p = start;
  st->print(PTR_FORMAT ":   ", start);
  while (p < end) {
    switch (unitsize) {
      case 1: st->print("%02x", *(u1*)p); break;
      case 2: st->print("%04x", *(u2*)p); break;
      case 4: st->print("%08x", *(u4*)p); break;
      case 8: st->print("%016" FORMAT64_MODIFIER "x", *(u8*)p); break;
    }
    p += unitsize;
    cols++;
    if (cols >= cols_per_line && p < end) {
       cols = 0;
       st->cr();
       st->print(PTR_FORMAT ":   ", p);
    } else {
       st->print(" ");
    }
  }
  st->cr();
}

void os::print_environment_variables(outputStream* st, const char** env_list,
                                     char* buffer, int len) {
  if (env_list) {
    st->print_cr("Environment Variables:");

    for (int i = 0; env_list[i] != NULL; i++) {
      if (getenv(env_list[i], buffer, len)) {
        st->print(env_list[i]);
        st->print("=");
        st->print_cr(buffer);
      }
    }
  }
}

void os::print_cpu_info(outputStream* st) {
  // cpu
  st->print("CPU:");
  st->print("total %d", os::processor_count());
  // It's not safe to query number of active processors after crash
  // st->print("(active %d)", os::active_processor_count());
  st->print(" %s", VM_Version::cpu_features());
  st->cr();
}

void os::print_date_and_time(outputStream *st) {
  time_t tloc;
  (void)time(&tloc);
  st->print("time: %s", ctime(&tloc));  // ctime adds newline.

  double t = os::elapsedTime();
  // NOTE: It tends to crash after a SEGV if we want to printf("%f",...) in
  //       Linux. Must be a bug in glibc ? Workaround is to round "t" to int
  //       before printf. We lost some precision, but who cares?
  st->print_cr("elapsed time: %d seconds", (int)t);
}


// Looks like all platforms except IA64 can use the same function to check
// if C stack is walkable beyond current frame. The check for fp() is not
// necessary on Sparc, but it's harmless.
bool os::is_first_C_frame(frame* fr) {
#ifdef IA64
  // In order to walk native frames on Itanium, we need to access the unwind
  // table, which is inside ELF. We don't want to parse ELF after fatal error,
  // so return true for IA64. If we need to support C stack walking on IA64,
  // this function needs to be moved to CPU specific files, as fp() on IA64
  // is register stack, which grows towards higher memory address.
  return true;
#endif

  // Load up sp, fp, sender sp and sender fp, check for reasonable values.
  // Check usp first, because if that's bad the other accessors may fault
  // on some architectures.  Ditto ufp second, etc.
  uintptr_t fp_align_mask = (uintptr_t)(sizeof(address)-1);
  // sp on amd can be 32 bit aligned.
  uintptr_t sp_align_mask = (uintptr_t)(sizeof(int)-1);

  uintptr_t usp    = (uintptr_t)fr->sp();
  if ((usp & sp_align_mask) != 0) return true;

  uintptr_t ufp    = (uintptr_t)fr->fp();
  if ((ufp & fp_align_mask) != 0) return true;

  uintptr_t old_sp = (uintptr_t)fr->sender_sp();
  if ((old_sp & sp_align_mask) != 0) return true;
  if (old_sp == 0 || old_sp == (uintptr_t)-1) return true;

  uintptr_t old_fp = (uintptr_t)fr->link();
  if ((old_fp & fp_align_mask) != 0) return true;
  if (old_fp == 0 || old_fp == (uintptr_t)-1 || old_fp == ufp) return true;

  // stack grows downwards; if old_fp is below current fp or if the stack
  // frame is too large, either the stack is corrupted or fp is not saved
  // on stack (i.e. on x86, ebp may be used as general register). The stack
  // is not walkable beyond current frame.
  if (old_fp < ufp) return true;
  if (old_fp - ufp > 64 * K) return true;

  return false;
}

#ifdef ASSERT
extern "C" void test_random() {
  const double m = 2147483647;
  double mean = 0.0, variance = 0.0, t;
  long reps = 10000;
  unsigned long seed = 1;

  tty->print_cr("seed %ld for %ld repeats...", seed, reps);
  os::init_random(seed);
  long num;
  for (int k = 0; k < reps; k++) {
    num = os::random();
    double u = (double)num / m;
    assert(u >= 0.0 && u <= 1.0, "bad random number!");

    // calculate mean and variance of the random sequence
    mean += u;
    variance += (u*u);
  }
  mean /= reps;
  variance /= (reps - 1);

  assert(num == 1043618065, "bad seed");
  tty->print_cr("mean of the 1st 10000 numbers: %f", mean);
  tty->print_cr("variance of the 1st 10000 numbers: %f", variance);
  const double eps = 0.0001;
  t = fabsd(mean - 0.5018);
  assert(t < eps, "bad mean");
  t = (variance - 0.3355) < 0.0 ? -(variance - 0.3355) : variance - 0.3355;
  assert(t < eps, "bad variance");
}
#endif


// Set up the boot classpath.

char* os::format_boot_path(const char* format_string,
                           const char* home,
                           int home_len,
                           char fileSep,
                           char pathSep) {
    assert((fileSep == '/' && pathSep == ':') ||
           (fileSep == '\\' && pathSep == ';'), "unexpected seperator chars");

    // Scan the format string to determine the length of the actual
    // boot classpath, and handle platform dependencies as well.
    int formatted_path_len = 0;
    const char* p;
    for (p = format_string; *p != 0; ++p) {
        if (*p == '%') formatted_path_len += home_len - 1;
        ++formatted_path_len;
    }

    char* formatted_path = NEW_C_HEAP_ARRAY(char, formatted_path_len + 1);
    if (formatted_path == NULL) {
        return NULL;
    }

    // Create boot classpath from format, substituting separator chars and
    // java home directory.
    char* q = formatted_path;
    for (p = format_string; *p != 0; ++p) {
        switch (*p) {
        case '%':
            strcpy(q, home);
            q += home_len;
            break;
        case '/':
            *q++ = fileSep;
            break;
        case ':':
            *q++ = pathSep;
            break;
        default:
            *q++ = *p;
        }
    }
    *q = '\0';

    assert((q - formatted_path) == formatted_path_len, "formatted_path size botched");
    return formatted_path;
}


bool os::set_boot_path(char fileSep, char pathSep) {
    const char* home = Arguments::get_java_home();
    int home_len = (int)strlen(home);

    static const char* meta_index_dir_format = "%/lib/";
    static const char* meta_index_format = "%/lib/meta-index";
    char* meta_index = format_boot_path(meta_index_format, home, home_len, fileSep, pathSep);
    if (meta_index == NULL) return false;
    char* meta_index_dir = format_boot_path(meta_index_dir_format, home, home_len, fileSep, pathSep);
    if (meta_index_dir == NULL) return false;
    Arguments::set_meta_index_path(meta_index, meta_index_dir);

    // Any modification to the JAR-file list, for the boot classpath must be
    // aligned with install/install/make/common/Pack.gmk. Note: boot class
    // path class JARs, are stripped for StackMapTable to reduce download size.
    static const char classpath_format[] =
        "%/lib/resources.jar:"
        "%/lib/rt.jar:"
        "%/lib/sunrsasign.jar:"
        "%/lib/jsse.jar:"
        "%/lib/jce.jar:"
        "%/lib/charsets.jar:"
        "%/classes";
    char* sysclasspath = format_boot_path(classpath_format, home, home_len, fileSep, pathSep);
    if (sysclasspath == NULL) return false;
    Arguments::set_sysclasspath(sysclasspath);

    return true;
}

/*
 * Splits a path, based on its separator, the number of
 * elements is returned back in n.
 * It is the callers responsibility to:
 *   a> check the value of n, and n may be 0.
 *   b> ignore any empty path elements
 *   c> free up the data.
 */
char** os::split_path(const char* path, int* n) {
  *n = 0;
  if (path == NULL || strlen(path) == 0) {
    return NULL;
  }
  const char psepchar = *os::path_separator();
  char* inpath = (char*)NEW_C_HEAP_ARRAY(char, strlen(path) + 1);
  if (inpath == NULL) {
    return NULL;
  }
  strncpy(inpath, path, strlen(path));
  int count = 1;
  char* p = strchr(inpath, psepchar);
  // Get a count of elements to allocate memory
  while (p != NULL) {
    count++;
    p++;
    p = strchr(p, psepchar);
  }
  char** opath = (char**) NEW_C_HEAP_ARRAY(char*, count);
  if (opath == NULL) {
    return NULL;
  }

  // do the actual splitting
  p = inpath;
  for (int i = 0 ; i < count ; i++) {
    size_t len = strcspn(p, os::path_separator());
    if (len > JVM_MAXPATHLEN) {
      return NULL;
    }
    // allocate the string and add terminator storage
    char* s  = (char*)NEW_C_HEAP_ARRAY(char, len + 1);
    if (s == NULL) {
      return NULL;
    }
    strncpy(s, p, len);
    s[len] = '\0';
    opath[i] = s;
    p += len + 1;
  }
  FREE_C_HEAP_ARRAY(char, inpath);
  *n = count;
  return opath;
}

void os::set_memory_serialize_page(address page) {
  int count = log2_intptr(sizeof(class JavaThread)) - log2_intptr(64);
  _mem_serialize_page = (volatile int32_t *)page;
  // We initialize the serialization page shift count here
  // We assume a cache line size of 64 bytes
  assert(SerializePageShiftCount == count,
         "thread size changed, fix SerializePageShiftCount constant");
  set_serialize_page_mask((uintptr_t)(vm_page_size() - sizeof(int32_t)));
}

static volatile intptr_t SerializePageLock = 0;

// This method is called from signal handler when SIGSEGV occurs while the current
// thread tries to store to the "read-only" memory serialize page during state
// transition.
void os::block_on_serialize_page_trap() {
  if (TraceSafepoint) {
    tty->print_cr("Block until the serialize page permission restored");
  }
  // When VMThread is holding the SerializePageLock during modifying the
  // access permission of the memory serialize page, the following call
  // will block until the permission of that page is restored to rw.
  // Generally, it is unsafe to manipulate locks in signal handlers, but in
  // this case, it's OK as the signal is synchronous and we know precisely when
  // it can occur.
  Thread::muxAcquire(&SerializePageLock, "set_memory_serialize_page");
  Thread::muxRelease(&SerializePageLock);
}

// Serialize all thread state variables
void os::serialize_thread_states() {
  // On some platforms such as Solaris & Linux, the time duration of the page
  // permission restoration is observed to be much longer than expected  due to
  // scheduler starvation problem etc. To avoid the long synchronization
  // time and expensive page trap spinning, 'SerializePageLock' is used to block
  // the mutator thread if such case is encountered. See bug 6546278 for details.
  Thread::muxAcquire(&SerializePageLock, "serialize_thread_states");
  os::protect_memory((char *)os::get_memory_serialize_page(),
                     os::vm_page_size(), MEM_PROT_READ);
  os::protect_memory((char *)os::get_memory_serialize_page(),
                     os::vm_page_size(), MEM_PROT_RW);
  Thread::muxRelease(&SerializePageLock);
}

// Returns true if the current stack pointer is above the stack shadow
// pages, false otherwise.

bool os::stack_shadow_pages_available(Thread *thread, methodHandle method) {
  assert(StackRedPages > 0 && StackYellowPages > 0,"Sanity check");
  address sp = current_stack_pointer();
  // Check if we have StackShadowPages above the yellow zone.  This parameter
  // is dependent on the depth of the maximum VM call stack possible from
  // the handler for stack overflow.  'instanceof' in the stack overflow
  // handler or a println uses at least 8k stack of VM and native code
  // respectively.
  const int framesize_in_bytes =
    Interpreter::size_top_interpreter_activation(method()) * wordSize;
  int reserved_area = ((StackShadowPages + StackRedPages + StackYellowPages)
                      * vm_page_size()) + framesize_in_bytes;
  // The very lower end of the stack
  address stack_limit = thread->stack_base() - thread->stack_size();
  return (sp > (stack_limit + reserved_area));
}

size_t os::page_size_for_region(size_t region_min_size, size_t region_max_size,
                                uint min_pages)
{
  assert(min_pages > 0, "sanity");
  if (UseLargePages) {
    const size_t max_page_size = region_max_size / min_pages;

    for (unsigned int i = 0; _page_sizes[i] != 0; ++i) {
      const size_t sz = _page_sizes[i];
      const size_t mask = sz - 1;
      if ((region_min_size & mask) == 0 && (region_max_size & mask) == 0) {
        // The largest page size with no fragmentation.
        return sz;
      }

      if (sz <= max_page_size) {
        // The largest page size that satisfies the min_pages requirement.
        return sz;
      }
    }
  }

  return vm_page_size();
}

#ifndef PRODUCT
void os::trace_page_sizes(const char* str, const size_t region_min_size,
                          const size_t region_max_size, const size_t page_size,
                          const char* base, const size_t size)
{
  if (TracePageSizes) {
    tty->print_cr("%s:  min=" SIZE_FORMAT " max=" SIZE_FORMAT
                  " pg_sz=" SIZE_FORMAT " base=" PTR_FORMAT
                  " size=" SIZE_FORMAT,
                  str, region_min_size, region_max_size,
                  page_size, base, size);
  }
}
#endif  // #ifndef PRODUCT

// This is the working definition of a server class machine:
// >= 2 physical CPU's and >=2GB of memory, with some fuzz
// because the graphics memory (?) sometimes masks physical memory.
// If you want to change the definition of a server class machine
// on some OS or platform, e.g., >=4GB on Windohs platforms,
// then you'll have to parameterize this method based on that state,
// as was done for logical processors here, or replicate and
// specialize this method for each platform.  (Or fix os to have
// some inheritance structure and use subclassing.  Sigh.)
// If you want some platform to always or never behave as a server
// class machine, change the setting of AlwaysActAsServerClassMachine
// and NeverActAsServerClassMachine in globals*.hpp.
bool os::is_server_class_machine() {
  // First check for the early returns
  if (NeverActAsServerClassMachine) {
    return false;
  }
  if (AlwaysActAsServerClassMachine) {
    return true;
  }
  // Then actually look at the machine
  bool         result            = false;
  const unsigned int    server_processors = 2;
  const julong server_memory     = 2UL * G;
  // We seem not to get our full complement of memory.
  //     We allow some part (1/8?) of the memory to be "missing",
  //     based on the sizes of DIMMs, and maybe graphics cards.
  const julong missing_memory   = 256UL * M;

  /* Is this a server class machine? */
  if ((os::active_processor_count() >= (int)server_processors) &&
      (os::physical_memory() >= (server_memory - missing_memory))) {
    const unsigned int logical_processors =
      VM_Version::logical_processors_per_package();
    if (logical_processors > 1) {
      const unsigned int physical_packages =
        os::active_processor_count() / logical_processors;
      if (physical_packages > server_processors) {
        result = true;
      }
    } else {
      result = true;
    }
  }
  return result;
}<|MERGE_RESOLUTION|>--- conflicted
+++ resolved
@@ -79,10 +79,6 @@
     assert(false, "Failed localtime_pd");
     return NULL;
   }
-<<<<<<< HEAD
-
-=======
->>>>>>> 076aa799
   const time_t zone = timezone;
 
   // If daylight savings time is in effect,
@@ -95,17 +91,10 @@
     UTC_to_local = UTC_to_local - seconds_per_hour;
   }
   // Compute the time zone offset.
-<<<<<<< HEAD
-  //    localtime_pd sets timezone to the difference (in seconds)
-  //    between UTC and and local time.
-  //    ISO 8601 says we need the difference between local time and UTC,
-  //    we change the sign of the localtime_pd result.
-=======
   //    localtime_pd() sets timezone to the difference (in seconds)
   //    between UTC and and local time.
   //    ISO 8601 says we need the difference between local time and UTC,
   //    we change the sign of the localtime_pd() result.
->>>>>>> 076aa799
   const time_t local_to_UTC = -(UTC_to_local);
   // Then we have to figure out if if we are ahead (+) or behind (-) UTC.
   char sign_local_to_UTC = '+';
