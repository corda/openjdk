--- conflicted
+++ resolved
@@ -666,11 +666,15 @@
       Method* m = nm->method();
       if (m != NULL) {
         m->name_and_sig_as_C_string(buf, buflen);
-<<<<<<< HEAD
-        st->print("J %d%s %s %s",
+        st->print("J %d%s %s ",
                   nm->compile_id(), (nm->is_osr_method() ? "%" : ""),
-                  ((nm->compiler() != NULL) ? nm->compiler()->name() : ""),
-                  buf);
+                  ((nm->compiler() != NULL) ? nm->compiler()->name() : ""));
+#if INCLUDE_JVMCI
+        char* jvmciName = nm->jvmci_installed_code_name(buf, buflen);
+        if (jvmciName != NULL) {
+          st->print(" (%s)", jvmciName);
+        }
+#endif
         ModuleEntry* module = m->method_holder()->module();
         if (module->is_named()) {
           module->name()->as_C_string(buf, buflen);
@@ -680,19 +684,6 @@
         }
         st->print(" (%d bytes) @ " PTR_FORMAT " [" PTR_FORMAT "+0x%x]",
                   m->code_size(), _pc, _cb->code_begin(), _pc - _cb->code_begin());
-=======
-        st->print("J %d%s %s ",
-                  nm->compile_id(), (nm->is_osr_method() ? "%" : ""),
-                  ((nm->compiler() != NULL) ? nm->compiler()->name() : ""));
-#if INCLUDE_JVMCI
-        char* jvmciName = nm->jvmci_installed_code_name(buf, buflen);
-        if (jvmciName != NULL) {
-          st->print(" (%s)", jvmciName);
-        }
-#endif
-        st->print("%s (%d bytes) @ " PTR_FORMAT " [" PTR_FORMAT "+" INTPTR_FORMAT "]",
-                  buf, m->code_size(), p2i(_pc), p2i(_cb->code_begin()), _pc - _cb->code_begin());
->>>>>>> 68c12d22
       } else {
         st->print("J  " PTR_FORMAT, p2i(pc()));
       }
