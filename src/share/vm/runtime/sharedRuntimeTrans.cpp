--- conflicted
+++ resolved
@@ -61,11 +61,7 @@
 
 /*
  * ====================================================
-<<<<<<< HEAD
  * Copyright (c) 1998, Oracle and/or its affiliates. All rights reserved.
-=======
- * Copyright (c) 1998 Oracle and/or its affiliates. All rights reserved.
->>>>>>> eb8bd999
  *
  * Developed at SunSoft, a Sun Microsystems, Inc. business.
  * Permission to use, copy, modify, and distribute this
