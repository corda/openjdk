#ifdef USE_PRAGMA_IDENT_HDR
#pragma ident "@(#)java.hpp	1.38 07/08/21 18:54:50 JVM"
#endif
/*
 * Copyright 1997-2008 Sun Microsystems, Inc.  All Rights Reserved.
 * DO NOT ALTER OR REMOVE COPYRIGHT NOTICES OR THIS FILE HEADER.
 *
 * This code is free software; you can redistribute it and/or modify it
 * under the terms of the GNU General Public License version 2 only, as
 * published by the Free Software Foundation.
 *
 * This code is distributed in the hope that it will be useful, but WITHOUT
 * ANY WARRANTY; without even the implied warranty of MERCHANTABILITY or
 * FITNESS FOR A PARTICULAR PURPOSE.  See the GNU General Public License
 * version 2 for more details (a copy is included in the LICENSE file that
 * accompanied this code).
 *
 * You should have received a copy of the GNU General Public License version
 * 2 along with this work; if not, write to the Free Software Foundation,
 * Inc., 51 Franklin St, Fifth Floor, Boston, MA 02110-1301 USA.
 *
 * Please contact Sun Microsystems, Inc., 4150 Network Circle, Santa Clara,
 * CA 95054 USA or visit www.sun.com if you need additional information or
 * have any questions.
 *  
 */

// Register function to be called by before_exit
extern "C" { void register_on_exit_function(void (*func)(void)) ;}

// Execute code before all handles are released and thread is killed; prologue to vm_exit
extern void before_exit(JavaThread * thread);

// Forced VM exit (i.e, internal error or JVM_Exit)
extern void vm_exit(int code);

// Wrapper for ::exit()
extern void vm_direct_exit(int code); 

// Shutdown the VM but do not exit the process
extern void vm_shutdown();
// Shutdown the VM and abort the process
extern void vm_abort(bool dump_core=true);

// Trigger any necessary notification of the VM being shutdown
extern void notify_vm_shutdown();

// VM exit if error occurs during initialization of VM
extern void vm_exit_during_initialization(Handle exception);
extern void vm_exit_during_initialization(symbolHandle exception_name, const char* message);
extern void vm_exit_during_initialization(const char* error, const char* message = NULL);
extern void vm_shutdown_during_initialization(const char* error, const char* message = NULL);

/**
 * Discovering the JDK_Version during initialization is tricky when the
 * running JDK is less than JDK6.  For JDK6 and greater, a "GetVersion"
 * function exists in libjava.so and we simply call it during the
 * 'initialize()' call to find the version.  For JDKs with version < 6, no
 * such call exists and we have to probe the JDK in order to determine
 * the exact version.  This probing cannot happen during late in
 * the VM initialization process so there's a period of time during
 * initialization when we don't know anything about the JDK version other than
 * that it less than version 6.  This is the "partially initialized" time,
 * when we can answer only certain version queries (such as, is the JDK
 * version greater than 5?  Answer: no).  Once the JDK probing occurs, we
 * know the version and are considered fully initialized.
 */
class JDK_Version VALUE_OBJ_CLASS_SPEC {
  friend class VMStructs;
  friend class Universe;
  friend void JDK_Version_init();
 private:
<<<<<<< HEAD
=======
  static jdk_version_info _version_info; 
  static bool             _pre_jdk16_version;
  static int              _jdk_version;  // JDK version number representing the release
                                         //  i.e. n in 1.n.x (= jdk_minor_version())
>>>>>>> 2571633a

  static JDK_Version _current;

  // In this class, we promote the minor version of release to be the
  // major version for releases >= 5 in anticipation of the JDK doing the
  // same thing.  For example, we represent "1.5.0" as major version 5 (we
  // drop the leading 1 and use 5 as the 'major').

  uint8_t _major;
  uint8_t _minor;
  uint8_t _micro;
  uint8_t _update;
  uint8_t _special;
  uint8_t _build;

  // If partially initialized, the above fields are invalid and we know
  // that we're less than major version 6.
  bool _partially_initialized;

  bool _thread_park_blocker;

  bool is_valid() const {
    return (_major != 0 || _partially_initialized);
  }

  // initializes or partially initializes the _current static field
  static void initialize();

  // Completes initialization for a pre-JDK6 version.
  static void fully_initialize(uint8_t major, uint8_t minor = 0,
                               uint8_t micro = 0, uint8_t update = 0);

 public:

  // Returns true if the the current version has only been partially initialized
  static bool is_partially_initialized() {
    return _current._partially_initialized;
  }

  JDK_Version() : _major(0), _minor(0), _micro(0), _update(0),
                  _special(0), _build(0), _partially_initialized(false),
                  _thread_park_blocker(false) {}

  JDK_Version(uint8_t major, uint8_t minor = 0, uint8_t micro = 0,
              uint8_t update = 0, uint8_t special = 0, uint8_t build = 0,
              bool thread_park_blocker = false) :
      _major(major), _minor(minor), _micro(micro), _update(update),
      _special(special), _build(build), _partially_initialized(false),
      _thread_park_blocker(thread_park_blocker) {}

  // Returns the current running JDK version
  static JDK_Version current() { return _current; }

  // Factory methods for convenience
  static JDK_Version jdk(uint8_t m) {
    return JDK_Version(m);
  }

  static JDK_Version jdk_update(uint8_t major, uint8_t update_number) {
    return JDK_Version(major, 0, 0, update_number);
  }

  uint8_t major_version() const          { return _major; }
  uint8_t minor_version() const          { return _minor; }
  uint8_t micro_version() const          { return _micro; }
  uint8_t update_version() const         { return _update; }
  uint8_t special_update_version() const { return _special; }
  uint8_t build_number() const           { return _build; }

  bool supports_thread_park_blocker() const {
    return _thread_park_blocker;
  }

  // Performs a full ordering comparison using all fields (update, build, etc.)
  int compare(const JDK_Version& other) const;

  /**
   * Performs comparison using only the major version, returning negative
   * if the major version of 'this' is less than the parameter, 0 if it is
   * equal, and a positive value if it is greater.
   */
  int compare_major(int version) const {
    if (_partially_initialized) {
      if (version >= 6) {
        return -1;
      } else {
        assert(false, "Can't make this comparison during init time");
        return -1; // conservative
      }
    } else {
      return major_version() - version;
    }
  }

  void to_string(char* buffer, size_t buflen) const;

  // Convenience methods for queries on the current major/minor version
  static bool is_jdk12x_version() {
    return current().compare_major(2) == 0;
  }

  static bool is_jdk13x_version() {
    return current().compare_major(3) == 0;
  }

  static bool is_jdk14x_version() {
    return current().compare_major(4) == 0;
  }

  static bool is_jdk15x_version() {
    return current().compare_major(5) == 0;
  }

  static bool is_jdk16x_version() {
    return current().compare_major(6) == 0;
  }

  static bool is_jdk17x_version() {
    return current().compare_major(7) == 0;
  }

  static bool is_gte_jdk13x_version() {
    return current().compare_major(3) >= 0;
  }

  static bool is_gte_jdk14x_version() {
    return current().compare_major(4) >= 0;
  }

  static bool is_gte_jdk15x_version() {
    return current().compare_major(5) >= 0;
  }

  static bool is_gte_jdk16x_version() {
    return current().compare_major(6) >= 0;
  }

  static bool is_gte_jdk17x_version() {
    return current().compare_major(7) >= 0;
  }
};<|MERGE_RESOLUTION|>--- conflicted
+++ resolved
@@ -70,13 +70,6 @@
   friend class Universe;
   friend void JDK_Version_init();
  private:
-<<<<<<< HEAD
-=======
-  static jdk_version_info _version_info; 
-  static bool             _pre_jdk16_version;
-  static int              _jdk_version;  // JDK version number representing the release
-                                         //  i.e. n in 1.n.x (= jdk_minor_version())
->>>>>>> 2571633a
 
   static JDK_Version _current;
 
