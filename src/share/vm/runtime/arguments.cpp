#ifdef USE_PRAGMA_IDENT_SRC
#pragma ident "@(#)arguments.cpp	1.337 07/10/23 13:12:47 JVM"
#endif
/*
 * Copyright 1997-2009 Sun Microsystems, Inc.  All Rights Reserved.
 * DO NOT ALTER OR REMOVE COPYRIGHT NOTICES OR THIS FILE HEADER.
 *
 * This code is free software; you can redistribute it and/or modify it
 * under the terms of the GNU General Public License version 2 only, as
 * published by the Free Software Foundation.
 *
 * This code is distributed in the hope that it will be useful, but WITHOUT
 * ANY WARRANTY; without even the implied warranty of MERCHANTABILITY or
 * FITNESS FOR A PARTICULAR PURPOSE.  See the GNU General Public License
 * version 2 for more details (a copy is included in the LICENSE file that
 * accompanied this code).
 *
 * You should have received a copy of the GNU General Public License version
 * 2 along with this work; if not, write to the Free Software Foundation,
 * Inc., 51 Franklin St, Fifth Floor, Boston, MA 02110-1301 USA.
 *
 * Please contact Sun Microsystems, Inc., 4150 Network Circle, Santa Clara,
 * CA 95054 USA or visit www.sun.com if you need additional information or
 * have any questions.
 *  
 */

#include "incls/_precompiled.incl"
#include "incls/_arguments.cpp.incl"

#define DEFAULT_VENDOR_URL_BUG "http://java.sun.com/webapps/bugreport/crash.jsp"
#define DEFAULT_JAVA_LAUNCHER  "generic"

char**  Arguments::_jvm_flags_array             = NULL;
int     Arguments::_num_jvm_flags               = 0;
char**  Arguments::_jvm_args_array              = NULL;
int     Arguments::_num_jvm_args                = 0;
char*  Arguments::_java_command                 = NULL;
SystemProperty* Arguments::_system_properties   = NULL;
const char*  Arguments::_gc_log_filename        = NULL;
bool   Arguments::_has_profile                  = false;
bool   Arguments::_has_alloc_profile            = false;
uintx  Arguments::_initial_heap_size            = 0;
uintx  Arguments::_min_heap_size                = 0;
Arguments::Mode Arguments::_mode                = _mixed;
bool   Arguments::_java_compiler                = false;
bool   Arguments::_xdebug_mode                  = false;
const char*  Arguments::_java_vendor_url_bug    = DEFAULT_VENDOR_URL_BUG;
const char*  Arguments::_sun_java_launcher      = DEFAULT_JAVA_LAUNCHER;
int    Arguments::_sun_java_launcher_pid        = -1;

// These parameters are reset in method parse_vm_init_args(JavaVMInitArgs*)
bool   Arguments::_AlwaysCompileLoopMethods     = AlwaysCompileLoopMethods;
bool   Arguments::_UseOnStackReplacement        = UseOnStackReplacement;
bool   Arguments::_BackgroundCompilation        = BackgroundCompilation;
bool   Arguments::_ClipInlining                 = ClipInlining;
intx   Arguments::_Tier2CompileThreshold        = Tier2CompileThreshold;

char*  Arguments::SharedArchivePath             = NULL;

AgentLibraryList Arguments::_libraryList;
AgentLibraryList Arguments::_agentList;

abort_hook_t     Arguments::_abort_hook         = NULL;
exit_hook_t      Arguments::_exit_hook          = NULL;
vfprintf_hook_t  Arguments::_vfprintf_hook      = NULL;


SystemProperty *Arguments::_java_ext_dirs = NULL;
SystemProperty *Arguments::_java_endorsed_dirs = NULL;
SystemProperty *Arguments::_sun_boot_library_path = NULL;
SystemProperty *Arguments::_java_library_path = NULL;
SystemProperty *Arguments::_java_home = NULL;
SystemProperty *Arguments::_java_class_path = NULL;
SystemProperty *Arguments::_sun_boot_class_path = NULL;

char* Arguments::_meta_index_path = NULL;
char* Arguments::_meta_index_dir = NULL;

static bool force_client_mode = false;

// Check if head of 'option' matches 'name', and sets 'tail' remaining part of option string

static bool match_option(const JavaVMOption *option, const char* name,
                         const char** tail) {  
  int len = (int)strlen(name);
  if (strncmp(option->optionString, name, len) == 0) {
    *tail = option->optionString + len;
    return true;
  } else {
    return false;
  }
}

static void logOption(const char* opt) {
  if (PrintVMOptions) {
    jio_fprintf(defaultStream::output_stream(), "VM option '%s'\n", opt);
  }
}

// Process java launcher properties.
void Arguments::process_sun_java_launcher_properties(JavaVMInitArgs* args) {
  // See if sun.java.launcher or sun.java.launcher.pid is defined.
  // Must do this before setting up other system properties,
  // as some of them may depend on launcher type.
  for (int index = 0; index < args->nOptions; index++) {
    const JavaVMOption* option = args->options + index;    
    const char* tail;

    if (match_option(option, "-Dsun.java.launcher=", &tail)) {
      process_java_launcher_argument(tail, option->extraInfo);
      continue;
    }
    if (match_option(option, "-Dsun.java.launcher.pid=", &tail)) {
      _sun_java_launcher_pid = atoi(tail);
      continue;
    }
  }
}

// Initialize system properties key and value.
void Arguments::init_system_properties() {

  PropertyList_add(&_system_properties, new SystemProperty("java.vm.specification.version", "1.0", false));
  PropertyList_add(&_system_properties, new SystemProperty("java.vm.specification.name",
                                                                 "Java Virtual Machine Specification",  false));
  PropertyList_add(&_system_properties, new SystemProperty("java.vm.specification.vendor",
                                                                 "Sun Microsystems Inc.",  false));
  PropertyList_add(&_system_properties, new SystemProperty("java.vm.version", VM_Version::vm_release(),  false));
  PropertyList_add(&_system_properties, new SystemProperty("java.vm.name", VM_Version::vm_name(),  false));
  PropertyList_add(&_system_properties, new SystemProperty("java.vm.vendor", VM_Version::vm_vendor(),  false));
  PropertyList_add(&_system_properties, new SystemProperty("java.vm.info", VM_Version::vm_info_string(),  true));

  // following are JVMTI agent writeable properties.
  // Properties values are set to NULL and they are
  // os specific they are initialized in os::init_system_properties_values().
  _java_ext_dirs = new SystemProperty("java.ext.dirs", NULL,  true);
  _java_endorsed_dirs = new SystemProperty("java.endorsed.dirs", NULL,  true);
  _sun_boot_library_path = new SystemProperty("sun.boot.library.path", NULL,  true);
  _java_library_path = new SystemProperty("java.library.path", NULL,  true);
  _java_home =  new SystemProperty("java.home", NULL,  true);
  _sun_boot_class_path = new SystemProperty("sun.boot.class.path", NULL,  true);

  _java_class_path = new SystemProperty("java.class.path", "",  true);

  // Add to System Property list.
  PropertyList_add(&_system_properties, _java_ext_dirs);
  PropertyList_add(&_system_properties, _java_endorsed_dirs);
  PropertyList_add(&_system_properties, _sun_boot_library_path);
  PropertyList_add(&_system_properties, _java_library_path);
  PropertyList_add(&_system_properties, _java_home);
  PropertyList_add(&_system_properties, _java_class_path);
  PropertyList_add(&_system_properties, _sun_boot_class_path);

  // Set OS specific system properties values
  os::init_system_properties_values();
}

<<<<<<< HEAD
/**
 * Provide a slightly more user-friendly way of eliminating -XX flags.
 * When a flag is eliminated, it can be added to this list in order to
 * continue accepting this flag on the command-line, while issuing a warning
 * and ignoring the value.  Once the JDK version reaches the 'accept_until'
 * limit, we flatly refuse to admit the existence of the flag.  This allows
 * a flag to die correctly over JDK releases using HSX.
 */
typedef struct {
  const char* name;
  JDK_Version obsoleted_in; // when the flag went away
  JDK_Version accept_until; // which version to start denying the existence
} ObsoleteFlag;

static ObsoleteFlag obsolete_jvm_flags[] = {
  { "UseTrainGC",                    JDK_Version::jdk(5), JDK_Version::jdk(7) },
  { "UseSpecialLargeObjectHandling", JDK_Version::jdk(5), JDK_Version::jdk(7) },
  { "UseOversizedCarHandling",       JDK_Version::jdk(5), JDK_Version::jdk(7) },
  { "TraceCarAllocation",            JDK_Version::jdk(5), JDK_Version::jdk(7) },
  { "PrintTrainGCProcessingStats",   JDK_Version::jdk(5), JDK_Version::jdk(7) },
  { "LogOfCarSpaceSize",             JDK_Version::jdk(5), JDK_Version::jdk(7) },
  { "OversizedCarThreshold",         JDK_Version::jdk(5), JDK_Version::jdk(7) },
  { "MinTickInterval",               JDK_Version::jdk(5), JDK_Version::jdk(7) },
  { "DefaultTickInterval",           JDK_Version::jdk(5), JDK_Version::jdk(7) },
  { "MaxTickInterval",               JDK_Version::jdk(5), JDK_Version::jdk(7) },
  { "DelayTickAdjustment",           JDK_Version::jdk(5), JDK_Version::jdk(7) },
  { "ProcessingToTenuringRatio",     JDK_Version::jdk(5), JDK_Version::jdk(7) },
  { "MinTrainLength",                JDK_Version::jdk(5), JDK_Version::jdk(7) },
  { "AppendRatio",         JDK_Version::jdk_update(6,10), JDK_Version::jdk(7) },
  { NULL, JDK_Version(0), JDK_Version(0) }
};

// Returns true if the flag is obsolete and fits into the range specified
// for being ignored.  In the case that the flag is ignored, the 'version'
// value is filled in with the version number when the flag became
// obsolete so that that value can be displayed to the user.
bool Arguments::is_newly_obsolete(const char *s, JDK_Version* version) {
=======
// String containing commands that will be ignored and cause a
// warning to be issued.  These commands should be accepted
// for 1.6 but not 1.7.  The string should be cleared at the
// beginning of 1.7.
static const char*  obsolete_jvm_flags_1_5_0[] = {
					   "UseTrainGC", 
					   "UseSpecialLargeObjectHandling",
					   "UseOversizedCarHandling",
					   "TraceCarAllocation",
					   "PrintTrainGCProcessingStats",
					   "LogOfCarSpaceSize",
					   "OversizedCarThreshold",
					   "MinTickInterval",
					   "DefaultTickInterval",
					   "MaxTickInterval",
					   "DelayTickAdjustment",
					   "ProcessingToTenuringRatio",
					   "MinTrainLength",
					   0};

bool Arguments::made_obsolete_in_1_5_0(const char *s) {
>>>>>>> 2571633a
  int i = 0;
  assert(version != NULL, "Must provide a version buffer");
  while (obsolete_jvm_flags[i].name != NULL) {
    const ObsoleteFlag& flag_status = obsolete_jvm_flags[i];
    // <flag>=xxx form
    // [-|+]<flag> form
<<<<<<< HEAD
    if ((strncmp(flag_status.name, s, strlen(flag_status.name)) == 0) ||
        ((s[0] == '+' || s[0] == '-') &&
        (strncmp(flag_status.name, &s[1], strlen(flag_status.name)) == 0))) {
      if (JDK_Version::current().compare(flag_status.accept_until) == -1) {
          *version = flag_status.obsoleted_in;
          return true;
      }
=======
    if ((strncmp(obsolete_jvm_flags_1_5_0[i], s, 
	       strlen(obsolete_jvm_flags_1_5_0[i])) == 0) ||
	((s[0] == '+' || s[0] == '-') &&
	(strncmp(obsolete_jvm_flags_1_5_0[i], &s[1],
	       strlen(obsolete_jvm_flags_1_5_0[i])) == 0))) {
      return true;
>>>>>>> 2571633a
    }
    i++;
  }
  return false;
}

// Constructs the system class path (aka boot class path) from the following
// components, in order:
// 
//     prefix		// from -Xbootclasspath/p:...
//     endorsed		// the expansion of -Djava.endorsed.dirs=...
//     base		// from os::get_system_properties() or -Xbootclasspath=
//     suffix		// from -Xbootclasspath/a:...
// 
// java.endorsed.dirs is a list of directories; any jar or zip files in the
// directories are added to the sysclasspath just before the base.
//
// This could be AllStatic, but it isn't needed after argument processing is
// complete.
class SysClassPath: public StackObj {
public:
  SysClassPath(const char* base);
  ~SysClassPath();

  inline void set_base(const char* base);
  inline void add_prefix(const char* prefix);
  inline void add_suffix_to_prefix(const char* suffix);
  inline void add_suffix(const char* suffix);
  inline void reset_path(const char* base);

  // Expand the jar/zip files in each directory listed by the java.endorsed.dirs
  // property.  Must be called after all command-line arguments have been
  // processed (in particular, -Djava.endorsed.dirs=...) and before calling
  // combined_path().
  void expand_endorsed();

  inline const char* get_base()     const { return _items[_scp_base]; }
  inline const char* get_prefix()   const { return _items[_scp_prefix]; }
  inline const char* get_suffix()   const { return _items[_scp_suffix]; }
  inline const char* get_endorsed() const { return _items[_scp_endorsed]; }

  // Combine all the components into a single c-heap-allocated string; caller
  // must free the string if/when no longer needed.
  char* combined_path();

private:
  // Utility routines.
  static char* add_to_path(const char* path, const char* str, bool prepend);
  static char* add_jars_to_path(char* path, const char* directory);

  inline void reset_item_at(int index);

  // Array indices for the items that make up the sysclasspath.  All except the
  // base are allocated in the C heap and freed by this class.
  enum {
    _scp_prefix,	// from -Xbootclasspath/p:...
    _scp_endorsed,	// the expansion of -Djava.endorsed.dirs=...
    _scp_base,		// the default sysclasspath
    _scp_suffix,	// from -Xbootclasspath/a:...
    _scp_nitems		// the number of items, must be last.
  };

  const char* _items[_scp_nitems];
  DEBUG_ONLY(bool _expansion_done;)
};

SysClassPath::SysClassPath(const char* base) {
  memset(_items, 0, sizeof(_items));
  _items[_scp_base] = base;
  DEBUG_ONLY(_expansion_done = false;)
}

SysClassPath::~SysClassPath() {
  // Free everything except the base.
  for (int i = 0; i < _scp_nitems; ++i) {
    if (i != _scp_base) reset_item_at(i);
  }
  DEBUG_ONLY(_expansion_done = false;)
}

inline void SysClassPath::set_base(const char* base) {
  _items[_scp_base] = base;
}

inline void SysClassPath::add_prefix(const char* prefix) {
  _items[_scp_prefix] = add_to_path(_items[_scp_prefix], prefix, true);
}

inline void SysClassPath::add_suffix_to_prefix(const char* suffix) {
  _items[_scp_prefix] = add_to_path(_items[_scp_prefix], suffix, false);
}

inline void SysClassPath::add_suffix(const char* suffix) {
  _items[_scp_suffix] = add_to_path(_items[_scp_suffix], suffix, false);
}

inline void SysClassPath::reset_item_at(int index) {
  assert(index < _scp_nitems && index != _scp_base, "just checking");
  if (_items[index] != NULL) {
    FREE_C_HEAP_ARRAY(char, _items[index]);
    _items[index] = NULL;
  }
}

inline void SysClassPath::reset_path(const char* base) {
  // Clear the prefix and suffix.
  reset_item_at(_scp_prefix);
  reset_item_at(_scp_suffix);
  set_base(base);
}

//------------------------------------------------------------------------------

void SysClassPath::expand_endorsed() {
  assert(_items[_scp_endorsed] == NULL, "can only be called once.");

  const char* path = Arguments::get_property("java.endorsed.dirs");
  if (path == NULL) {
    path = Arguments::get_endorsed_dir();
    assert(path != NULL, "no default for java.endorsed.dirs");
  }

  char* expanded_path = NULL;
  const char separator = *os::path_separator();
  const char* const end = path + strlen(path);
  while (path < end) {
    const char* tmp_end = strchr(path, separator);
    if (tmp_end == NULL) {
      expanded_path = add_jars_to_path(expanded_path, path);
      path = end;
    } else {
      char* dirpath = NEW_C_HEAP_ARRAY(char, tmp_end - path + 1);
      memcpy(dirpath, path, tmp_end - path);
      dirpath[tmp_end - path] = '\0';
      expanded_path = add_jars_to_path(expanded_path, dirpath);
      FREE_C_HEAP_ARRAY(char, dirpath);
      path = tmp_end + 1;
    }
  }
  _items[_scp_endorsed] = expanded_path;
  DEBUG_ONLY(_expansion_done = true;)
}

// Combine the bootclasspath elements, some of which may be null, into a single
// c-heap-allocated string.
char* SysClassPath::combined_path() {
  assert(_items[_scp_base] != NULL, "empty default sysclasspath");
  assert(_expansion_done, "must call expand_endorsed() first.");

  size_t lengths[_scp_nitems];
  size_t total_len = 0;

  const char separator = *os::path_separator();

  // Get the lengths.
  int i;
  for (i = 0; i < _scp_nitems; ++i) {
    if (_items[i] != NULL) {
      lengths[i] = strlen(_items[i]);
      // Include space for the separator char (or a NULL for the last item).
      total_len += lengths[i] + 1;
    }
  }
  assert(total_len > 0, "empty sysclasspath not allowed");

  // Copy the _items to a single string.
  char* cp = NEW_C_HEAP_ARRAY(char, total_len);
  char* cp_tmp = cp;
  for (i = 0; i < _scp_nitems; ++i) {
    if (_items[i] != NULL) {
      memcpy(cp_tmp, _items[i], lengths[i]);
      cp_tmp += lengths[i];
      *cp_tmp++ = separator;
    }
  }
  *--cp_tmp = '\0';	// Replace the extra separator.
  return cp;
}

// Note:  path must be c-heap-allocated (or NULL); it is freed if non-null.
char*
SysClassPath::add_to_path(const char* path, const char* str, bool prepend) {
  char *cp;

  assert(str != NULL, "just checking");
  if (path == NULL) {
    size_t len = strlen(str) + 1;
    cp = NEW_C_HEAP_ARRAY(char, len);
    memcpy(cp, str, len);			// copy the trailing null
  } else {
    const char separator = *os::path_separator();
    size_t old_len = strlen(path);
    size_t str_len = strlen(str);
    size_t len = old_len + str_len + 2;

    if (prepend) {
      cp = NEW_C_HEAP_ARRAY(char, len);
      char* cp_tmp = cp;
      memcpy(cp_tmp, str, str_len);
      cp_tmp += str_len;
      *cp_tmp = separator;
      memcpy(++cp_tmp, path, old_len + 1);	// copy the trailing null
      FREE_C_HEAP_ARRAY(char, path);
    } else {
      cp = REALLOC_C_HEAP_ARRAY(char, path, len);
      char* cp_tmp = cp + old_len;
      *cp_tmp = separator;
      memcpy(++cp_tmp, str, str_len + 1);	// copy the trailing null
    }
  }
  return cp;
}

// Scan the directory and append any jar or zip files found to path.
// Note:  path must be c-heap-allocated (or NULL); it is freed if non-null.
char* SysClassPath::add_jars_to_path(char* path, const char* directory) {
  DIR* dir = os::opendir(directory);
  if (dir == NULL) return path;
  
  char dir_sep[2] = { '\0', '\0' };
  size_t directory_len = strlen(directory);
  const char fileSep = *os::file_separator();
  if (directory[directory_len - 1] != fileSep) dir_sep[0] = fileSep;
    
  /* Scan the directory for jars/zips, appending them to path. */ 
  struct dirent *entry;
  char *dbuf = NEW_C_HEAP_ARRAY(char, os::readdir_buf_size(directory));
  while ((entry = os::readdir(dir, (dirent *) dbuf)) != NULL) {
    const char* name = entry->d_name;
    const char* ext = name + strlen(name) - 4;
    bool isJarOrZip = ext > name &&
      (os::file_name_strcmp(ext, ".jar") == 0 ||
       os::file_name_strcmp(ext, ".zip") == 0);
    if (isJarOrZip) {
      char* jarpath = NEW_C_HEAP_ARRAY(char, directory_len + 2 + strlen(name));
      sprintf(jarpath, "%s%s%s", directory, dir_sep, name);
      path = add_to_path(path, jarpath, false);
      FREE_C_HEAP_ARRAY(char, jarpath);
    }
  }
  FREE_C_HEAP_ARRAY(char, dbuf);
  os::closedir(dir);
  return path;
}

// Parses a memory size specification string.
static bool atomull(const char *s, julong* result) {
  julong n = 0;
  int args_read = sscanf(s, os::julong_format_specifier(), &n);
  if (args_read != 1) {
    return false;
  }
  while (*s != '\0' && isdigit(*s)) {
    s++;
  }
  // 4705540: illegal if more characters are found after the first non-digit
  if (strlen(s) > 1) {
    return false;
  }
  switch (*s) {
    case 'T': case 't':
      *result = n * G * K;
      // Check for overflow.
      if (*result/((julong)G * K) != n) return false;
      return true;
    case 'G': case 'g':
      *result = n * G;
      if (*result/G != n) return false;
      return true;
    case 'M': case 'm':
      *result = n * M;
      if (*result/M != n) return false;
      return true;
    case 'K': case 'k':
      *result = n * K;
      if (*result/K != n) return false;
      return true;
    case '\0':
      *result = n;
      return true;
    default:
      return false;
  }
}

Arguments::ArgsRange Arguments::check_memory_size(julong size, julong min_size) {
  if (size < min_size) return arg_too_small;
  // Check that size will fit in a size_t (only relevant on 32-bit)
  if (size > max_uintx) return arg_too_big;
  return arg_in_range;
}

// Describe an argument out of range error 
void Arguments::describe_range_error(ArgsRange errcode) {
  switch(errcode) {
  case arg_too_big:
    jio_fprintf(defaultStream::error_stream(),
                "The specified size exceeds the maximum "
		"representable size.\n");
    break;
  case arg_too_small:
  case arg_unreadable:
  case arg_in_range:
    // do nothing for now
    break;
  default:
    ShouldNotReachHere();
  }
}

static bool set_bool_flag(char* name, bool value, FlagValueOrigin origin) {
  return CommandLineFlags::boolAtPut(name, &value, origin);
}

static bool set_fp_numeric_flag(char* name, char* value, FlagValueOrigin origin) {
  double v;
  if (sscanf(value, "%lf", &v) != 1) {
    return false;
  }

  if (CommandLineFlags::doubleAtPut(name, &v, origin)) {
    return true;
  }
  return false;
}

static bool set_numeric_flag(char* name, char* value, FlagValueOrigin origin) {
  julong v;
  intx intx_v;
  bool is_neg = false;
  // Check the sign first since atomull() parses only unsigned values.
  if (*value == '-') {
    if (!CommandLineFlags::intxAt(name, &intx_v)) {
      return false;
    }
    value++;
    is_neg = true;
  }
  if (!atomull(value, &v)) {
    return false;
  }
  intx_v = (intx) v;
  if (is_neg) {
    intx_v = -intx_v;
  }
  if (CommandLineFlags::intxAtPut(name, &intx_v, origin)) {
    return true;
  }
  uintx uintx_v = (uintx) v;
  if (!is_neg && CommandLineFlags::uintxAtPut(name, &uintx_v, origin)) {
    return true;
  }
  return false;
}

static bool set_string_flag(char* name, const char* value, FlagValueOrigin origin) {
  if (!CommandLineFlags::ccstrAtPut(name, &value, origin))  return false;
  // Contract:  CommandLineFlags always returns a pointer that needs freeing.
  FREE_C_HEAP_ARRAY(char, value);
  return true;
}

static bool append_to_string_flag(char* name, const char* new_value, FlagValueOrigin origin) {
  const char* old_value = "";
  if (!CommandLineFlags::ccstrAt(name, &old_value))  return false;
  size_t old_len = old_value != NULL ? strlen(old_value) : 0;
  size_t new_len = strlen(new_value);
  const char* value;
  char* free_this_too = NULL;
  if (old_len == 0) {
    value = new_value;
  } else if (new_len == 0) {
    value = old_value;
  } else {
    char* buf = NEW_C_HEAP_ARRAY(char, old_len + 1 + new_len + 1);
    // each new setting adds another LINE to the switch:
    sprintf(buf, "%s\n%s", old_value, new_value);
    value = buf;
    free_this_too = buf;
  }
  (void) CommandLineFlags::ccstrAtPut(name, &value, origin);
  // CommandLineFlags always returns a pointer that needs freeing.
  FREE_C_HEAP_ARRAY(char, value);
  if (free_this_too != NULL) {
    // CommandLineFlags made its own copy, so I must delete my own temp. buffer.
    FREE_C_HEAP_ARRAY(char, free_this_too);
  }
  return true;
}

bool Arguments::parse_argument(const char* arg, FlagValueOrigin origin) {

  // range of acceptable characters spelled out for portability reasons
#define NAME_RANGE  "[abcdefghijklmnopqrstuvwxyzABCDEFGHIJKLMNOPQRSTUVWXYZ0123456789_]"
#define BUFLEN 255
  char name[BUFLEN+1];
  char dummy;

  if (sscanf(arg, "-%" XSTR(BUFLEN) NAME_RANGE "%c", name, &dummy) == 1) {
    return set_bool_flag(name, false, origin);
  }
  if (sscanf(arg, "+%" XSTR(BUFLEN) NAME_RANGE "%c", name, &dummy) == 1) {
    return set_bool_flag(name, true, origin);
  }

  char punct;
  if (sscanf(arg, "%" XSTR(BUFLEN) NAME_RANGE "%c", name, &punct) == 2 && punct == '=') {
    const char* value = strchr(arg, '=') + 1;
    Flag* flag = Flag::find_flag(name, strlen(name));
    if (flag != NULL && flag->is_ccstr()) {
      if (flag->ccstr_accumulates()) {
        return append_to_string_flag(name, value, origin);
      } else {
        if (value[0] == '\0') {
          value = NULL;
        }
        return set_string_flag(name, value, origin);
      }
    }
  }

  if (sscanf(arg, "%" XSTR(BUFLEN) NAME_RANGE ":%c", name, &punct) == 2 && punct == '=') {
    const char* value = strchr(arg, '=') + 1;
    // -XX:Foo:=xxx will reset the string flag to the given value.
    if (value[0] == '\0') {
      value = NULL;
    }
    return set_string_flag(name, value, origin);
  }

#define SIGNED_FP_NUMBER_RANGE "[-0123456789.]"
#define SIGNED_NUMBER_RANGE    "[-0123456789]"
#define        NUMBER_RANGE    "[0123456789]"
  char value[BUFLEN + 1];
  char value2[BUFLEN + 1];
  if (sscanf(arg, "%" XSTR(BUFLEN) NAME_RANGE "=" "%" XSTR(BUFLEN) SIGNED_NUMBER_RANGE "." "%" XSTR(BUFLEN) NUMBER_RANGE "%c", name, value, value2, &dummy) == 3) {
    // Looks like a floating-point number -- try again with more lenient format string
    if (sscanf(arg, "%" XSTR(BUFLEN) NAME_RANGE "=" "%" XSTR(BUFLEN) SIGNED_FP_NUMBER_RANGE "%c", name, value, &dummy) == 2) {
      return set_fp_numeric_flag(name, value, origin);
    }
  }

#define VALUE_RANGE "[-kmgtKMGT0123456789]"
  if (sscanf(arg, "%" XSTR(BUFLEN) NAME_RANGE "=" "%" XSTR(BUFLEN) VALUE_RANGE "%c", name, value, &dummy) == 2) {
    return set_numeric_flag(name, value, origin);
  }

  return false;
}

void Arguments::add_string(char*** bldarray, int* count, const char* arg) {
  assert(bldarray != NULL, "illegal argument");

  if (arg == NULL) {
    return;
  }

  int index = *count;

  // expand the array and add arg to the last element 
  (*count)++; 
  if (*bldarray == NULL) {
    *bldarray = NEW_C_HEAP_ARRAY(char*, *count);
  } else {
    *bldarray = REALLOC_C_HEAP_ARRAY(char*, *bldarray, *count);
  }
  (*bldarray)[index] = strdup(arg);
}

void Arguments::build_jvm_args(const char* arg) {
  add_string(&_jvm_args_array, &_num_jvm_args, arg);
}

void Arguments::build_jvm_flags(const char* arg) {
  add_string(&_jvm_flags_array, &_num_jvm_flags, arg);
}

// utility function to return a string that concatenates all
// strings in a given char** array
const char* Arguments::build_resource_string(char** args, int count) {
  if (args == NULL || count == 0) {
    return NULL;
  }
  size_t length = strlen(args[0]) + 1; // add 1 for the null terminator
  for (int i = 1; i < count; i++) {
    length += strlen(args[i]) + 1; // add 1 for a space
  }
  char* s = NEW_RESOURCE_ARRAY(char, length);
  strcpy(s, args[0]);
  for (int j = 1; j < count; j++) {
    strcat(s, " ");
    strcat(s, args[j]);
  }
  return (const char*) s;
}

void Arguments::print_on(outputStream* st) {
  st->print_cr("VM Arguments:");
  if (num_jvm_flags() > 0) {
    st->print("jvm_flags: "); print_jvm_flags_on(st);
  }
  if (num_jvm_args() > 0) {
    st->print("jvm_args: "); print_jvm_args_on(st);
  }
  st->print_cr("java_command: %s", java_command() ? java_command() : "<unknown>");
  st->print_cr("Launcher Type: %s", _sun_java_launcher);
}

void Arguments::print_jvm_flags_on(outputStream* st) {
  if (_num_jvm_flags > 0) {
    for (int i=0; i < _num_jvm_flags; i++) {
      st->print("%s ", _jvm_flags_array[i]);
    }
    st->print_cr("");
  }
}

void Arguments::print_jvm_args_on(outputStream* st) {
  if (_num_jvm_args > 0) {
    for (int i=0; i < _num_jvm_args; i++) {
      st->print("%s ", _jvm_args_array[i]);
    }
    st->print_cr("");
  }
}

bool Arguments::process_argument(const char* arg,
    jboolean ignore_unrecognized, FlagValueOrigin origin) {

  JDK_Version since = JDK_Version();

  if (parse_argument(arg, origin)) {
    // do nothing
  } else if (is_newly_obsolete(arg, &since)) {
    enum { bufsize = 256 };
    char buffer[bufsize];
    since.to_string(buffer, bufsize);
    jio_fprintf(defaultStream::error_stream(),
<<<<<<< HEAD
      "Warning: The flag %s has been EOL'd as of %s and will"
      " be ignored\n", arg, buffer);
=======
      "Warning: The flag %s has been EOL'd as of 1.5.0 and will"
      " be ignored\n", arg); 
>>>>>>> 2571633a
  } else {
    if (!ignore_unrecognized) {
      jio_fprintf(defaultStream::error_stream(),
		  "Unrecognized VM option '%s'\n", arg);
      // allow for commandline "commenting out" options like -XX:#+Verbose
      if (strlen(arg) == 0 || arg[0] != '#') {
        return false;
      }
    }
  }
  return true;
}

bool Arguments::process_settings_file(const char* file_name, bool should_exist, jboolean ignore_unrecognized) {
  FILE* stream = fopen(file_name, "rb");
  if (stream == NULL) {
    if (should_exist) {
      jio_fprintf(defaultStream::error_stream(),
		  "Could not open settings file %s\n", file_name);
      return false;
    } else {
      return true;
    }
  }

  char token[1024];
  int  pos = 0;

  bool in_white_space = true;
  bool in_comment     = false;
  bool in_quote       = false;
  char quote_c        = 0;
  bool result         = true;

  int c = getc(stream);
  while(c != EOF) {
    if (in_white_space) {
      if (in_comment) {
	if (c == '\n') in_comment = false;
      } else {
        if (c == '#') in_comment = true;
        else if (!isspace(c)) {
          in_white_space = false;
	  token[pos++] = c;
        }
      }
    } else {
      if (c == '\n' || (!in_quote && isspace(c))) {
	// token ends at newline, or at unquoted whitespace
	// this allows a way to include spaces in string-valued options
        token[pos] = '\0';
	logOption(token);
        result &= process_argument(token, ignore_unrecognized, CONFIG_FILE);
        build_jvm_flags(token);
	pos = 0;
	in_white_space = true;
	in_quote = false;
      } else if (!in_quote && (c == '\'' || c == '"')) {
	in_quote = true;
	quote_c = c;
      } else if (in_quote && (c == quote_c)) {
	in_quote = false;
      } else {
        token[pos++] = c;
      }
    }
    c = getc(stream);
  }
  if (pos > 0) {
    token[pos] = '\0';
    result &= process_argument(token, ignore_unrecognized, CONFIG_FILE);
    build_jvm_flags(token);
  }
  fclose(stream);
  return result;
}

//=============================================================================================================
// Parsing of properties (-D) 

const char* Arguments::get_property(const char* key) {
  return PropertyList_get_value(system_properties(), key);
}

bool Arguments::add_property(const char* prop) {
  const char* eq = strchr(prop, '=');
  char* key;
  // ns must be static--its address may be stored in a SystemProperty object.
  const static char ns[1] = {0};
  char* value = (char *)ns;

  size_t key_len = (eq == NULL) ? strlen(prop) : (eq - prop);
  key = AllocateHeap(key_len + 1, "add_property");
  strncpy(key, prop, key_len);
  key[key_len] = '\0';

  if (eq != NULL) {
    size_t value_len = strlen(prop) - key_len - 1;
    value = AllocateHeap(value_len + 1, "add_property");
    strncpy(value, &prop[key_len + 1], value_len + 1);    
  }

  if (strcmp(key, "java.compiler") == 0) {
    process_java_compiler_argument(value);
    FreeHeap(key);
    if (eq != NULL) {
      FreeHeap(value);
    }
    return true;
  } else if (strcmp(key, "sun.java.command") == 0) {
    _java_command = value;

    // don't add this property to the properties exposed to the java application
    FreeHeap(key);
    return true;
  } else if (strcmp(key, "sun.java.launcher.pid") == 0) {
    // launcher.pid property is private and is processed
    // in process_sun_java_launcher_properties();
    // the sun.java.launcher property is passed on to the java application
    FreeHeap(key);
    if (eq != NULL) {
      FreeHeap(value);
    }
    return true;
  } else if (strcmp(key, "java.vendor.url.bug") == 0) {
    // save it in _java_vendor_url_bug, so JVM fatal error handler can access
    // its value without going through the property list or making a Java call.
    _java_vendor_url_bug = value;
  } else if (strcmp(key, "sun.boot.library.path") == 0) {
    PropertyList_unique_add(&_system_properties, key, value, true);
    return true;
  }
  // Create new property and add at the end of the list
  PropertyList_unique_add(&_system_properties, key, value);
  return true;
}

//===========================================================================================================
// Setting int/mixed/comp mode flags 

void Arguments::set_mode_flags(Mode mode) {
  // Set up default values for all flags.
  // If you add a flag to any of the branches below,
  // add a default value for it here.
  set_java_compiler(false);
  _mode                      = mode;

  // Ensure Agent_OnLoad has the correct initial values.
  // This may not be the final mode; mode may change later in onload phase.
  PropertyList_unique_add(&_system_properties, "java.vm.info",
<<<<<<< HEAD
                          (char*)Abstract_VM_Version::vm_info_string(), false);

=======
     (char*)Abstract_VM_Version::vm_info_string());
  
>>>>>>> 2571633a
  UseInterpreter             = true;
  UseCompiler                = true;
  UseLoopCounter             = true;

  // Default values may be platform/compiler dependent -
  // use the saved values
  ClipInlining               = Arguments::_ClipInlining;
  AlwaysCompileLoopMethods   = Arguments::_AlwaysCompileLoopMethods;
  UseOnStackReplacement      = Arguments::_UseOnStackReplacement;
  BackgroundCompilation      = Arguments::_BackgroundCompilation;
  Tier2CompileThreshold      = Arguments::_Tier2CompileThreshold;

  // Change from defaults based on mode
  switch (mode) {
  default:
    ShouldNotReachHere();
    break;
  case _int:
    UseCompiler              = false;
    UseLoopCounter           = false;
    AlwaysCompileLoopMethods = false;
    UseOnStackReplacement    = false;
    break;
  case _mixed:
    // same as default
    break;
  case _comp:
    UseInterpreter           = false;
    BackgroundCompilation    = false;
    ClipInlining             = false;
    break;
  }
}

// Conflict: required to use shared spaces (-Xshare:on), but
// incompatible command line options were chosen.

static void no_shared_spaces() {
  if (RequireSharedSpaces) {
    jio_fprintf(defaultStream::error_stream(),
      "Class data sharing is inconsistent with other specified options.\n");
    vm_exit_during_initialization("Unable to use shared archive.", NULL);
  } else {
    FLAG_SET_DEFAULT(UseSharedSpaces, false);
  }
}

// If the user has chosen ParallelGCThreads > 0, we set UseParNewGC
// if it's not explictly set or unset. If the user has chosen
// UseParNewGC and not explicitly set ParallelGCThreads we 
// set it, unless this is a single cpu machine.
void Arguments::set_parnew_gc_flags() {
  assert(!UseSerialGC && !UseParallelGC && !UseG1GC,
         "control point invariant");
  assert(UseParNewGC, "Error");

  // Turn off AdaptiveSizePolicy by default for parnew until it is
  // complete.
  if (FLAG_IS_DEFAULT(UseAdaptiveSizePolicy)) {
    FLAG_SET_DEFAULT(UseAdaptiveSizePolicy, false);
  }

  if (ParallelGCThreads == 0) {
    FLAG_SET_DEFAULT(ParallelGCThreads,
                     Abstract_VM_Version::parallel_worker_threads());
    if (FLAG_IS_DEFAULT(ParallelGCThreads) && ParallelGCThreads == 1) {
      FLAG_SET_DEFAULT(UseParNewGC, false);
    }
  }
  if (!UseParNewGC) {
    FLAG_SET_DEFAULT(ParallelGCThreads, 0);
  } else {
    no_shared_spaces();
<<<<<<< HEAD

    // By default YoungPLABSize and OldPLABSize are set to 4096 and 1024 respectively,
=======
    
    // By default YoungPLABSize and OldPLABSize are set to 4096 and 1024 correspondinly,
>>>>>>> 2571633a
    // these settings are default for Parallel Scavenger. For ParNew+Tenured configuration
    // we set them to 1024 and 1024.
    // See CR 6362902.    
    if (FLAG_IS_DEFAULT(YoungPLABSize)) {
      FLAG_SET_DEFAULT(YoungPLABSize, (intx)1024);
    }
    if (FLAG_IS_DEFAULT(OldPLABSize)) {
      FLAG_SET_DEFAULT(OldPLABSize, (intx)1024);
    }

    // AlwaysTenure flag should make ParNew to promote all at first collection.
    // See CR 6362902.
    if (AlwaysTenure) {
      FLAG_SET_CMDLINE(intx, MaxTenuringThreshold, 0);
    }
<<<<<<< HEAD
    // When using compressed oops, we use local overflow stacks,
    // rather than using a global overflow list chained through
    // the klass word of the object's pre-image.
    if (UseCompressedOops && !ParGCUseLocalOverflow) {
      if (!FLAG_IS_DEFAULT(ParGCUseLocalOverflow)) {
        warning("Forcing +ParGCUseLocalOverflow: needed if using compressed references");
      }
      FLAG_SET_DEFAULT(ParGCUseLocalOverflow, true);
    }
    assert(ParGCUseLocalOverflow || !UseCompressedOops, "Error");
=======
  }
}

// CAUTION: this code is currently shared by UseParallelGC, UseParNewGC and
// UseconcMarkSweepGC. Further tuning of individual collectors might 
// dictate refinement on a per-collector basis.
int Arguments::nof_parallel_gc_threads() {
  if (FLAG_IS_DEFAULT(ParallelGCThreads)) {
    // For very large machines, there are diminishing returns
    // for large numbers of worker threads.  Instead of
    // hogging the whole system, use 5/8ths of a worker for every
    // processor after the first 8.  For example, on a 72 cpu
    // machine use 8 + (72 - 8) * (5/8) == 48 worker threads.
    // This is just a start and needs further tuning and study in
    // Tiger.
    int ncpus = os::active_processor_count();
    return (ncpus <= 8) ? ncpus : 3 + ((ncpus * 5) / 8);
  } else {
    return ParallelGCThreads;
>>>>>>> 2571633a
  }
}

// Adjust some sizes to suit CMS and/or ParNew needs; these work well on
// sparc/solaris for certain applications, but would gain from
// further optimization and tuning efforts, and would almost
// certainly gain from analysis of platform and environment.
void Arguments::set_cms_and_parnew_gc_flags() {
  assert(!UseSerialGC && !UseParallelGC, "Error");
  assert(UseConcMarkSweepGC, "CMS is expected to be on here");

  // If we are using CMS, we prefer to UseParNewGC,
  // unless explicitly forbidden.
  if (FLAG_IS_DEFAULT(UseParNewGC)) {
    FLAG_SET_ERGO(bool, UseParNewGC, true);
  }

  // Turn off AdaptiveSizePolicy by default for cms until it is
<<<<<<< HEAD
  // complete.
  if (FLAG_IS_DEFAULT(UseAdaptiveSizePolicy)) {
=======
  // complete.  Also turn it off in general if the
  // parnew collector has been selected.
  if ((UseConcMarkSweepGC || UseParNewGC) && 
      FLAG_IS_DEFAULT(UseAdaptiveSizePolicy)) {
>>>>>>> 2571633a
    FLAG_SET_DEFAULT(UseAdaptiveSizePolicy, false);
  }
 
  // In either case, adjust ParallelGCThreads and/or UseParNewGC
  // as needed.
  if (UseParNewGC) {
    set_parnew_gc_flags();
  }

  // Now make adjustments for CMS
  size_t young_gen_per_worker;
  intx new_ratio;
  size_t min_new_default;
  intx tenuring_default;
  if (CMSUseOldDefaults) {  // old defaults: "old" as of 6.0
    if FLAG_IS_DEFAULT(CMSYoungGenPerWorker) {
      FLAG_SET_ERGO(intx, CMSYoungGenPerWorker, 4*M);
    }
    young_gen_per_worker = 4*M;
    new_ratio = (intx)15;
    min_new_default = 4*M;
    tenuring_default = (intx)0;
  } else { // new defaults: "new" as of 6.0
    young_gen_per_worker = CMSYoungGenPerWorker;
    new_ratio = (intx)7;
    min_new_default = 16*M;
    tenuring_default = (intx)4;
  }

  // Preferred young gen size for "short" pauses
  const uintx parallel_gc_threads = 
    (ParallelGCThreads == 0 ? 1 : ParallelGCThreads);
  const size_t preferred_max_new_size_unaligned =
    ScaleForWordSize(young_gen_per_worker * parallel_gc_threads);
  const size_t preferred_max_new_size = 
    align_size_up(preferred_max_new_size_unaligned, os::vm_page_size());

  // Unless explicitly requested otherwise, size young gen
  // for "short" pauses ~ 4M*ParallelGCThreads
  if (FLAG_IS_DEFAULT(MaxNewSize)) {  // MaxNewSize not set at command-line
    if (!FLAG_IS_DEFAULT(NewSize)) {   // NewSize explicitly set at command-line
      FLAG_SET_ERGO(uintx, MaxNewSize, MAX2(NewSize, preferred_max_new_size));
    } else {
      FLAG_SET_ERGO(uintx, MaxNewSize, preferred_max_new_size);
    }
    if(PrintGCDetails && Verbose) {
      // Too early to use gclog_or_tty
      tty->print_cr("Ergo set MaxNewSize: " SIZE_FORMAT, MaxNewSize);
  }
  }
  // Unless explicitly requested otherwise, prefer a large
  // Old to Young gen size so as to shift the collection load
  // to the old generation concurrent collector
  if (FLAG_IS_DEFAULT(NewRatio)) {
<<<<<<< HEAD
    FLAG_SET_ERGO(intx, NewRatio, MAX2(NewRatio, new_ratio));

=======
    FLAG_SET_DEFAULT(NewRatio, MAX2(NewRatio, new_ratio));
  
>>>>>>> 2571633a
    size_t min_new  = align_size_up(ScaleForWordSize(min_new_default), os::vm_page_size());
    size_t prev_initial_size = initial_heap_size();
    if (prev_initial_size != 0 && prev_initial_size < min_new+OldSize) {
      set_initial_heap_size(min_new+OldSize);
      // Currently minimum size and the initial heap sizes are the same.
      set_min_heap_size(initial_heap_size());
      if (PrintGCDetails && Verbose) {
        warning("Initial heap size increased to " SIZE_FORMAT " M from "
                SIZE_FORMAT " M; use -XX:NewSize=... for finer control.",
                initial_heap_size()/M, prev_initial_size/M);
      }
    }
    // MaxHeapSize is aligned down in collectorPolicy
    size_t max_heap = align_size_down(MaxHeapSize,
                                      CardTableRS::ct_max_alignment_constraint());

    if(PrintGCDetails && Verbose) {
      // Too early to use gclog_or_tty
      tty->print_cr("CMS set min_heap_size: " SIZE_FORMAT
           " initial_heap_size:  " SIZE_FORMAT
           " max_heap: " SIZE_FORMAT,
           min_heap_size(), initial_heap_size(), max_heap);
    }
    if (max_heap > min_new) {
      // Unless explicitly requested otherwise, make young gen
      // at least min_new, and at most preferred_max_new_size.
      if (FLAG_IS_DEFAULT(NewSize)) {
        FLAG_SET_ERGO(uintx, NewSize, MAX2(NewSize, min_new));
        FLAG_SET_ERGO(uintx, NewSize, MIN2(preferred_max_new_size, NewSize));
        if(PrintGCDetails && Verbose) {
          // Too early to use gclog_or_tty
          tty->print_cr("Ergo set NewSize: " SIZE_FORMAT, NewSize);
        }
      }
      // Unless explicitly requested otherwise, size old gen
      // so that it's at least 3X of NewSize to begin with;
      // later NewRatio will decide how it grows; see above.
      if (FLAG_IS_DEFAULT(OldSize)) {
        if (max_heap > NewSize) {
          FLAG_SET_ERGO(uintx, OldSize, MIN2(3*NewSize,  max_heap - NewSize));
          if(PrintGCDetails && Verbose) {
            // Too early to use gclog_or_tty
            tty->print_cr("Ergo set OldSize: " SIZE_FORMAT, OldSize);
          }
        }
      }
    }
  }
  // Unless explicitly requested otherwise, definitely
  // promote all objects surviving "tenuring_default" scavenges.
  if (FLAG_IS_DEFAULT(MaxTenuringThreshold) &&
      FLAG_IS_DEFAULT(SurvivorRatio)) {
<<<<<<< HEAD
    FLAG_SET_ERGO(intx, MaxTenuringThreshold, tenuring_default);
  }
=======
    FLAG_SET_DEFAULT(MaxTenuringThreshold, tenuring_default);
  }  
>>>>>>> 2571633a
  // If we decided above (or user explicitly requested)
  // `promote all' (via MaxTenuringThreshold := 0),
  // prefer minuscule survivor spaces so as not to waste
  // space for (non-existent) survivors
  if (FLAG_IS_DEFAULT(SurvivorRatio) && MaxTenuringThreshold == 0) {
    FLAG_SET_ERGO(intx, SurvivorRatio, MAX2((intx)1024, SurvivorRatio));
  }
  // If OldPLABSize is set and CMSParPromoteBlocksToClaim is not,
  // set CMSParPromoteBlocksToClaim equal to OldPLABSize.
  // This is done in order to make ParNew+CMS configuration to work 
  // with YoungPLABSize and OldPLABSize options.
  // See CR 6362902.
  if (!FLAG_IS_DEFAULT(OldPLABSize)) {
    if (FLAG_IS_DEFAULT(CMSParPromoteBlocksToClaim)) {
      // OldPLABSize is not the default value but CMSParPromoteBlocksToClaim
      // is.  In this situtation let CMSParPromoteBlocksToClaim follow
      // the value (either from the command line or ergonomics) of
      // OldPLABSize.  Following OldPLABSize is an ergonomics decision.
      FLAG_SET_ERGO(uintx, CMSParPromoteBlocksToClaim, OldPLABSize);
    }
    else {  
      // OldPLABSize and CMSParPromoteBlocksToClaim are both set.
      // CMSParPromoteBlocksToClaim is a collector-specific flag, so
      // we'll let it to take precedence.
      jio_fprintf(defaultStream::error_stream(),
		  "Both OldPLABSize and CMSParPromoteBlocksToClaim options are specified "
		  "for the CMS collector. CMSParPromoteBlocksToClaim will take precedence.\n");
    }    
  }
}

inline uintx max_heap_for_compressed_oops() {
  LP64_ONLY(return oopDesc::OopEncodingHeapMax - MaxPermSize - os::vm_page_size());
  NOT_LP64(return DefaultMaxRAM);
}

bool Arguments::should_auto_select_low_pause_collector() {
  if (UseAutoGCSelectPolicy &&
      !FLAG_IS_DEFAULT(MaxGCPauseMillis) &&
      (MaxGCPauseMillis <= AutoGCSelectPauseMillis)) {
    if (PrintGCDetails) {
      // Cannot use gclog_or_tty yet.
      tty->print_cr("Automatic selection of the low pause collector"
       " based on pause goal of %d (ms)", MaxGCPauseMillis);
    }
    return true;
  }
  return false;
}

void Arguments::set_ergonomics_flags() {
  // Parallel GC is not compatible with sharing. If one specifies
  // that they want sharing explicitly, do not set ergonmics flags.
  if (DumpSharedSpaces || ForceSharedSpaces) {
    return;
  }

  if (os::is_server_class_machine() && !force_client_mode ) {
    // If no other collector is requested explicitly, 
    // let the VM select the collector based on
    // machine class and automatic selection policy.
    if (!UseSerialGC &&
        !UseConcMarkSweepGC &&
        !UseG1GC &&
        !UseParNewGC &&
        !DumpSharedSpaces &&
        FLAG_IS_DEFAULT(UseParallelGC)) {
      if (should_auto_select_low_pause_collector()) {
        FLAG_SET_ERGO(bool, UseConcMarkSweepGC, true);
      } else {
        FLAG_SET_ERGO(bool, UseParallelGC, true);
      }
      no_shared_spaces();
    }
  }

#ifdef _LP64
  // Compressed Headers do not work with CMS, which uses a bit in the klass
  // field offset to determine free list chunk markers.
  // Check that UseCompressedOops can be set with the max heap size allocated
  // by ergonomics.
  if (MaxHeapSize <= max_heap_for_compressed_oops()) {
    if (FLAG_IS_DEFAULT(UseCompressedOops) && !UseG1GC) {
      // Turn off until bug is fixed.
      // the following line to return it to default status.
      // FLAG_SET_ERGO(bool, UseCompressedOops, true);
    } else if (UseCompressedOops && UseG1GC) {
      warning(" UseCompressedOops does not currently work with UseG1GC; switching off UseCompressedOops. ");
      FLAG_SET_DEFAULT(UseCompressedOops, false);
    }
#ifdef _WIN64
    if (UseLargePages && UseCompressedOops) {
      // Cannot allocate guard pages for implicit checks in indexed addressing
      // mode, when large pages are specified on windows.
      FLAG_SET_DEFAULT(UseImplicitNullCheckForNarrowOop, false);
    }
#endif //  _WIN64
  } else {
    if (UseCompressedOops && !FLAG_IS_DEFAULT(UseCompressedOops)) {
      warning("Max heap size too large for Compressed Oops");
      FLAG_SET_DEFAULT(UseCompressedOops, false);
    }
  }
  // Also checks that certain machines are slower with compressed oops
  // in vm_version initialization code.
#endif // _LP64
}

void Arguments::set_parallel_gc_flags() {
  assert(UseParallelGC || UseParallelOldGC, "Error");
  // If parallel old was requested, automatically enable parallel scavenge.
  if (UseParallelOldGC && !UseParallelGC && FLAG_IS_DEFAULT(UseParallelGC)) {
    FLAG_SET_DEFAULT(UseParallelGC, true);
  }

  // If no heap maximum was requested explicitly, use some reasonable fraction
  // of the physical memory, up to a maximum of 1GB.
  if (UseParallelGC) {
<<<<<<< HEAD
    FLAG_SET_ERGO(uintx, ParallelGCThreads,
                  Abstract_VM_Version::parallel_worker_threads());
=======
    if (FLAG_IS_DEFAULT(MaxHeapSize)) {
      const uint64_t reasonable_fraction = 
	os::physical_memory() / DefaultMaxRAMFraction;
      const uint64_t maximum_size = (uint64_t) DefaultMaxRAM;
      size_t reasonable_max = 
	(size_t) os::allocatable_physical_memory(reasonable_fraction);
      if (reasonable_max > maximum_size) {
	reasonable_max = maximum_size;
      }
      if (PrintGCDetails && Verbose) {
	// Cannot use gclog_or_tty yet.
	tty->print_cr("  Max heap size for server class platform "
		      SIZE_FORMAT, reasonable_max);	
      }
      // If the initial_heap_size has not been set with -Xms,
      // then set it as fraction of size of physical memory
      // respecting the maximum and minimum sizes of the heap.  
      if (initial_heap_size() == 0) {
	const uint64_t reasonable_initial_fraction = 
	  os::physical_memory() / DefaultInitialRAMFraction;
	const size_t reasonable_initial = 
	  (size_t) os::allocatable_physical_memory(reasonable_initial_fraction);
	const size_t minimum_size = NewSize + OldSize;
	set_initial_heap_size(MAX2(MIN2(reasonable_initial, reasonable_max),
				  minimum_size));
        // Currently the minimum size and the initial heap sizes are the same.
	set_min_heap_size(initial_heap_size());
	if (PrintGCDetails && Verbose) {
	  // Cannot use gclog_or_tty yet.
	  tty->print_cr("  Initial heap size for server class platform "
			SIZE_FORMAT, initial_heap_size());	
	}
      } else {
	// An minimum size was specified on the command line.  Be sure
	// that the maximum size is consistent.
	if (initial_heap_size() > reasonable_max) {
	  reasonable_max = initial_heap_size();
	}
      }
      FLAG_SET_ERGO(uintx, MaxHeapSize, (uintx) reasonable_max);
    }
>>>>>>> 2571633a

    // PS is a server collector, setup the heap sizes accordingly.
    set_server_heap_size();
    // If InitialSurvivorRatio or MinSurvivorRatio were not specified, but the
    // SurvivorRatio has been set, reset their default values to SurvivorRatio +
    // 2.  By doing this we make SurvivorRatio also work for Parallel Scavenger.
    // See CR 6362902 for details.
    if (!FLAG_IS_DEFAULT(SurvivorRatio)) {
      if (FLAG_IS_DEFAULT(InitialSurvivorRatio)) {
         FLAG_SET_DEFAULT(InitialSurvivorRatio, SurvivorRatio + 2); 
      }
      if (FLAG_IS_DEFAULT(MinSurvivorRatio)) {
        FLAG_SET_DEFAULT(MinSurvivorRatio, SurvivorRatio + 2);
      }
    }

    if (UseParallelOldGC) {
      // Par compact uses lower default values since they are treated as
      // minimums.  These are different defaults because of the different
      // interpretation and are not ergonomically set.
      if (FLAG_IS_DEFAULT(MarkSweepDeadRatio)) {
<<<<<<< HEAD
        FLAG_SET_DEFAULT(MarkSweepDeadRatio, 1);
      }
      if (FLAG_IS_DEFAULT(PermMarkSweepDeadRatio)) {
        FLAG_SET_DEFAULT(PermMarkSweepDeadRatio, 5);
=======
	MarkSweepDeadRatio = 1;
      }
      if (FLAG_IS_DEFAULT(PermMarkSweepDeadRatio)) {
	PermMarkSweepDeadRatio = 5;
>>>>>>> 2571633a
      }
    }
  }
}

void Arguments::set_g1_gc_flags() {
  assert(UseG1GC, "Error");
  // G1 is a server collector, setup the heap sizes accordingly.
  set_server_heap_size();
#ifdef COMPILER1
  FastTLABRefill = false;
#endif
  FLAG_SET_DEFAULT(ParallelGCThreads,
                     Abstract_VM_Version::parallel_worker_threads());
  if (ParallelGCThreads == 0) {
    FLAG_SET_DEFAULT(ParallelGCThreads,
                     Abstract_VM_Version::parallel_worker_threads());
  }
  no_shared_spaces();

  // Set the maximum pause time goal to be a reasonable default.
  if (FLAG_IS_DEFAULT(MaxGCPauseMillis)) {
    FLAG_SET_DEFAULT(MaxGCPauseMillis, 200);
  }
}

void Arguments::set_server_heap_size() {
  if (FLAG_IS_DEFAULT(MaxHeapSize)) {
    const uint64_t reasonable_fraction =
      os::physical_memory() / DefaultMaxRAMFraction;
    const uint64_t maximum_size = (uint64_t)
                 (FLAG_IS_DEFAULT(DefaultMaxRAM) && UseCompressedOops ?
                     MIN2(max_heap_for_compressed_oops(), DefaultMaxRAM) :
                     DefaultMaxRAM);
    size_t reasonable_max =
      (size_t) os::allocatable_physical_memory(reasonable_fraction);
    if (reasonable_max > maximum_size) {
      reasonable_max = maximum_size;
    }
    if (PrintGCDetails && Verbose) {
      // Cannot use gclog_or_tty yet.
      tty->print_cr("  Max heap size for server class platform "
                    SIZE_FORMAT, reasonable_max);
    }
    // If the initial_heap_size has not been set with -Xms,
    // then set it as fraction of size of physical memory
    // respecting the maximum and minimum sizes of the heap.
    if (initial_heap_size() == 0) {
      const uint64_t reasonable_initial_fraction =
        os::physical_memory() / DefaultInitialRAMFraction;
      const size_t reasonable_initial =
        (size_t) os::allocatable_physical_memory(reasonable_initial_fraction);
      const size_t minimum_size = NewSize + OldSize;
      set_initial_heap_size(MAX2(MIN2(reasonable_initial, reasonable_max),
                                minimum_size));
      // Currently the minimum size and the initial heap sizes are the same.
      set_min_heap_size(initial_heap_size());
      if (PrintGCDetails && Verbose) {
        // Cannot use gclog_or_tty yet.
        tty->print_cr("  Initial heap size for server class platform "
                      SIZE_FORMAT, initial_heap_size());
      }
    } else {
      // A minimum size was specified on the command line.  Be sure
      // that the maximum size is consistent.
      if (initial_heap_size() > reasonable_max) {
        reasonable_max = initial_heap_size();
      }
    }
    FLAG_SET_ERGO(uintx, MaxHeapSize, (uintx) reasonable_max);
  }
}

// This must be called after ergonomics because we want bytecode rewriting
// if the server compiler is used, or if UseSharedSpaces is disabled.
void Arguments::set_bytecode_flags() {
  // Better not attempt to store into a read-only space.
  if (UseSharedSpaces) {
    FLAG_SET_DEFAULT(RewriteBytecodes, false);
    FLAG_SET_DEFAULT(RewriteFrequentPairs, false);
  }

  if (!RewriteBytecodes) {
    FLAG_SET_DEFAULT(RewriteFrequentPairs, false);
  }
}

// Aggressive optimization flags  -XX:+AggressiveOpts
void Arguments::set_aggressive_opts_flags() {
#ifdef COMPILER2
  if (AggressiveOpts || !FLAG_IS_DEFAULT(AutoBoxCacheMax)) {
    if (FLAG_IS_DEFAULT(EliminateAutoBox)) {
      FLAG_SET_DEFAULT(EliminateAutoBox, true);
<<<<<<< HEAD
=======
    }
    if (FLAG_IS_DEFAULT(AutoBoxCacheMax)) {
      FLAG_SET_DEFAULT(AutoBoxCacheMax, 20000);
    } 

    // Feed the cache size setting into the JDK
    char buffer[1024];
    sprintf(buffer, "java.lang.Integer.IntegerCache.high=%d", AutoBoxCacheMax);
    add_property(buffer);
  }
#endif

  if (AggressiveOpts) {
NOT_WINDOWS(
    // No measured benefit on Windows
    if (FLAG_IS_DEFAULT(CacheTimeMillis)) {
      FLAG_SET_DEFAULT(CacheTimeMillis, true);
>>>>>>> 2571633a
    }
    if (FLAG_IS_DEFAULT(AutoBoxCacheMax)) {
      FLAG_SET_DEFAULT(AutoBoxCacheMax, 20000);
    }

    // Feed the cache size setting into the JDK
    char buffer[1024];
    sprintf(buffer, "java.lang.Integer.IntegerCache.high=%d", AutoBoxCacheMax);
    add_property(buffer);
  }
  if (AggressiveOpts && FLAG_IS_DEFAULT(DoEscapeAnalysis)) {
    FLAG_SET_DEFAULT(DoEscapeAnalysis, true);
  }
  if (AggressiveOpts && FLAG_IS_DEFAULT(SpecialArraysEquals)) {
    FLAG_SET_DEFAULT(SpecialArraysEquals, true);
  }
  if (AggressiveOpts && FLAG_IS_DEFAULT(BiasedLockingStartupDelay)) {
    FLAG_SET_DEFAULT(BiasedLockingStartupDelay, 500);
  }
#endif

  if (AggressiveOpts) {
// Sample flag setting code
//    if (FLAG_IS_DEFAULT(EliminateZeroing)) {
//      FLAG_SET_DEFAULT(EliminateZeroing, true);
//    }
  }
}

//===========================================================================================================
// Parsing of java.compiler property

void Arguments::process_java_compiler_argument(char* arg) {
  // For backwards compatibility, Djava.compiler=NONE or "" 
  // causes us to switch to -Xint mode UNLESS -Xdebug
  // is also specified.
  if (strlen(arg) == 0 || strcasecmp(arg, "NONE") == 0) {
    set_java_compiler(true);    // "-Djava.compiler[=...]" most recently seen.
  }
}

void Arguments::process_java_launcher_argument(const char* launcher, void* extra_info) {
  _sun_java_launcher = strdup(launcher);
}

bool Arguments::created_by_java_launcher() {
  assert(_sun_java_launcher != NULL, "property must have value");  
  return strcmp(DEFAULT_JAVA_LAUNCHER, _sun_java_launcher) != 0;
}

//===========================================================================================================
// Parsing of main arguments

bool Arguments::verify_percentage(uintx value, const char* name) {
  if (value <= 100) {
    return true;
  }
  jio_fprintf(defaultStream::error_stream(),
	      "%s of " UINTX_FORMAT " is invalid; must be between 0 and 100\n",
	      name, value);
  return false;
}

static void set_serial_gc_flags() {
  FLAG_SET_DEFAULT(UseSerialGC, true);
  FLAG_SET_DEFAULT(UseParNewGC, false);
  FLAG_SET_DEFAULT(UseConcMarkSweepGC, false);
  FLAG_SET_DEFAULT(UseParallelGC, false);
  FLAG_SET_DEFAULT(UseParallelOldGC, false);
  FLAG_SET_DEFAULT(UseG1GC, false);
}

static bool verify_serial_gc_flags() {
<<<<<<< HEAD
  return (UseSerialGC &&
        !(UseParNewGC || UseConcMarkSweepGC || UseG1GC ||
          UseParallelGC || UseParallelOldGC));
}

// Check consistency of GC selection
bool Arguments::check_gc_consistency() {
  bool status = true;
  // Ensure that the user has not selected conflicting sets
  // of collectors. [Note: this check is merely a user convenience;
  // collectors over-ride each other so that only a non-conflicting
  // set is selected; however what the user gets is not what they
  // may have expected from the combination they asked for. It's
  // better to reduce user confusion by not allowing them to
  // select conflicting combinations.
  uint i = 0;
  if (UseSerialGC)                       i++;
  if (UseConcMarkSweepGC || UseParNewGC) i++;
  if (UseParallelGC || UseParallelOldGC) i++;
  if (i > 1) {
    jio_fprintf(defaultStream::error_stream(),
                "Conflicting collector combinations in option list; "
                "please refer to the release notes for the combinations "
                "allowed\n");
    status = false;
  }

  return status;
=======
  return (UseSerialGC && 
        !(UseParNewGC || UseConcMarkSweepGC || UseParallelGC || 
          UseParallelOldGC));
>>>>>>> 2571633a
}

// Check the consistency of vm_init_args
bool Arguments::check_vm_args_consistency() {
  // Method for adding checks for flag consistency.
  // The intent is to warn the user of all possible conflicts,
  // before returning an error.
  // Note: Needs platform-dependent factoring.
  bool status = true;
  
#if ( (defined(COMPILER2) && defined(SPARC)))
  // NOTE: The call to VM_Version_init depends on the fact that VM_Version_init
  // on sparc doesn't require generation of a stub as is the case on, e.g.,
  // x86.  Normally, VM_Version_init must be called from init_globals in
  // init.cpp, which is called by the initial java thread *after* arguments
  // have been parsed.  VM_Version_init gets called twice on sparc.
  extern void VM_Version_init();
  VM_Version_init();
  if (!VM_Version::has_v9()) {
    jio_fprintf(defaultStream::error_stream(),
		"V8 Machine detected, Server requires V9\n");
    status = false;
  }
#endif /* COMPILER2 && SPARC */

  // Allow both -XX:-UseStackBanging and -XX:-UseBoundThreads in non-product
  // builds so the cost of stack banging can be measured.
#if (defined(PRODUCT) && defined(SOLARIS))
  if (!UseBoundThreads && !UseStackBanging) {
    jio_fprintf(defaultStream::error_stream(),
		"-UseStackBanging conflicts with -UseBoundThreads\n");
     
     status = false;
  }
#endif

  if (TLABRefillWasteFraction == 0) {
    jio_fprintf(defaultStream::error_stream(),
                "TLABRefillWasteFraction should be a denominator, "
                "not " SIZE_FORMAT "\n",
                TLABRefillWasteFraction);
    status = false;
  }

<<<<<<< HEAD
  status = status && verify_percentage(MaxLiveObjectEvacuationRatio,
                              "MaxLiveObjectEvacuationRatio");
  status = status && verify_percentage(AdaptiveSizePolicyWeight,
                              "AdaptiveSizePolicyWeight");
  status = status && verify_percentage(AdaptivePermSizeWeight, "AdaptivePermSizeWeight");
  status = status && verify_percentage(ThresholdTolerance, "ThresholdTolerance");
  status = status && verify_percentage(MinHeapFreeRatio, "MinHeapFreeRatio");
  status = status && verify_percentage(MaxHeapFreeRatio, "MaxHeapFreeRatio");
=======
  status &= verify_percentage(MaxLiveObjectEvacuationRatio,
			      "MaxLiveObjectEvacuationRatio");
  status &= verify_percentage(AdaptiveSizePolicyWeight,
			      "AdaptiveSizePolicyWeight");
  status &= verify_percentage(AdaptivePermSizeWeight, "AdaptivePermSizeWeight");
  status &= verify_percentage(ThresholdTolerance, "ThresholdTolerance");
  status &= verify_percentage(MinHeapFreeRatio, "MinHeapFreeRatio");
  status &= verify_percentage(MaxHeapFreeRatio, "MaxHeapFreeRatio");
>>>>>>> 2571633a

  if (MinHeapFreeRatio > MaxHeapFreeRatio) {
    jio_fprintf(defaultStream::error_stream(),
                "MinHeapFreeRatio (" UINTX_FORMAT ") must be less than or "
		"equal to MaxHeapFreeRatio (" UINTX_FORMAT ")\n",
		MinHeapFreeRatio, MaxHeapFreeRatio);
    status = false;
  }
  // Keeping the heap 100% free is hard ;-) so limit it to 99%.
  MinHeapFreeRatio = MIN2(MinHeapFreeRatio, (uintx) 99);

  if (FullGCALot && FLAG_IS_DEFAULT(MarkSweepAlwaysCompactCount)) {
    MarkSweepAlwaysCompactCount = 1;  // Move objects every gc.
  }

  if (UseParallelOldGC && ParallelOldGCSplitALot) {
    // Settings to encourage splitting.
    if (!FLAG_IS_CMDLINE(NewRatio)) {
      FLAG_SET_CMDLINE(intx, NewRatio, 2);
    }
    if (!FLAG_IS_CMDLINE(ScavengeBeforeFullGC)) {
      FLAG_SET_CMDLINE(bool, ScavengeBeforeFullGC, false);
    }
  }

  status = status && verify_percentage(GCHeapFreeLimit, "GCHeapFreeLimit");
  status = status && verify_percentage(GCTimeLimit, "GCTimeLimit");
  if (GCTimeLimit == 100) {
    // Turn off gc-overhead-limit-exceeded checks
    FLAG_SET_DEFAULT(UseGCOverheadLimit, false);
  }

  status = status && verify_percentage(GCHeapFreeLimit, "GCHeapFreeLimit");

  // Check user specified sharing option conflict with Parallel GC
<<<<<<< HEAD
  bool cannot_share = (UseConcMarkSweepGC || UseG1GC || UseParNewGC ||
                       UseParallelGC || UseParallelOldGC ||
=======
  bool cannot_share = (UseConcMarkSweepGC || UseParallelGC || 
                       UseParallelOldGC || UseParNewGC ||
>>>>>>> 2571633a
                       SOLARIS_ONLY(UseISM) NOT_SOLARIS(UseLargePages));

  if (cannot_share) {
    // Either force sharing on by forcing the other options off, or
    // force sharing off.
    if (DumpSharedSpaces || ForceSharedSpaces) {
      set_serial_gc_flags();
      FLAG_SET_DEFAULT(SOLARIS_ONLY(UseISM) NOT_SOLARIS(UseLargePages), false);
    } else {
      no_shared_spaces();
    }
  }

  status = status && check_gc_consistency();

  if (_has_alloc_profile) {
    if (UseParallelGC || UseParallelOldGC) {
      jio_fprintf(defaultStream::error_stream(),
                  "error:  invalid argument combination.\n"
                  "Allocation profiling (-Xaprof) cannot be used together with "
                  "Parallel GC (-XX:+UseParallelGC or -XX:+UseParallelOldGC).\n");
      status = false;
    }
    if (UseConcMarkSweepGC) {
      jio_fprintf(defaultStream::error_stream(),
                  "error:  invalid argument combination.\n"
                  "Allocation profiling (-Xaprof) cannot be used together with "
                  "the CMS collector (-XX:+UseConcMarkSweepGC).\n");
      status = false;
    }
  }

  if (CMSIncrementalMode) {
    if (!UseConcMarkSweepGC) {
      jio_fprintf(defaultStream::error_stream(),
		  "error:  invalid argument combination.\n"
		  "The CMS collector (-XX:+UseConcMarkSweepGC) must be "
		  "selected in order\nto use CMSIncrementalMode.\n");
      status = false;
<<<<<<< HEAD
    } else {
      status = status && verify_percentage(CMSIncrementalDutyCycle,
                                  "CMSIncrementalDutyCycle");
      status = status && verify_percentage(CMSIncrementalDutyCycleMin,
                                  "CMSIncrementalDutyCycleMin");
      status = status && verify_percentage(CMSIncrementalSafetyFactor,
                                  "CMSIncrementalSafetyFactor");
      status = status && verify_percentage(CMSIncrementalOffset,
                                  "CMSIncrementalOffset");
      status = status && verify_percentage(CMSExpAvgFactor,
                                  "CMSExpAvgFactor");
=======
    } else if (!UseTLAB) {
      jio_fprintf(defaultStream::error_stream(),
		  "error:  CMSIncrementalMode requires thread-local "
		  "allocation buffers\n(-XX:+UseTLAB).\n");
      status = false;
    } else {
      status &= verify_percentage(CMSIncrementalDutyCycle,
				  "CMSIncrementalDutyCycle");
      status &= verify_percentage(CMSIncrementalDutyCycleMin,
				  "CMSIncrementalDutyCycleMin");
      status &= verify_percentage(CMSIncrementalSafetyFactor,
				  "CMSIncrementalSafetyFactor");
      status &= verify_percentage(CMSIncrementalOffset,
				  "CMSIncrementalOffset");
      status &= verify_percentage(CMSExpAvgFactor,
				  "CMSExpAvgFactor");
>>>>>>> 2571633a
      // If it was not set on the command line, set
      // CMSInitiatingOccupancyFraction to 1 so icms can initiate cycles early.
      if (CMSInitiatingOccupancyFraction < 0) {
	FLAG_SET_DEFAULT(CMSInitiatingOccupancyFraction, 1);
      }
    }
  }

  // CMS space iteration, which FLSVerifyAllHeapreferences entails,
  // insists that we hold the requisite locks so that the iteration is
  // MT-safe. For the verification at start-up and shut-down, we don't
  // yet have a good way of acquiring and releasing these locks,
  // which are not visible at the CollectedHeap level. We want to
  // be able to acquire these locks and then do the iteration rather
  // than just disable the lock verification. This will be fixed under
  // bug 4788986.
  if (UseConcMarkSweepGC && FLSVerifyAllHeapReferences) {
    if (VerifyGCStartAt == 0) {
      warning("Heap verification at start-up disabled "
              "(due to current incompatibility with FLSVerifyAllHeapReferences)");
      VerifyGCStartAt = 1;      // Disable verification at start-up
    }
    if (VerifyBeforeExit) {
      warning("Heap verification at shutdown disabled "
              "(due to current incompatibility with FLSVerifyAllHeapReferences)");
      VerifyBeforeExit = false; // Disable verification at shutdown
    }
  }

  // Note: only executed in non-PRODUCT mode
  if (!UseAsyncConcMarkSweepGC &&
      (ExplicitGCInvokesConcurrent ||
       ExplicitGCInvokesConcurrentAndUnloadsClasses)) {
    jio_fprintf(defaultStream::error_stream(),
                "error: +ExplictGCInvokesConcurrent[AndUnloadsClasses] conflicts"
                " with -UseAsyncConcMarkSweepGC");
    status = false;
  }
  
  return status;
}

bool Arguments::is_bad_option(const JavaVMOption* option, jboolean ignore,
  const char* option_type) {
  if (ignore) return false;

  const char* spacer = " ";
  if (option_type == NULL) {
    option_type = ++spacer; // Set both to the empty string.
  }

  if (os::obsolete_option(option)) {
    jio_fprintf(defaultStream::error_stream(),
		"Obsolete %s%soption: %s\n", option_type, spacer,
      option->optionString);
    return false;
  } else {
    jio_fprintf(defaultStream::error_stream(),
		"Unrecognized %s%soption: %s\n", option_type, spacer,
      option->optionString);
    return true;
  }
}

static const char* user_assertion_options[] = {
  "-da", "-ea", "-disableassertions", "-enableassertions", 0
};

static const char* system_assertion_options[] = {
  "-dsa", "-esa", "-disablesystemassertions", "-enablesystemassertions", 0
};

// Return true if any of the strings in null-terminated array 'names' matches.
// If tail_allowed is true, then the tail must begin with a colon; otherwise,
// the option must match exactly.
static bool match_option(const JavaVMOption* option, const char** names, const char** tail,
  bool tail_allowed) {
  for (/* empty */; *names != NULL; ++names) {
    if (match_option(option, *names, tail)) {
      if (**tail == '\0' || tail_allowed && **tail == ':') {
	return true;
      }
    }
  }
  return false;
}

Arguments::ArgsRange Arguments::parse_memory_size(const char* s,
<<<<<<< HEAD
                                                  julong* long_arg,
                                                  julong min_size) {
  if (!atomull(s, long_arg)) return arg_unreadable;
=======
						  jlong* long_arg,
						  jlong min_size) {
  if (!atomll(s, long_arg)) return arg_unreadable;
>>>>>>> 2571633a
  return check_memory_size(*long_arg, min_size);
}

// Parse JavaVMInitArgs structure

jint Arguments::parse_vm_init_args(const JavaVMInitArgs* args) {
  // For components of the system classpath.
  SysClassPath scp(Arguments::get_sysclasspath());
  bool scp_assembly_required = false;

  // Save default settings for some mode flags
  Arguments::_AlwaysCompileLoopMethods = AlwaysCompileLoopMethods;
  Arguments::_UseOnStackReplacement    = UseOnStackReplacement;
  Arguments::_ClipInlining             = ClipInlining;
  Arguments::_BackgroundCompilation    = BackgroundCompilation;
  Arguments::_Tier2CompileThreshold    = Tier2CompileThreshold;

  // Parse JAVA_TOOL_OPTIONS environment variable (if present) 
  jint result = parse_java_tool_options_environment_variable(&scp, &scp_assembly_required);
  if (result != JNI_OK) {
    return result;
  }

  // Parse JavaVMInitArgs structure passed in
  result = parse_each_vm_init_arg(args, &scp, &scp_assembly_required, COMMAND_LINE);
  if (result != JNI_OK) {
    return result;
  }

  if (AggressiveOpts) {
    // Insert alt-rt.jar between user-specified bootclasspath
    // prefix and the default bootclasspath.  os::set_boot_path()
    // uses meta_index_dir as the default bootclasspath directory.
    const char* altclasses_jar = "alt-rt.jar";
    size_t altclasses_path_len = strlen(get_meta_index_dir()) + 1 +
                                 strlen(altclasses_jar);
    char* altclasses_path = NEW_C_HEAP_ARRAY(char, altclasses_path_len);
    strcpy(altclasses_path, get_meta_index_dir());
    strcat(altclasses_path, altclasses_jar);
    scp.add_suffix_to_prefix(altclasses_path);
    scp_assembly_required = true;
    FREE_C_HEAP_ARRAY(char, altclasses_path);
  }

  // Parse _JAVA_OPTIONS environment variable (if present) (mimics classic VM)
  result = parse_java_options_environment_variable(&scp, &scp_assembly_required);
  if (result != JNI_OK) {
    return result;
  }

  // Do final processing now that all arguments have been parsed
  result = finalize_vm_init_args(&scp, scp_assembly_required);
  if (result != JNI_OK) {
    return result;
  }

  return JNI_OK;
}

<<<<<<< HEAD
jint Arguments::parse_each_vm_init_arg(const JavaVMInitArgs* args,
=======

jint Arguments::parse_each_vm_init_arg(const JavaVMInitArgs* args, 
>>>>>>> 2571633a
                                       SysClassPath* scp_p,
                                       bool* scp_assembly_required_p,
                                       FlagValueOrigin origin) {
  // Remaining part of option string
  const char* tail;

  // iterate over arguments  
  for (int index = 0; index < args->nOptions; index++) {
    bool is_absolute_path = false;  // for -agentpath vs -agentlib

    const JavaVMOption* option = args->options + index;    

    if (!match_option(option, "-Djava.class.path", &tail) &&
        !match_option(option, "-Dsun.java.command", &tail) &&
        !match_option(option, "-Dsun.java.launcher", &tail)) { 

        // add all jvm options to the jvm_args string. This string
        // is used later to set the java.vm.args PerfData string constant.
        // the -Djava.class.path and the -Dsun.java.command options are
        // omitted from jvm_args string as each have their own PerfData
        // string constant object.
	build_jvm_args(option->optionString);
    }

    // -verbose:[class/gc/jni]
    if (match_option(option, "-verbose", &tail)) {
      if (!strcmp(tail, ":class") || !strcmp(tail, "")) {
        FLAG_SET_CMDLINE(bool, TraceClassLoading, true);
        FLAG_SET_CMDLINE(bool, TraceClassUnloading, true);
      } else if (!strcmp(tail, ":gc")) {
        FLAG_SET_CMDLINE(bool, PrintGC, true);
        FLAG_SET_CMDLINE(bool, TraceClassUnloading, true);
      } else if (!strcmp(tail, ":jni")) {
        FLAG_SET_CMDLINE(bool, PrintJNIResolving, true);
      }    
    // -da / -ea / -disableassertions / -enableassertions
    // These accept an optional class/package name separated by a colon, e.g.,
    // -da:java.lang.Thread.
    } else if (match_option(option, user_assertion_options, &tail, true)) {
      bool enable = option->optionString[1] == 'e';	// char after '-' is 'e'
      if (*tail == '\0') {
	JavaAssertions::setUserClassDefault(enable);
      } else {
	assert(*tail == ':', "bogus match by match_option()");
	JavaAssertions::addOption(tail + 1, enable);
      }
    // -dsa / -esa / -disablesystemassertions / -enablesystemassertions
    } else if (match_option(option, system_assertion_options, &tail, false)) {
      bool enable = option->optionString[1] == 'e';	// char after '-' is 'e'
      JavaAssertions::setSystemClassDefault(enable);
    // -bootclasspath:
    } else if (match_option(option, "-Xbootclasspath:", &tail)) {
      scp_p->reset_path(tail);
      *scp_assembly_required_p = true;
    // -bootclasspath/a:
    } else if (match_option(option, "-Xbootclasspath/a:", &tail)) {
      scp_p->add_suffix(tail);
      *scp_assembly_required_p = true;
    // -bootclasspath/p:
    } else if (match_option(option, "-Xbootclasspath/p:", &tail)) {
      scp_p->add_prefix(tail);
      *scp_assembly_required_p = true;
    // -Xrun
    } else if (match_option(option, "-Xrun", &tail)) {
      if (tail != NULL) {
        const char* pos = strchr(tail, ':');
        size_t len = (pos == NULL) ? strlen(tail) : pos - tail;
        char* name = (char*)memcpy(NEW_C_HEAP_ARRAY(char, len + 1), tail, len);
        name[len] = '\0';

        char *options = NULL;
        if(pos != NULL) {
          size_t len2 = strlen(pos+1) + 1; // options start after ':'.  Final zero must be copied.
          options = (char*)memcpy(NEW_C_HEAP_ARRAY(char, len2), pos+1, len2);
        }
#ifdef JVMTI_KERNEL
        if ((strcmp(name, "hprof") == 0) || (strcmp(name, "jdwp") == 0)) {
          warning("profiling and debugging agents are not supported with Kernel VM");
        } else
#endif // JVMTI_KERNEL
        add_init_library(name, options);
      }
    // -agentlib and -agentpath
    } else if (match_option(option, "-agentlib:", &tail) ||
          (is_absolute_path = match_option(option, "-agentpath:", &tail))) {
      if(tail != NULL) {
        const char* pos = strchr(tail, '=');
        size_t len = (pos == NULL) ? strlen(tail) : pos - tail;
        char* name = strncpy(NEW_C_HEAP_ARRAY(char, len + 1), tail, len);
        name[len] = '\0';

        char *options = NULL;
        if(pos != NULL) {
          options = strcpy(NEW_C_HEAP_ARRAY(char, strlen(pos + 1) + 1), pos + 1);
        }
#ifdef JVMTI_KERNEL
        if ((strcmp(name, "hprof") == 0) || (strcmp(name, "jdwp") == 0)) {
          warning("profiling and debugging agents are not supported with Kernel VM");
        } else
#endif // JVMTI_KERNEL
        add_init_agent(name, options, is_absolute_path);

      }
    // -javaagent
    } else if (match_option(option, "-javaagent:", &tail)) {
      if(tail != NULL) {
        char *options = strcpy(NEW_C_HEAP_ARRAY(char, strlen(tail) + 1), tail);
        add_init_agent("instrument", options, false);
      }
    // -Xnoclassgc
    } else if (match_option(option, "-Xnoclassgc", &tail)) {
      FLAG_SET_CMDLINE(bool, ClassUnloading, false);
    // -Xincgc: i-CMS
    } else if (match_option(option, "-Xincgc", &tail)) {
      FLAG_SET_CMDLINE(bool, UseConcMarkSweepGC, true);
      FLAG_SET_CMDLINE(bool, CMSIncrementalMode, true);
    // -Xnoincgc: no i-CMS
    } else if (match_option(option, "-Xnoincgc", &tail)) {
      FLAG_SET_CMDLINE(bool, UseConcMarkSweepGC, false);
      FLAG_SET_CMDLINE(bool, CMSIncrementalMode, false);
    // -Xconcgc
    } else if (match_option(option, "-Xconcgc", &tail)) {
      FLAG_SET_CMDLINE(bool, UseConcMarkSweepGC, true);
    // -Xnoconcgc
    } else if (match_option(option, "-Xnoconcgc", &tail)) {
      FLAG_SET_CMDLINE(bool, UseConcMarkSweepGC, false);
    // -Xbatch
    } else if (match_option(option, "-Xbatch", &tail)) {
      FLAG_SET_CMDLINE(bool, BackgroundCompilation, false);
    // -Xmn for compatibility with other JVM vendors
    } else if (match_option(option, "-Xmn", &tail)) {
      julong long_initial_eden_size = 0;
      ArgsRange errcode = parse_memory_size(tail, &long_initial_eden_size, 1);
      if (errcode != arg_in_range) {
        jio_fprintf(defaultStream::error_stream(),
		    "Invalid initial eden size: %s\n", option->optionString);
        describe_range_error(errcode);
        return JNI_EINVAL;
      }
      FLAG_SET_CMDLINE(uintx, MaxNewSize, (size_t) long_initial_eden_size);
      FLAG_SET_CMDLINE(uintx, NewSize, (size_t) long_initial_eden_size);
    // -Xms
    } else if (match_option(option, "-Xms", &tail)) {
      julong long_initial_heap_size = 0;
      ArgsRange errcode = parse_memory_size(tail, &long_initial_heap_size, 1);
      if (errcode != arg_in_range) {
        jio_fprintf(defaultStream::error_stream(),
		    "Invalid initial heap size: %s\n", option->optionString);
        describe_range_error(errcode);
        return JNI_EINVAL;
      }
      set_initial_heap_size((size_t) long_initial_heap_size);
      // Currently the minimum size and the initial heap sizes are the same.
      set_min_heap_size(initial_heap_size());
    // -Xmx
    } else if (match_option(option, "-Xmx", &tail)) {
      julong long_max_heap_size = 0;
      ArgsRange errcode = parse_memory_size(tail, &long_max_heap_size, 1);
      if (errcode != arg_in_range) {
        jio_fprintf(defaultStream::error_stream(),
		    "Invalid maximum heap size: %s\n", option->optionString);
        describe_range_error(errcode);
        return JNI_EINVAL;
      }
      FLAG_SET_CMDLINE(uintx, MaxHeapSize, (size_t) long_max_heap_size);
    // Xmaxf
    } else if (match_option(option, "-Xmaxf", &tail)) {
      int maxf = (int)(atof(tail) * 100);
      if (maxf < 0 || maxf > 100) {
        jio_fprintf(defaultStream::error_stream(),
		    "Bad max heap free percentage size: %s\n",
		    option->optionString);
        return JNI_EINVAL;
      } else {
        FLAG_SET_CMDLINE(uintx, MaxHeapFreeRatio, maxf);
      }
    // Xminf
    } else if (match_option(option, "-Xminf", &tail)) {
      int minf = (int)(atof(tail) * 100);
      if (minf < 0 || minf > 100) {
        jio_fprintf(defaultStream::error_stream(),
		    "Bad min heap free percentage size: %s\n",
		    option->optionString);
        return JNI_EINVAL;
      } else {
        FLAG_SET_CMDLINE(uintx, MinHeapFreeRatio, minf);
      }
    // -Xss
    } else if (match_option(option, "-Xss", &tail)) {
      julong long_ThreadStackSize = 0;
      ArgsRange errcode = parse_memory_size(tail, &long_ThreadStackSize, 1000);
      if (errcode != arg_in_range) {
        jio_fprintf(defaultStream::error_stream(),
		    "Invalid thread stack size: %s\n", option->optionString);
        describe_range_error(errcode);
        return JNI_EINVAL;
      }
      // Internally track ThreadStackSize in units of 1024 bytes.
      FLAG_SET_CMDLINE(intx, ThreadStackSize,
                              round_to((int)long_ThreadStackSize, K) / K);
    // -Xoss
    } else if (match_option(option, "-Xoss", &tail)) {
	  // HotSpot does not have separate native and Java stacks, ignore silently for compatibility
    // -Xmaxjitcodesize
    } else if (match_option(option, "-Xmaxjitcodesize", &tail)) {
      julong long_ReservedCodeCacheSize = 0;
      ArgsRange errcode = parse_memory_size(tail, &long_ReservedCodeCacheSize,
<<<<<<< HEAD
                                            (size_t)InitialCodeCacheSize);
=======
					    InitialCodeCacheSize);
>>>>>>> 2571633a
      if (errcode != arg_in_range) {
        jio_fprintf(defaultStream::error_stream(),
		    "Invalid maximum code cache size: %s\n",
		    option->optionString);
        describe_range_error(errcode);
        return JNI_EINVAL;
      }
      FLAG_SET_CMDLINE(uintx, ReservedCodeCacheSize, (uintx)long_ReservedCodeCacheSize);
    // -green
    } else if (match_option(option, "-green", &tail)) {
      jio_fprintf(defaultStream::error_stream(),
		  "Green threads support not available\n");
	  return JNI_EINVAL;
    // -native
    } else if (match_option(option, "-native", &tail)) {
	  // HotSpot always uses native threads, ignore silently for compatibility
    // -Xsqnopause
    } else if (match_option(option, "-Xsqnopause", &tail)) {
	  // EVM option, ignore silently for compatibility
    // -Xrs
    } else if (match_option(option, "-Xrs", &tail)) {
	  // Classic/EVM option, new functionality
      FLAG_SET_CMDLINE(bool, ReduceSignalUsage, true);
    } else if (match_option(option, "-Xusealtsigs", &tail)) {
          // change default internal VM signals used - lower case for back compat
      FLAG_SET_CMDLINE(bool, UseAltSigs, true);
    // -Xoptimize
    } else if (match_option(option, "-Xoptimize", &tail)) {
	  // EVM option, ignore silently for compatibility
    // -Xprof
    } else if (match_option(option, "-Xprof", &tail)) {
#ifndef FPROF_KERNEL
      _has_profile = true;
#else // FPROF_KERNEL
      // do we have to exit?
      warning("Kernel VM does not support flat profiling.");
#endif // FPROF_KERNEL
    // -Xaprof
    } else if (match_option(option, "-Xaprof", &tail)) {
      _has_alloc_profile = true;
    // -Xconcurrentio
    } else if (match_option(option, "-Xconcurrentio", &tail)) {
      FLAG_SET_CMDLINE(bool, UseLWPSynchronization, true);
      FLAG_SET_CMDLINE(bool, BackgroundCompilation, false);
      FLAG_SET_CMDLINE(intx, DeferThrSuspendLoopCount, 1);
      FLAG_SET_CMDLINE(bool, UseTLAB, false);
      FLAG_SET_CMDLINE(uintx, NewSizeThreadIncrease, 16 * K);  // 20Kb per thread added to new generation

      // -Xinternalversion
    } else if (match_option(option, "-Xinternalversion", &tail)) {
      jio_fprintf(defaultStream::output_stream(), "%s\n",
		  VM_Version::internal_vm_info_string());
      vm_exit(0);
#ifndef PRODUCT
    // -Xprintflags
    } else if (match_option(option, "-Xprintflags", &tail)) {
      CommandLineFlags::printFlags();
      vm_exit(0);
#endif
    // -D
    } else if (match_option(option, "-D", &tail)) {      
      if (!add_property(tail)) {
        return JNI_ENOMEM;
      }
      // Out of the box management support
      if (match_option(option, "-Dcom.sun.management", &tail)) {
        FLAG_SET_CMDLINE(bool, ManagementServer, true);
      }
    // -Xint
    } else if (match_option(option, "-Xint", &tail)) {
	  set_mode_flags(_int);
    // -Xmixed
    } else if (match_option(option, "-Xmixed", &tail)) {
	  set_mode_flags(_mixed);
    // -Xcomp
    } else if (match_option(option, "-Xcomp", &tail)) {
      // for testing the compiler; turn off all flags that inhibit compilation
	  set_mode_flags(_comp);

    // -Xshare:dump
    } else if (match_option(option, "-Xshare:dump", &tail)) {
#ifdef TIERED
      FLAG_SET_CMDLINE(bool, DumpSharedSpaces, true);
      set_mode_flags(_int);	// Prevent compilation, which creates objects
#elif defined(COMPILER2)
      vm_exit_during_initialization(
          "Dumping a shared archive is not supported on the Server JVM.", NULL);
#elif defined(KERNEL)
      vm_exit_during_initialization(
          "Dumping a shared archive is not supported on the Kernel JVM.", NULL);
#else
      FLAG_SET_CMDLINE(bool, DumpSharedSpaces, true);
      set_mode_flags(_int);	// Prevent compilation, which creates objects
#endif
    // -Xshare:on
    } else if (match_option(option, "-Xshare:on", &tail)) {
      FLAG_SET_CMDLINE(bool, UseSharedSpaces, true);
      FLAG_SET_CMDLINE(bool, RequireSharedSpaces, true);
#ifdef TIERED
      FLAG_SET_CMDLINE(bool, ForceSharedSpaces, true);
#endif // TIERED
    // -Xshare:auto
    } else if (match_option(option, "-Xshare:auto", &tail)) {
      FLAG_SET_CMDLINE(bool, UseSharedSpaces, true);
      FLAG_SET_CMDLINE(bool, RequireSharedSpaces, false);
    // -Xshare:off
    } else if (match_option(option, "-Xshare:off", &tail)) {
      FLAG_SET_CMDLINE(bool, UseSharedSpaces, false);
      FLAG_SET_CMDLINE(bool, RequireSharedSpaces, false);

    // -Xverify
    } else if (match_option(option, "-Xverify", &tail)) {      
      if (strcmp(tail, ":all") == 0 || strcmp(tail, "") == 0) {
        FLAG_SET_CMDLINE(bool, BytecodeVerificationLocal, true);
        FLAG_SET_CMDLINE(bool, BytecodeVerificationRemote, true);
      } else if (strcmp(tail, ":remote") == 0) {
        FLAG_SET_CMDLINE(bool, BytecodeVerificationLocal, false);
        FLAG_SET_CMDLINE(bool, BytecodeVerificationRemote, true);
      } else if (strcmp(tail, ":none") == 0) {
        FLAG_SET_CMDLINE(bool, BytecodeVerificationLocal, false);
        FLAG_SET_CMDLINE(bool, BytecodeVerificationRemote, false);
      } else if (is_bad_option(option, args->ignoreUnrecognized, "verification")) {
	return JNI_EINVAL;
      }
    // -Xdebug
    } else if (match_option(option, "-Xdebug", &tail)) {
      // note this flag has been used, then ignore
      set_xdebug_mode(true);
    // -Xnoagent 
    } else if (match_option(option, "-Xnoagent", &tail)) {    
      // For compatibility with classic. HotSpot refuses to load the old style agent.dll.
    } else if (match_option(option, "-Xboundthreads", &tail)) {    
      // Bind user level threads to kernel threads (Solaris only)
      FLAG_SET_CMDLINE(bool, UseBoundThreads, true);
    } else if (match_option(option, "-Xloggc:", &tail)) {
      // Redirect GC output to the file. -Xloggc:<filename>
      // ostream_init_log(), when called will use this filename
      // to initialize a fileStream.
      _gc_log_filename = strdup(tail);
      FLAG_SET_CMDLINE(bool, PrintGC, true);
      FLAG_SET_CMDLINE(bool, PrintGCTimeStamps, true);
      FLAG_SET_CMDLINE(bool, TraceClassUnloading, true);

    // JNI hooks
    } else if (match_option(option, "-Xcheck", &tail)) {    
      if (!strcmp(tail, ":jni")) {
        CheckJNICalls = true;
      } else if (is_bad_option(option, args->ignoreUnrecognized, 
                                     "check")) {
        return JNI_EINVAL;
      }
    } else if (match_option(option, "vfprintf", &tail)) {    
      _vfprintf_hook = CAST_TO_FN_PTR(vfprintf_hook_t, option->extraInfo);
    } else if (match_option(option, "exit", &tail)) {    
      _exit_hook = CAST_TO_FN_PTR(exit_hook_t, option->extraInfo);
    } else if (match_option(option, "abort", &tail)) {    
      _abort_hook = CAST_TO_FN_PTR(abort_hook_t, option->extraInfo);
    // -XX:+AggressiveHeap
    } else if (match_option(option, "-XX:+AggressiveHeap", &tail)) {

      // This option inspects the machine and attempts to set various
      // parameters to be optimal for long-running, memory allocation
      // intensive jobs.  It is intended for machines with large
      // amounts of cpu and memory.

      // initHeapSize is needed since _initial_heap_size is 4 bytes on a 32 bit
      // VM, but we may not be able to represent the total physical memory
      // available (like having 8gb of memory on a box but using a 32bit VM).
      // Thus, we need to make sure we're using a julong for intermediate
      // calculations.
      julong initHeapSize;
      julong total_memory = os::physical_memory();

      if (total_memory < (julong)256*M) {
        jio_fprintf(defaultStream::error_stream(),
		    "You need at least 256mb of memory to use -XX:+AggressiveHeap\n");
        vm_exit(1);
      }

      // The heap size is half of available memory, or (at most)
      // all of possible memory less 160mb (leaving room for the OS
      // when using ISM).  This is the maximum; because adaptive sizing
      // is turned on below, the actual space used may be smaller.

      initHeapSize = MIN2(total_memory / (julong)2,
                          total_memory - (julong)160*M);

      // Make sure that if we have a lot of memory we cap the 32 bit
      // process space.  The 64bit VM version of this function is a nop.
      initHeapSize = os::allocatable_physical_memory(initHeapSize);

      // The perm gen is separate but contiguous with the
      // object heap (and is reserved with it) so subtract it
      // from the heap size.
      if (initHeapSize > MaxPermSize) {
        initHeapSize = initHeapSize - MaxPermSize;
      } else {
	warning("AggressiveHeap and MaxPermSize values may conflict");
      }

      if (FLAG_IS_DEFAULT(MaxHeapSize)) {
         FLAG_SET_CMDLINE(uintx, MaxHeapSize, initHeapSize);
         set_initial_heap_size(MaxHeapSize);
         // Currently the minimum size and the initial heap sizes are the same.
         set_min_heap_size(initial_heap_size());
      }
      if (FLAG_IS_DEFAULT(NewSize)) {
         // Make the young generation 3/8ths of the total heap.
         FLAG_SET_CMDLINE(uintx, NewSize,
                                ((julong)MaxHeapSize / (julong)8) * (julong)3);
         FLAG_SET_CMDLINE(uintx, MaxNewSize, NewSize);
      }

      FLAG_SET_DEFAULT(UseLargePages, true);

      // Increase some data structure sizes for efficiency
      FLAG_SET_CMDLINE(uintx, BaseFootPrintEstimate, MaxHeapSize);
      FLAG_SET_CMDLINE(bool, ResizeTLAB, false);
      FLAG_SET_CMDLINE(uintx, TLABSize, 256*K);

      // See the OldPLABSize comment below, but replace 'after promotion'
      // with 'after copying'.  YoungPLABSize is the size of the survivor
      // space per-gc-thread buffers.  The default is 4kw.
      FLAG_SET_CMDLINE(uintx, YoungPLABSize, 256*K);      // Note: this is in words

      // OldPLABSize is the size of the buffers in the old gen that
      // UseParallelGC uses to promote live data that doesn't fit in the
      // survivor spaces.  At any given time, there's one for each gc thread.
      // The default size is 1kw. These buffers are rarely used, since the
      // survivor spaces are usually big enough.  For specjbb, however, there
      // are occasions when there's lots of live data in the young gen
      // and we end up promoting some of it.  We don't have a definite
      // explanation for why bumping OldPLABSize helps, but the theory
      // is that a bigger PLAB results in retaining something like the
      // original allocation order after promotion, which improves mutator
      // locality.  A minor effect may be that larger PLABs reduce the
      // number of PLAB allocation events during gc.  The value of 8kw
      // was arrived at by experimenting with specjbb.
      FLAG_SET_CMDLINE(uintx, OldPLABSize, 8*K);  // Note: this is in words

      // CompilationPolicyChoice=0 causes the server compiler to adopt
      // a more conservative which-method-do-I-compile policy when one
      // of the counters maintained by the interpreter trips.  The
      // result is reduced startup time and improved specjbb and
      // alacrity performance.  Zero is the default, but we set it
      // explicitly here in case the default changes.
      // See runtime/compilationPolicy.*.
      FLAG_SET_CMDLINE(intx, CompilationPolicyChoice, 0);
	
      // Enable parallel GC and adaptive generation sizing
      FLAG_SET_CMDLINE(bool, UseParallelGC, true);
      FLAG_SET_DEFAULT(ParallelGCThreads,
                       Abstract_VM_Version::parallel_worker_threads());

      // Encourage steady state memory management
      FLAG_SET_CMDLINE(uintx, ThresholdTolerance, 100);

      // This appears to improve mutator locality
      FLAG_SET_CMDLINE(bool, ScavengeBeforeFullGC, false);
      
      // Get around early Solaris scheduling bug 
      // (affinity vs other jobs on system)
      // but disallow DR and offlining (5008695).
      FLAG_SET_CMDLINE(bool, BindGCTaskThreadsToCPUs, true);

    } else if (match_option(option, "-XX:+NeverTenure", &tail)) {    
      // The last option must always win.
      FLAG_SET_CMDLINE(bool, AlwaysTenure, false);
      FLAG_SET_CMDLINE(bool, NeverTenure, true);
    } else if (match_option(option, "-XX:+AlwaysTenure", &tail)) {    
      // The last option must always win.
      FLAG_SET_CMDLINE(bool, NeverTenure, false);
      FLAG_SET_CMDLINE(bool, AlwaysTenure, true);
    } else if (match_option(option, "-XX:+CMSPermGenSweepingEnabled", &tail) ||
               match_option(option, "-XX:-CMSPermGenSweepingEnabled", &tail)) {
      jio_fprintf(defaultStream::error_stream(),
        "Please use CMSClassUnloadingEnabled in place of "
        "CMSPermGenSweepingEnabled in the future\n");
    } else if (match_option(option, "-XX:+UseGCTimeLimit", &tail)) {    
      FLAG_SET_CMDLINE(bool, UseGCOverheadLimit, true);
      jio_fprintf(defaultStream::error_stream(),
        "Please use -XX:+UseGCOverheadLimit in place of "
	"-XX:+UseGCTimeLimit in the future\n");
    } else if (match_option(option, "-XX:-UseGCTimeLimit", &tail)) {    
      FLAG_SET_CMDLINE(bool, UseGCOverheadLimit, false);
      jio_fprintf(defaultStream::error_stream(),
        "Please use -XX:-UseGCOverheadLimit in place of "
	"-XX:-UseGCTimeLimit in the future\n");
    // The TLE options are for compatibility with 1.3 and will be
    // removed without notice in a future release.  These options
    // are not to be documented.
    } else if (match_option(option, "-XX:MaxTLERatio=", &tail)) {
      // No longer used.
    } else if (match_option(option, "-XX:+ResizeTLE", &tail)) {
      FLAG_SET_CMDLINE(bool, ResizeTLAB, true);
    } else if (match_option(option, "-XX:-ResizeTLE", &tail)) {
      FLAG_SET_CMDLINE(bool, ResizeTLAB, false);
    } else if (match_option(option, "-XX:+PrintTLE", &tail)) {
      FLAG_SET_CMDLINE(bool, PrintTLAB, true);
    } else if (match_option(option, "-XX:-PrintTLE", &tail)) {
      FLAG_SET_CMDLINE(bool, PrintTLAB, false);
    } else if (match_option(option, "-XX:TLEFragmentationRatio=", &tail)) {
      // No longer used.
    } else if (match_option(option, "-XX:TLESize=", &tail)) {
      julong long_tlab_size = 0;
      ArgsRange errcode = parse_memory_size(tail, &long_tlab_size, 1);
      if (errcode != arg_in_range) {
        jio_fprintf(defaultStream::error_stream(),
		    "Invalid TLAB size: %s\n", option->optionString);
        describe_range_error(errcode);
        return JNI_EINVAL;
      }
      FLAG_SET_CMDLINE(uintx, TLABSize, long_tlab_size);
    } else if (match_option(option, "-XX:TLEThreadRatio=", &tail)) {
      // No longer used.
    } else if (match_option(option, "-XX:+UseTLE", &tail)) {
      FLAG_SET_CMDLINE(bool, UseTLAB, true);
    } else if (match_option(option, "-XX:-UseTLE", &tail)) {
      FLAG_SET_CMDLINE(bool, UseTLAB, false);
SOLARIS_ONLY(
    } else if (match_option(option, "-XX:+UsePermISM", &tail)) {
      warning("-XX:+UsePermISM is obsolete.");
      FLAG_SET_CMDLINE(bool, UseISM, true);
    } else if (match_option(option, "-XX:-UsePermISM", &tail)) {
      FLAG_SET_CMDLINE(bool, UseISM, false);
)
    } else if (match_option(option, "-XX:+DisplayVMOutputToStderr", &tail)) {
      FLAG_SET_CMDLINE(bool, DisplayVMOutputToStdout, false);
      FLAG_SET_CMDLINE(bool, DisplayVMOutputToStderr, true);
    } else if (match_option(option, "-XX:+DisplayVMOutputToStdout", &tail)) {
      FLAG_SET_CMDLINE(bool, DisplayVMOutputToStderr, false);
      FLAG_SET_CMDLINE(bool, DisplayVMOutputToStdout, true);
    } else if (match_option(option, "-XX:+ExtendedDTraceProbes", &tail)) {
#ifdef SOLARIS
      FLAG_SET_CMDLINE(bool, ExtendedDTraceProbes, true);
      FLAG_SET_CMDLINE(bool, DTraceMethodProbes, true);
      FLAG_SET_CMDLINE(bool, DTraceAllocProbes, true);
      FLAG_SET_CMDLINE(bool, DTraceMonitorProbes, true);
#else // ndef SOLARIS
      jio_fprintf(defaultStream::error_stream(),
                  "ExtendedDTraceProbes flag is only applicable on Solaris\n");
      return JNI_EINVAL;
#endif // ndef SOLARIS
    } else 
#ifdef ASSERT    
    if (match_option(option, "-XX:+FullGCALot", &tail)) {
      FLAG_SET_CMDLINE(bool, FullGCALot, true);
      // disable scavenge before parallel mark-compact
      FLAG_SET_CMDLINE(bool, ScavengeBeforeFullGC, false);
    } else 
#endif
    if (match_option(option, "-XX:ParCMSPromoteBlocksToClaim=", &tail)) {
      julong cms_blocks_to_claim = (julong)atol(tail); 
      FLAG_SET_CMDLINE(uintx, CMSParPromoteBlocksToClaim, cms_blocks_to_claim);
      jio_fprintf(defaultStream::error_stream(),
        "Please use -XX:CMSParPromoteBlocksToClaim in place of "
	"-XX:ParCMSPromoteBlocksToClaim in the future\n"); 
    } else
    if (match_option(option, "-XX:ParallelGCOldGenAllocBufferSize=", &tail)) {
      julong old_plab_size = 0;
      ArgsRange errcode = parse_memory_size(tail, &old_plab_size, 1);
      if (errcode != arg_in_range) {
        jio_fprintf(defaultStream::error_stream(),
		    "Invalid old PLAB size: %s\n", option->optionString);
        describe_range_error(errcode);
        return JNI_EINVAL;
      }
      FLAG_SET_CMDLINE(uintx, OldPLABSize, old_plab_size);
      jio_fprintf(defaultStream::error_stream(),
		  "Please use -XX:OldPLABSize in place of "
		  "-XX:ParallelGCOldGenAllocBufferSize in the future\n"); 
    } else
    if (match_option(option, "-XX:ParallelGCToSpaceAllocBufferSize=", &tail)) {
      julong young_plab_size = 0;
      ArgsRange errcode = parse_memory_size(tail, &young_plab_size, 1);
      if (errcode != arg_in_range) {
        jio_fprintf(defaultStream::error_stream(),
		    "Invalid young PLAB size: %s\n", option->optionString);
        describe_range_error(errcode);
        return JNI_EINVAL;
      }
      FLAG_SET_CMDLINE(uintx, YoungPLABSize, young_plab_size);
      jio_fprintf(defaultStream::error_stream(),
		  "Please use -XX:YoungPLABSize in place of "
		  "-XX:ParallelGCToSpaceAllocBufferSize in the future\n"); 
    } else    
    if (match_option(option, "-XX:", &tail)) { // -XX:xxxx
      // Skip -XX:Flags= since that case has already been handled
      if (strncmp(tail, "Flags=", strlen("Flags=")) != 0) {
        if (!process_argument(tail, args->ignoreUnrecognized, origin)) {
          return JNI_EINVAL;
        }
      }
    // Unknown option
    } else if (is_bad_option(option, args->ignoreUnrecognized)) {
      return JNI_ERR;
    }
  }
  // Change the default value for flags  which have different default values
  // when working with older JDKs.
  if (JDK_Version::current().compare_major(6) <= 0 &&
      FLAG_IS_DEFAULT(UseVMInterruptibleIO)) {
    FLAG_SET_DEFAULT(UseVMInterruptibleIO, true);
  }
  return JNI_OK;
}

jint Arguments::finalize_vm_init_args(SysClassPath* scp_p, bool scp_assembly_required) {
  // This must be done after all -D arguments have been processed.
  scp_p->expand_endorsed();

  if (scp_assembly_required || scp_p->get_endorsed() != NULL) {
    // Assemble the bootclasspath elements into the final path.
    Arguments::set_sysclasspath(scp_p->combined_path());
  }

  // This must be done after all arguments have been processed.
  // java_compiler() true means set to "NONE" or empty.
  if (java_compiler() && !xdebug_mode()) {
    // For backwards compatibility, we switch to interpreted mode if
    // -Djava.compiler="NONE" or "" is specified AND "-Xdebug" was
    // not specified.
    set_mode_flags(_int);
  }
  if (CompileThreshold == 0) {
    set_mode_flags(_int);
  }

#ifdef TIERED
  // If we are using tiered compilation in the tiered vm then c1 will
  // do the profiling and we don't want to waste that time in the
  // interpreter.
  if (TieredCompilation) {
    ProfileInterpreter = false;
  } else {
    // Since we are running vanilla server we must adjust the compile threshold
    // unless the user has already adjusted it because the default threshold assumes
    // we will run tiered. 

    if (FLAG_IS_DEFAULT(CompileThreshold)) {
      CompileThreshold = Tier2CompileThreshold;
    }
  }
#endif // TIERED

#ifndef COMPILER2
  // Don't degrade server performance for footprint
  if (FLAG_IS_DEFAULT(UseLargePages) &&
      MaxHeapSize < LargePageHeapSizeThreshold) {
    // No need for large granularity pages w/small heaps.  
    // Note that large pages are enabled/disabled for both the 
    // Java heap and the code cache.
    FLAG_SET_DEFAULT(UseLargePages, false);
    SOLARIS_ONLY(FLAG_SET_DEFAULT(UseMPSS, false));
    SOLARIS_ONLY(FLAG_SET_DEFAULT(UseISM, false));
  }

#else
  if (!FLAG_IS_DEFAULT(OptoLoopAlignment) && FLAG_IS_DEFAULT(MaxLoopPad)) {
    FLAG_SET_DEFAULT(MaxLoopPad, OptoLoopAlignment-1);
  }
  // Temporary disable bulk zeroing reduction with G1. See CR 6627983.
  if (UseG1GC) {
    FLAG_SET_DEFAULT(ReduceBulkZeroing, false);
  }
#endif

  if (!check_vm_args_consistency()) {
    return JNI_ERR;
  }

  return JNI_OK;
}

jint Arguments::parse_java_options_environment_variable(SysClassPath* scp_p, bool* scp_assembly_required_p) {
  return parse_options_environment_variable("_JAVA_OPTIONS", scp_p,
					    scp_assembly_required_p);
}

jint Arguments::parse_java_tool_options_environment_variable(SysClassPath* scp_p, bool* scp_assembly_required_p) {
  return parse_options_environment_variable("JAVA_TOOL_OPTIONS", scp_p,
					    scp_assembly_required_p);
}

jint Arguments::parse_options_environment_variable(const char* name, SysClassPath* scp_p, bool* scp_assembly_required_p) {
  const int N_MAX_OPTIONS = 64;
  const int OPTION_BUFFER_SIZE = 1024;
  char buffer[OPTION_BUFFER_SIZE];

  // The variable will be ignored if it exceeds the length of the buffer.
  // Don't check this variable if user has special privileges
  // (e.g. unix su command).
  if (os::getenv(name, buffer, sizeof(buffer)) &&
      !os::have_special_privileges()) {
    JavaVMOption options[N_MAX_OPTIONS];      // Construct option array
    jio_fprintf(defaultStream::error_stream(),
		"Picked up %s: %s\n", name, buffer);
    char* rd = buffer;                        // pointer to the input string (rd)
    int i;
    for (i = 0; i < N_MAX_OPTIONS;) {         // repeat for all options in the input string
      while (isspace(*rd)) rd++;              // skip whitespace
      if (*rd == 0) break;                    // we re done when the input string is read completely

      // The output, option string, overwrites the input string.
      // Because of quoting, the pointer to the option string (wrt) may lag the pointer to 
      // input string (rd).
      char* wrt = rd;

      options[i++].optionString = wrt;        // Fill in option
      while (*rd != 0 && !isspace(*rd)) {     // unquoted strings terminate with a space or NULL
        if (*rd == '\'' || *rd == '"') {      // handle a quoted string
          int quote = *rd;                    // matching quote to look for
          rd++;                               // don't copy open quote
          while (*rd != quote) {              // include everything (even spaces) up until quote
            if (*rd == 0) {                   // string termination means unmatched string
              jio_fprintf(defaultStream::error_stream(),
			  "Unmatched quote in %s\n", name);
              return JNI_ERR;
            }
            *wrt++ = *rd++;                   // copy to option string
          }
          rd++;                               // don't copy close quote
        } else {
          *wrt++ = *rd++;                     // copy to option string
        }
      }
      // Need to check if we're done before writing a NULL,
      // because the write could be to the byte that rd is pointing to.
      if (*rd++ == 0) {
        *wrt = 0;
        break;
      }
      *wrt = 0;                               // Zero terminate option
    }
    // Construct JavaVMInitArgs structure and parse as if it was part of the command line
    JavaVMInitArgs vm_args;
    vm_args.version = JNI_VERSION_1_2;
    vm_args.options = options;
    vm_args.nOptions = i;
    vm_args.ignoreUnrecognized = false;
    
    if (PrintVMOptions) {
      const char* tail;
      for (int i = 0; i < vm_args.nOptions; i++) {
	const JavaVMOption *option = vm_args.options + i;
	if (match_option(option, "-XX:", &tail)) {
	  logOption(tail);
	}
      }
    }

    return(parse_each_vm_init_arg(&vm_args, scp_p, scp_assembly_required_p, ENVIRON_VAR));
  }
  return JNI_OK;
}

// Parse entry point called from JNI_CreateJavaVM

jint Arguments::parse(const JavaVMInitArgs* args) {

  // Sharing support
  // Construct the path to the archive
  char jvm_path[JVM_MAXPATHLEN];
  os::jvm_path(jvm_path, sizeof(jvm_path));
#ifdef TIERED
  if (strstr(jvm_path, "client") != NULL) {
    force_client_mode = true;
  }
#endif // TIERED
  char *end = strrchr(jvm_path, *os::file_separator());
  if (end != NULL) *end = '\0';
  char *shared_archive_path = NEW_C_HEAP_ARRAY(char, strlen(jvm_path) +
                                        strlen(os::file_separator()) + 20);
  if (shared_archive_path == NULL) return JNI_ENOMEM;
  strcpy(shared_archive_path, jvm_path);
  strcat(shared_archive_path, os::file_separator());
  strcat(shared_archive_path, "classes");
  DEBUG_ONLY(strcat(shared_archive_path, "_g");)
  strcat(shared_archive_path, ".jsa");
  SharedArchivePath = shared_archive_path;

  // Remaining part of option string
  const char* tail;   

  // If flag "-XX:Flags=flags-file" is used it will be the first option to be processed.
  bool settings_file_specified = false;
  int index;
  for (index = 0; index < args->nOptions; index++) {
    const JavaVMOption *option = args->options + index;
    if (match_option(option, "-XX:Flags=", &tail)) {
      if (!process_settings_file(tail, true, args->ignoreUnrecognized)) {
        return JNI_EINVAL;
      }
      settings_file_specified = true;     
    } 
    if (match_option(option, "-XX:+PrintVMOptions", &tail)) {
      PrintVMOptions = true;
    }
    if (match_option(option, "-XX:-PrintVMOptions", &tail)) {
      PrintVMOptions = false;
    }
  }

  // Parse default .hotspotrc settings file
  if (!settings_file_specified) {
    if (!process_settings_file(".hotspotrc", false, args->ignoreUnrecognized)) {
      return JNI_EINVAL;
    }
  }
  
  if (PrintVMOptions) {
    for (index = 0; index < args->nOptions; index++) {
      const JavaVMOption *option = args->options + index;
      if (match_option(option, "-XX:", &tail)) {
	logOption(tail);	
      }
    }
  }

  // Parse JavaVMInitArgs structure passed in, as well as JAVA_TOOL_OPTIONS and _JAVA_OPTIONS
  jint result = parse_vm_init_args(args);
  if (result != JNI_OK) {
    return result;
  }

  // These are hacks until G1 is fully supported and tested
  // but lets you force -XX:+UseG1GC in PRT and get it where it (mostly) works
  if (UseG1GC) {
    if (UseConcMarkSweepGC || UseParNewGC || UseParallelGC || UseParallelOldGC || UseSerialGC) {
#ifndef PRODUCT
      tty->print_cr("-XX:+UseG1GC is incompatible with other collectors, using UseG1GC");
#endif // PRODUCT
      UseConcMarkSweepGC = false;
      UseParNewGC        = false;
      UseParallelGC      = false;
      UseParallelOldGC   = false;
      UseSerialGC        = false;
    }
    no_shared_spaces();
  }

#ifndef PRODUCT
  if (TraceBytecodesAt != 0) {
    TraceBytecodes = true;
  }
  if (CountCompiledCalls) {
    if (UseCounterDecay) {
      warning("UseCounterDecay disabled because CountCalls is set");
      UseCounterDecay = false;
    }
  }
#endif // PRODUCT

  if (PrintGCDetails) {
    // Turn on -verbose:gc options as well
    PrintGC = true;
    if (FLAG_IS_DEFAULT(TraceClassUnloading)) {
      TraceClassUnloading = true;
    }
  }

#ifdef SERIALGC
  set_serial_gc_flags();
#endif // SERIALGC
#ifdef KERNEL
  no_shared_spaces();
#endif // KERNEL
<<<<<<< HEAD
=======
  
  // Set some flags for ParallelGC if needed.
  set_parallel_gc_flags();

  // Set some flags for CMS and/or ParNew collectors, as needed.
  set_cms_and_parnew_gc_flags();
>>>>>>> 2571633a

  // Set flags based on ergonomics.
  set_ergonomics_flags();

  // Check the GC selections again.
  if (!check_gc_consistency()) {
    return JNI_EINVAL;
  }

  if (UseParallelGC || UseParallelOldGC) {
    // Set some flags for ParallelGC if needed.
    set_parallel_gc_flags();
  } else if (UseConcMarkSweepGC) {
    // Set some flags for CMS
    set_cms_and_parnew_gc_flags();
  } else if (UseParNewGC) {
    // Set some flags for ParNew
    set_parnew_gc_flags();
  }
  // Temporary; make the "if" an "else-if" before
  // we integrate G1. XXX
  if (UseG1GC) {
    // Set some flags for garbage-first, if needed.
    set_g1_gc_flags();
  }

#ifdef SERIALGC
  assert(verify_serial_gc_flags(), "SerialGC unset");
#endif // SERIALGC

  // Set bytecode rewriting flags
  set_bytecode_flags();

  // Set flags if Aggressive optimization flags (-XX:+AggressiveOpts) enabled.
  set_aggressive_opts_flags();

#ifdef CC_INTERP
  // Biased locking is not implemented with c++ interpreter
  FLAG_SET_DEFAULT(UseBiasedLocking, false);
#endif /* CC_INTERP */

#ifdef COMPILER2
  if (!UseBiasedLocking || EmitSync != 0) {
    UseOptoBiasInlining = false;
  }
#endif

  if (PrintCommandLineFlags) {
    CommandLineFlags::printSetFlags();
  }

#ifdef ASSERT
  if (PrintFlagsFinal) {
    CommandLineFlags::printFlags();
  }
#endif

  return JNI_OK;
}

int Arguments::PropertyList_count(SystemProperty* pl) {
  int count = 0;
  while(pl != NULL) {
    count++;
    pl = pl->next();
  }
  return count;
}

const char* Arguments::PropertyList_get_value(SystemProperty *pl, const char* key) {
  assert(key != NULL, "just checking");
  SystemProperty* prop;
  for (prop = pl; prop != NULL; prop = prop->next()) {
    if (strcmp(key, prop->key()) == 0) return prop->value();
  }
  return NULL;
}

const char* Arguments::PropertyList_get_key_at(SystemProperty *pl, int index) {
  int count = 0;
  const char* ret_val = NULL;

  while(pl != NULL) {
    if(count >= index) {
      ret_val = pl->key();
      break;
    }
    count++;
    pl = pl->next();
  }

  return ret_val;
}

char* Arguments::PropertyList_get_value_at(SystemProperty* pl, int index) {
  int count = 0;
  char* ret_val = NULL;

  while(pl != NULL) {
    if(count >= index) {
      ret_val = pl->value();
      break;
    }
    count++;
    pl = pl->next();
  }

  return ret_val;
}

void Arguments::PropertyList_add(SystemProperty** plist, SystemProperty *new_p) {
  SystemProperty* p = *plist;
  if (p == NULL) {
    *plist = new_p;
  } else {
    while (p->next() != NULL) {
      p = p->next();
    }
    p->set_next(new_p);
  }
}

void Arguments::PropertyList_add(SystemProperty** plist, const char* k, char* v) {
  if (plist == NULL)
    return;

  SystemProperty* new_p = new SystemProperty(k, v, true);
  PropertyList_add(plist, new_p);
}

// This add maintains unique property key in the list.
void Arguments::PropertyList_unique_add(SystemProperty** plist, const char* k, char* v, jboolean append) {
  if (plist == NULL)
    return;

  // If property key exist then update with new value.
  SystemProperty* prop;
  for (prop = *plist; prop != NULL; prop = prop->next()) {
    if (strcmp(k, prop->key()) == 0) {
      if (append) {
        prop->append_value(v);
      } else {
        prop->set_value(v);
      }
      return;
    }
  }
      
  PropertyList_add(plist, k, v);
}

#ifdef KERNEL
char *Arguments::get_kernel_properties() {
  // Find properties starting with kernel and append them to string
  // We need to find out how long they are first because the URL's that they
  // might point to could get long.
  int length = 0;
  SystemProperty* prop;
  for (prop = _system_properties; prop != NULL; prop = prop->next()) {
    if (strncmp(prop->key(), "kernel.", 7 ) == 0) {
      length += (strlen(prop->key()) + strlen(prop->value()) + 5);  // "-D ="
    }
  }
  // Add one for null terminator.
  char *props = AllocateHeap(length + 1, "get_kernel_properties");
  if (length != 0) {
    int pos = 0;
    for (prop = _system_properties; prop != NULL; prop = prop->next()) {
      if (strncmp(prop->key(), "kernel.", 7 ) == 0) {
        jio_snprintf(&props[pos], length-pos,
                     "-D%s=%s ", prop->key(), prop->value());
        pos = strlen(props);
      }
    }
  }
  // null terminate props in case of null
  props[length] = '\0';
  return props;
}
#endif // KERNEL

// Copies src into buf, replacing "%%" with "%" and "%p" with pid
// Returns true if all of the source pointed by src has been copied over to
// the destination buffer pointed by buf. Otherwise, returns false.
// Notes: 
// 1. If the length (buflen) of the destination buffer excluding the 
// NULL terminator character is not long enough for holding the expanded
// pid characters, it also returns false instead of returning the partially
// expanded one.
// 2. The passed in "buflen" should be large enough to hold the null terminator.
bool Arguments::copy_expand_pid(const char* src, size_t srclen, 
                                char* buf, size_t buflen) {
  const char* p = src;
  char* b = buf;
  const char* src_end = &src[srclen];
  char* buf_end = &buf[buflen - 1];
 
  while (p < src_end && b < buf_end) {
    if (*p == '%') {
      switch (*(++p)) {
      case '%':         // "%%" ==> "%"
        *b++ = *p++;
        break;
      case 'p':  {       //  "%p" ==> current process id
        // buf_end points to the character before the last character so
        // that we could write '\0' to the end of the buffer.
        size_t buf_sz = buf_end - b + 1;
        int ret = jio_snprintf(b, buf_sz, "%d", os::current_process_id());
        
        // if jio_snprintf fails or the buffer is not long enough to hold
        // the expanded pid, returns false.
        if (ret < 0 || ret >= (int)buf_sz) {
          return false;
        } else {
          b += ret;
          assert(*b == '\0', "fail in copy_expand_pid");
          if (p == src_end && b == buf_end + 1) {
            // reach the end of the buffer.
            return true;
          }
        }
        p++;
        break;
      }
      default : 
        *b++ = '%';
      }
    } else {
      *b++ = *p++;
    }
  }
  *b = '\0';
  return (p == src_end); // return false if not all of the source was copied
}<|MERGE_RESOLUTION|>--- conflicted
+++ resolved
@@ -156,7 +156,6 @@
   os::init_system_properties_values();
 }
 
-<<<<<<< HEAD
 /**
  * Provide a slightly more user-friendly way of eliminating -XX flags.
  * When a flag is eliminated, it can be added to this list in order to
@@ -194,36 +193,12 @@
 // value is filled in with the version number when the flag became
 // obsolete so that that value can be displayed to the user.
 bool Arguments::is_newly_obsolete(const char *s, JDK_Version* version) {
-=======
-// String containing commands that will be ignored and cause a
-// warning to be issued.  These commands should be accepted
-// for 1.6 but not 1.7.  The string should be cleared at the
-// beginning of 1.7.
-static const char*  obsolete_jvm_flags_1_5_0[] = {
-					   "UseTrainGC", 
-					   "UseSpecialLargeObjectHandling",
-					   "UseOversizedCarHandling",
-					   "TraceCarAllocation",
-					   "PrintTrainGCProcessingStats",
-					   "LogOfCarSpaceSize",
-					   "OversizedCarThreshold",
-					   "MinTickInterval",
-					   "DefaultTickInterval",
-					   "MaxTickInterval",
-					   "DelayTickAdjustment",
-					   "ProcessingToTenuringRatio",
-					   "MinTrainLength",
-					   0};
-
-bool Arguments::made_obsolete_in_1_5_0(const char *s) {
->>>>>>> 2571633a
   int i = 0;
   assert(version != NULL, "Must provide a version buffer");
   while (obsolete_jvm_flags[i].name != NULL) {
     const ObsoleteFlag& flag_status = obsolete_jvm_flags[i];
     // <flag>=xxx form
     // [-|+]<flag> form
-<<<<<<< HEAD
     if ((strncmp(flag_status.name, s, strlen(flag_status.name)) == 0) ||
         ((s[0] == '+' || s[0] == '-') &&
         (strncmp(flag_status.name, &s[1], strlen(flag_status.name)) == 0))) {
@@ -231,14 +206,6 @@
           *version = flag_status.obsoleted_in;
           return true;
       }
-=======
-    if ((strncmp(obsolete_jvm_flags_1_5_0[i], s, 
-	       strlen(obsolete_jvm_flags_1_5_0[i])) == 0) ||
-	((s[0] == '+' || s[0] == '-') &&
-	(strncmp(obsolete_jvm_flags_1_5_0[i], &s[1],
-	       strlen(obsolete_jvm_flags_1_5_0[i])) == 0))) {
-      return true;
->>>>>>> 2571633a
     }
     i++;
   }
@@ -777,13 +744,8 @@
     char buffer[bufsize];
     since.to_string(buffer, bufsize);
     jio_fprintf(defaultStream::error_stream(),
-<<<<<<< HEAD
       "Warning: The flag %s has been EOL'd as of %s and will"
       " be ignored\n", arg, buffer);
-=======
-      "Warning: The flag %s has been EOL'd as of 1.5.0 and will"
-      " be ignored\n", arg); 
->>>>>>> 2571633a
   } else {
     if (!ignore_unrecognized) {
       jio_fprintf(defaultStream::error_stream(),
@@ -934,13 +896,8 @@
   // Ensure Agent_OnLoad has the correct initial values.
   // This may not be the final mode; mode may change later in onload phase.
   PropertyList_unique_add(&_system_properties, "java.vm.info",
-<<<<<<< HEAD
                           (char*)Abstract_VM_Version::vm_info_string(), false);
 
-=======
-     (char*)Abstract_VM_Version::vm_info_string());
-  
->>>>>>> 2571633a
   UseInterpreter             = true;
   UseCompiler                = true;
   UseLoopCounter             = true;
@@ -1014,13 +971,8 @@
     FLAG_SET_DEFAULT(ParallelGCThreads, 0);
   } else {
     no_shared_spaces();
-<<<<<<< HEAD
 
     // By default YoungPLABSize and OldPLABSize are set to 4096 and 1024 respectively,
-=======
-    
-    // By default YoungPLABSize and OldPLABSize are set to 4096 and 1024 correspondinly,
->>>>>>> 2571633a
     // these settings are default for Parallel Scavenger. For ParNew+Tenured configuration
     // we set them to 1024 and 1024.
     // See CR 6362902.    
@@ -1036,7 +988,6 @@
     if (AlwaysTenure) {
       FLAG_SET_CMDLINE(intx, MaxTenuringThreshold, 0);
     }
-<<<<<<< HEAD
     // When using compressed oops, we use local overflow stacks,
     // rather than using a global overflow list chained through
     // the klass word of the object's pre-image.
@@ -1047,27 +998,6 @@
       FLAG_SET_DEFAULT(ParGCUseLocalOverflow, true);
     }
     assert(ParGCUseLocalOverflow || !UseCompressedOops, "Error");
-=======
-  }
-}
-
-// CAUTION: this code is currently shared by UseParallelGC, UseParNewGC and
-// UseconcMarkSweepGC. Further tuning of individual collectors might 
-// dictate refinement on a per-collector basis.
-int Arguments::nof_parallel_gc_threads() {
-  if (FLAG_IS_DEFAULT(ParallelGCThreads)) {
-    // For very large machines, there are diminishing returns
-    // for large numbers of worker threads.  Instead of
-    // hogging the whole system, use 5/8ths of a worker for every
-    // processor after the first 8.  For example, on a 72 cpu
-    // machine use 8 + (72 - 8) * (5/8) == 48 worker threads.
-    // This is just a start and needs further tuning and study in
-    // Tiger.
-    int ncpus = os::active_processor_count();
-    return (ncpus <= 8) ? ncpus : 3 + ((ncpus * 5) / 8);
-  } else {
-    return ParallelGCThreads;
->>>>>>> 2571633a
   }
 }
 
@@ -1086,15 +1016,8 @@
   }
 
   // Turn off AdaptiveSizePolicy by default for cms until it is
-<<<<<<< HEAD
   // complete.
   if (FLAG_IS_DEFAULT(UseAdaptiveSizePolicy)) {
-=======
-  // complete.  Also turn it off in general if the
-  // parnew collector has been selected.
-  if ((UseConcMarkSweepGC || UseParNewGC) && 
-      FLAG_IS_DEFAULT(UseAdaptiveSizePolicy)) {
->>>>>>> 2571633a
     FLAG_SET_DEFAULT(UseAdaptiveSizePolicy, false);
   }
  
@@ -1149,13 +1072,8 @@
   // Old to Young gen size so as to shift the collection load
   // to the old generation concurrent collector
   if (FLAG_IS_DEFAULT(NewRatio)) {
-<<<<<<< HEAD
     FLAG_SET_ERGO(intx, NewRatio, MAX2(NewRatio, new_ratio));
 
-=======
-    FLAG_SET_DEFAULT(NewRatio, MAX2(NewRatio, new_ratio));
-  
->>>>>>> 2571633a
     size_t min_new  = align_size_up(ScaleForWordSize(min_new_default), os::vm_page_size());
     size_t prev_initial_size = initial_heap_size();
     if (prev_initial_size != 0 && prev_initial_size < min_new+OldSize) {
@@ -1208,13 +1126,8 @@
   // promote all objects surviving "tenuring_default" scavenges.
   if (FLAG_IS_DEFAULT(MaxTenuringThreshold) &&
       FLAG_IS_DEFAULT(SurvivorRatio)) {
-<<<<<<< HEAD
     FLAG_SET_ERGO(intx, MaxTenuringThreshold, tenuring_default);
   }
-=======
-    FLAG_SET_DEFAULT(MaxTenuringThreshold, tenuring_default);
-  }  
->>>>>>> 2571633a
   // If we decided above (or user explicitly requested)
   // `promote all' (via MaxTenuringThreshold := 0),
   // prefer minuscule survivor spaces so as not to waste
@@ -1333,52 +1246,8 @@
   // If no heap maximum was requested explicitly, use some reasonable fraction
   // of the physical memory, up to a maximum of 1GB.
   if (UseParallelGC) {
-<<<<<<< HEAD
     FLAG_SET_ERGO(uintx, ParallelGCThreads,
                   Abstract_VM_Version::parallel_worker_threads());
-=======
-    if (FLAG_IS_DEFAULT(MaxHeapSize)) {
-      const uint64_t reasonable_fraction = 
-	os::physical_memory() / DefaultMaxRAMFraction;
-      const uint64_t maximum_size = (uint64_t) DefaultMaxRAM;
-      size_t reasonable_max = 
-	(size_t) os::allocatable_physical_memory(reasonable_fraction);
-      if (reasonable_max > maximum_size) {
-	reasonable_max = maximum_size;
-      }
-      if (PrintGCDetails && Verbose) {
-	// Cannot use gclog_or_tty yet.
-	tty->print_cr("  Max heap size for server class platform "
-		      SIZE_FORMAT, reasonable_max);	
-      }
-      // If the initial_heap_size has not been set with -Xms,
-      // then set it as fraction of size of physical memory
-      // respecting the maximum and minimum sizes of the heap.  
-      if (initial_heap_size() == 0) {
-	const uint64_t reasonable_initial_fraction = 
-	  os::physical_memory() / DefaultInitialRAMFraction;
-	const size_t reasonable_initial = 
-	  (size_t) os::allocatable_physical_memory(reasonable_initial_fraction);
-	const size_t minimum_size = NewSize + OldSize;
-	set_initial_heap_size(MAX2(MIN2(reasonable_initial, reasonable_max),
-				  minimum_size));
-        // Currently the minimum size and the initial heap sizes are the same.
-	set_min_heap_size(initial_heap_size());
-	if (PrintGCDetails && Verbose) {
-	  // Cannot use gclog_or_tty yet.
-	  tty->print_cr("  Initial heap size for server class platform "
-			SIZE_FORMAT, initial_heap_size());	
-	}
-      } else {
-	// An minimum size was specified on the command line.  Be sure
-	// that the maximum size is consistent.
-	if (initial_heap_size() > reasonable_max) {
-	  reasonable_max = initial_heap_size();
-	}
-      }
-      FLAG_SET_ERGO(uintx, MaxHeapSize, (uintx) reasonable_max);
-    }
->>>>>>> 2571633a
 
     // PS is a server collector, setup the heap sizes accordingly.
     set_server_heap_size();
@@ -1400,17 +1269,10 @@
       // minimums.  These are different defaults because of the different
       // interpretation and are not ergonomically set.
       if (FLAG_IS_DEFAULT(MarkSweepDeadRatio)) {
-<<<<<<< HEAD
         FLAG_SET_DEFAULT(MarkSweepDeadRatio, 1);
       }
       if (FLAG_IS_DEFAULT(PermMarkSweepDeadRatio)) {
         FLAG_SET_DEFAULT(PermMarkSweepDeadRatio, 5);
-=======
-	MarkSweepDeadRatio = 1;
-      }
-      if (FLAG_IS_DEFAULT(PermMarkSweepDeadRatio)) {
-	PermMarkSweepDeadRatio = 5;
->>>>>>> 2571633a
       }
     }
   }
@@ -1504,26 +1366,6 @@
   if (AggressiveOpts || !FLAG_IS_DEFAULT(AutoBoxCacheMax)) {
     if (FLAG_IS_DEFAULT(EliminateAutoBox)) {
       FLAG_SET_DEFAULT(EliminateAutoBox, true);
-<<<<<<< HEAD
-=======
-    }
-    if (FLAG_IS_DEFAULT(AutoBoxCacheMax)) {
-      FLAG_SET_DEFAULT(AutoBoxCacheMax, 20000);
-    } 
-
-    // Feed the cache size setting into the JDK
-    char buffer[1024];
-    sprintf(buffer, "java.lang.Integer.IntegerCache.high=%d", AutoBoxCacheMax);
-    add_property(buffer);
-  }
-#endif
-
-  if (AggressiveOpts) {
-NOT_WINDOWS(
-    // No measured benefit on Windows
-    if (FLAG_IS_DEFAULT(CacheTimeMillis)) {
-      FLAG_SET_DEFAULT(CacheTimeMillis, true);
->>>>>>> 2571633a
     }
     if (FLAG_IS_DEFAULT(AutoBoxCacheMax)) {
       FLAG_SET_DEFAULT(AutoBoxCacheMax, 20000);
@@ -1597,7 +1439,6 @@
 }
 
 static bool verify_serial_gc_flags() {
-<<<<<<< HEAD
   return (UseSerialGC &&
         !(UseParNewGC || UseConcMarkSweepGC || UseG1GC ||
           UseParallelGC || UseParallelOldGC));
@@ -1626,11 +1467,6 @@
   }
 
   return status;
-=======
-  return (UseSerialGC && 
-        !(UseParNewGC || UseConcMarkSweepGC || UseParallelGC || 
-          UseParallelOldGC));
->>>>>>> 2571633a
 }
 
 // Check the consistency of vm_init_args
@@ -1675,7 +1511,6 @@
     status = false;
   }
 
-<<<<<<< HEAD
   status = status && verify_percentage(MaxLiveObjectEvacuationRatio,
                               "MaxLiveObjectEvacuationRatio");
   status = status && verify_percentage(AdaptiveSizePolicyWeight,
@@ -1684,16 +1519,6 @@
   status = status && verify_percentage(ThresholdTolerance, "ThresholdTolerance");
   status = status && verify_percentage(MinHeapFreeRatio, "MinHeapFreeRatio");
   status = status && verify_percentage(MaxHeapFreeRatio, "MaxHeapFreeRatio");
-=======
-  status &= verify_percentage(MaxLiveObjectEvacuationRatio,
-			      "MaxLiveObjectEvacuationRatio");
-  status &= verify_percentage(AdaptiveSizePolicyWeight,
-			      "AdaptiveSizePolicyWeight");
-  status &= verify_percentage(AdaptivePermSizeWeight, "AdaptivePermSizeWeight");
-  status &= verify_percentage(ThresholdTolerance, "ThresholdTolerance");
-  status &= verify_percentage(MinHeapFreeRatio, "MinHeapFreeRatio");
-  status &= verify_percentage(MaxHeapFreeRatio, "MaxHeapFreeRatio");
->>>>>>> 2571633a
 
   if (MinHeapFreeRatio > MaxHeapFreeRatio) {
     jio_fprintf(defaultStream::error_stream(),
@@ -1729,13 +1554,8 @@
   status = status && verify_percentage(GCHeapFreeLimit, "GCHeapFreeLimit");
 
   // Check user specified sharing option conflict with Parallel GC
-<<<<<<< HEAD
   bool cannot_share = (UseConcMarkSweepGC || UseG1GC || UseParNewGC ||
                        UseParallelGC || UseParallelOldGC ||
-=======
-  bool cannot_share = (UseConcMarkSweepGC || UseParallelGC || 
-                       UseParallelOldGC || UseParNewGC ||
->>>>>>> 2571633a
                        SOLARIS_ONLY(UseISM) NOT_SOLARIS(UseLargePages));
 
   if (cannot_share) {
@@ -1775,7 +1595,6 @@
 		  "The CMS collector (-XX:+UseConcMarkSweepGC) must be "
 		  "selected in order\nto use CMSIncrementalMode.\n");
       status = false;
-<<<<<<< HEAD
     } else {
       status = status && verify_percentage(CMSIncrementalDutyCycle,
                                   "CMSIncrementalDutyCycle");
@@ -1787,24 +1606,6 @@
                                   "CMSIncrementalOffset");
       status = status && verify_percentage(CMSExpAvgFactor,
                                   "CMSExpAvgFactor");
-=======
-    } else if (!UseTLAB) {
-      jio_fprintf(defaultStream::error_stream(),
-		  "error:  CMSIncrementalMode requires thread-local "
-		  "allocation buffers\n(-XX:+UseTLAB).\n");
-      status = false;
-    } else {
-      status &= verify_percentage(CMSIncrementalDutyCycle,
-				  "CMSIncrementalDutyCycle");
-      status &= verify_percentage(CMSIncrementalDutyCycleMin,
-				  "CMSIncrementalDutyCycleMin");
-      status &= verify_percentage(CMSIncrementalSafetyFactor,
-				  "CMSIncrementalSafetyFactor");
-      status &= verify_percentage(CMSIncrementalOffset,
-				  "CMSIncrementalOffset");
-      status &= verify_percentage(CMSExpAvgFactor,
-				  "CMSExpAvgFactor");
->>>>>>> 2571633a
       // If it was not set on the command line, set
       // CMSInitiatingOccupancyFraction to 1 so icms can initiate cycles early.
       if (CMSInitiatingOccupancyFraction < 0) {
@@ -1893,15 +1694,9 @@
 }
 
 Arguments::ArgsRange Arguments::parse_memory_size(const char* s,
-<<<<<<< HEAD
                                                   julong* long_arg,
                                                   julong min_size) {
   if (!atomull(s, long_arg)) return arg_unreadable;
-=======
-						  jlong* long_arg,
-						  jlong min_size) {
-  if (!atomll(s, long_arg)) return arg_unreadable;
->>>>>>> 2571633a
   return check_memory_size(*long_arg, min_size);
 }
 
@@ -1961,12 +1756,7 @@
   return JNI_OK;
 }
 
-<<<<<<< HEAD
 jint Arguments::parse_each_vm_init_arg(const JavaVMInitArgs* args,
-=======
-
-jint Arguments::parse_each_vm_init_arg(const JavaVMInitArgs* args, 
->>>>>>> 2571633a
                                        SysClassPath* scp_p,
                                        bool* scp_assembly_required_p,
                                        FlagValueOrigin origin) {
@@ -2174,11 +1964,7 @@
     } else if (match_option(option, "-Xmaxjitcodesize", &tail)) {
       julong long_ReservedCodeCacheSize = 0;
       ArgsRange errcode = parse_memory_size(tail, &long_ReservedCodeCacheSize,
-<<<<<<< HEAD
                                             (size_t)InitialCodeCacheSize);
-=======
-					    InitialCodeCacheSize);
->>>>>>> 2571633a
       if (errcode != arg_in_range) {
         jio_fprintf(defaultStream::error_stream(),
 		    "Invalid maximum code cache size: %s\n",
@@ -2846,15 +2632,6 @@
 #ifdef KERNEL
   no_shared_spaces();
 #endif // KERNEL
-<<<<<<< HEAD
-=======
-  
-  // Set some flags for ParallelGC if needed.
-  set_parallel_gc_flags();
-
-  // Set some flags for CMS and/or ParNew collectors, as needed.
-  set_cms_and_parnew_gc_flags();
->>>>>>> 2571633a
 
   // Set flags based on ergonomics.
   set_ergonomics_flags();
