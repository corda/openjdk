/*
 * Copyright (c) 1997, 2016, Oracle and/or its affiliates. All rights reserved.
 * DO NOT ALTER OR REMOVE COPYRIGHT NOTICES OR THIS FILE HEADER.
 *
 * This code is free software; you can redistribute it and/or modify it
 * under the terms of the GNU General Public License version 2 only, as
 * published by the Free Software Foundation.
 *
 * This code is distributed in the hope that it will be useful, but WITHOUT
 * ANY WARRANTY; without even the implied warranty of MERCHANTABILITY or
 * FITNESS FOR A PARTICULAR PURPOSE.  See the GNU General Public License
 * version 2 for more details (a copy is included in the LICENSE file that
 * accompanied this code).
 *
 * You should have received a copy of the GNU General Public License version
 * 2 along with this work; if not, write to the Free Software Foundation,
 * Inc., 51 Franklin St, Fifth Floor, Boston, MA 02110-1301 USA.
 *
 * Please contact Oracle, 500 Oracle Parkway, Redwood Shores, CA 94065 USA
 * or visit www.oracle.com if you need additional information or have any
 * questions.
 *
 */

#include "precompiled.hpp"
#include "classfile/classLoader.hpp"
#include "classfile/javaAssertions.hpp"
#include "classfile/stringTable.hpp"
#include "classfile/symbolTable.hpp"
#include "code/codeCacheExtensions.hpp"
#include "gc/shared/cardTableRS.hpp"
#include "gc/shared/genCollectedHeap.hpp"
#include "gc/shared/referenceProcessor.hpp"
#include "gc/shared/taskqueue.hpp"
#include "logging/log.hpp"
#include "logging/logConfiguration.hpp"
#include "logging/logStream.hpp"
#include "logging/logTag.hpp"
#include "memory/allocation.inline.hpp"
#include "memory/universe.inline.hpp"
#include "oops/oop.inline.hpp"
#include "prims/jvmtiExport.hpp"
#include "runtime/arguments.hpp"
#include "runtime/arguments_ext.hpp"
#include "runtime/commandLineFlagConstraintList.hpp"
#include "runtime/commandLineFlagWriteableList.hpp"
#include "runtime/commandLineFlagRangeList.hpp"
#include "runtime/globals.hpp"
#include "runtime/globals_extension.hpp"
#include "runtime/java.hpp"
#include "runtime/os.hpp"
#include "runtime/vm_version.hpp"
#include "services/management.hpp"
#include "services/memTracker.hpp"
#include "utilities/defaultStream.hpp"
#include "utilities/macros.hpp"
#include "utilities/stringUtils.hpp"
#if INCLUDE_JVMCI
#include "jvmci/jvmciRuntime.hpp"
#endif
#if INCLUDE_ALL_GCS
#include "gc/cms/compactibleFreeListSpace.hpp"
#include "gc/g1/g1CollectedHeap.inline.hpp"
#include "gc/parallel/parallelScavengeHeap.hpp"
#endif // INCLUDE_ALL_GCS

// Note: This is a special bug reporting site for the JVM
#define DEFAULT_VENDOR_URL_BUG "http://bugreport.java.com/bugreport/crash.jsp"
#define DEFAULT_JAVA_LAUNCHER  "generic"

char*  Arguments::_jvm_flags_file               = NULL;
char** Arguments::_jvm_flags_array              = NULL;
int    Arguments::_num_jvm_flags                = 0;
char** Arguments::_jvm_args_array               = NULL;
int    Arguments::_num_jvm_args                 = 0;
char*  Arguments::_java_command                 = NULL;
SystemProperty* Arguments::_system_properties   = NULL;
const char*  Arguments::_gc_log_filename        = NULL;
bool   Arguments::_has_profile                  = false;
size_t Arguments::_conservative_max_heap_alignment = 0;
size_t Arguments::_min_heap_size                = 0;
Arguments::Mode Arguments::_mode                = _mixed;
bool   Arguments::_java_compiler                = false;
bool   Arguments::_xdebug_mode                  = false;
const char*  Arguments::_java_vendor_url_bug    = DEFAULT_VENDOR_URL_BUG;
const char*  Arguments::_sun_java_launcher      = DEFAULT_JAVA_LAUNCHER;
int    Arguments::_sun_java_launcher_pid        = -1;
bool   Arguments::_sun_java_launcher_is_altjvm  = false;

// These parameters are reset in method parse_vm_init_args()
bool   Arguments::_AlwaysCompileLoopMethods     = AlwaysCompileLoopMethods;
bool   Arguments::_UseOnStackReplacement        = UseOnStackReplacement;
bool   Arguments::_BackgroundCompilation        = BackgroundCompilation;
bool   Arguments::_ClipInlining                 = ClipInlining;
intx   Arguments::_Tier3InvokeNotifyFreqLog     = Tier3InvokeNotifyFreqLog;
intx   Arguments::_Tier4InvocationThreshold     = Tier4InvocationThreshold;

char*  Arguments::SharedArchivePath             = NULL;

AgentLibraryList Arguments::_libraryList;
AgentLibraryList Arguments::_agentList;

abort_hook_t     Arguments::_abort_hook         = NULL;
exit_hook_t      Arguments::_exit_hook          = NULL;
vfprintf_hook_t  Arguments::_vfprintf_hook      = NULL;


SystemProperty *Arguments::_sun_boot_library_path = NULL;
SystemProperty *Arguments::_java_library_path = NULL;
SystemProperty *Arguments::_java_home = NULL;
SystemProperty *Arguments::_java_class_path = NULL;
SystemProperty *Arguments::_jdk_boot_class_path_append = NULL;

GrowableArray<ModulePatchPath*> *Arguments::_patch_mod_prefix = NULL;
PathString *Arguments::_system_boot_class_path = NULL;
bool Arguments::_has_jimage = false;

char* Arguments::_ext_dirs = NULL;

// Check if head of 'option' matches 'name', and sets 'tail' to the remaining
// part of the option string.
static bool match_option(const JavaVMOption *option, const char* name,
                         const char** tail) {
  size_t len = strlen(name);
  if (strncmp(option->optionString, name, len) == 0) {
    *tail = option->optionString + len;
    return true;
  } else {
    return false;
  }
}

// Check if 'option' matches 'name'. No "tail" is allowed.
static bool match_option(const JavaVMOption *option, const char* name) {
  const char* tail = NULL;
  bool result = match_option(option, name, &tail);
  if (tail != NULL && *tail == '\0') {
    return result;
  } else {
    return false;
  }
}

// Return true if any of the strings in null-terminated array 'names' matches.
// If tail_allowed is true, then the tail must begin with a colon; otherwise,
// the option must match exactly.
static bool match_option(const JavaVMOption* option, const char** names, const char** tail,
  bool tail_allowed) {
  for (/* empty */; *names != NULL; ++names) {
    if (match_option(option, *names, tail)) {
      if (**tail == '\0' || tail_allowed && **tail == ':') {
        return true;
      }
    }
  }
  return false;
}

static void logOption(const char* opt) {
  if (PrintVMOptions) {
    jio_fprintf(defaultStream::output_stream(), "VM option '%s'\n", opt);
  }
}

bool needs_module_property_warning = false;

#define MODULE_PROPERTY_PREFIX "jdk.module."
#define MODULE_PROPERTY_PREFIX_LEN 11
#define ADDEXPORTS "addexports"
#define ADDEXPORTS_LEN 10
#define ADDREADS "addreads"
#define ADDREADS_LEN 8
#define PATCH "patch"
#define PATCH_LEN 5
#define ADDMODS "addmods"
#define ADDMODS_LEN 7
#define LIMITMODS "limitmods"
#define LIMITMODS_LEN 9
#define PATH "path"
#define PATH_LEN 4
#define UPGRADE_PATH "upgrade.path"
#define UPGRADE_PATH_LEN 12

// Return TRUE if option matches 'property', or 'property=', or 'property.'.
static bool matches_property_suffix(const char* option, const char* property, size_t len) {
  return ((strncmp(option, property, len) == 0) &&
          (option[len] == '=' || option[len] == '.' || option[len] == '\0'));
}

// Return true if property starts with "jdk.module." and its ensuing chars match
// any of the reserved module properties.
// property should be passed without the leading "-D".
bool Arguments::is_internal_module_property(const char* property) {
  assert((strncmp(property, "-D", 2) != 0), "Unexpected leading -D");
  if  (strncmp(property, MODULE_PROPERTY_PREFIX, MODULE_PROPERTY_PREFIX_LEN) == 0) {
    const char* property_suffix = property + MODULE_PROPERTY_PREFIX_LEN;
    if (matches_property_suffix(property_suffix, ADDEXPORTS, ADDEXPORTS_LEN) ||
        matches_property_suffix(property_suffix, ADDREADS, ADDREADS_LEN) ||
        matches_property_suffix(property_suffix, PATCH, PATCH_LEN) ||
        matches_property_suffix(property_suffix, ADDMODS, ADDMODS_LEN) ||
        matches_property_suffix(property_suffix, LIMITMODS, LIMITMODS_LEN) ||
        matches_property_suffix(property_suffix, PATH, PATH_LEN) ||
        matches_property_suffix(property_suffix, UPGRADE_PATH, UPGRADE_PATH_LEN)) {
      return true;
    }
  }
  return false;
}

// Process java launcher properties.
void Arguments::process_sun_java_launcher_properties(JavaVMInitArgs* args) {
  // See if sun.java.launcher, sun.java.launcher.is_altjvm or
  // sun.java.launcher.pid is defined.
  // Must do this before setting up other system properties,
  // as some of them may depend on launcher type.
  for (int index = 0; index < args->nOptions; index++) {
    const JavaVMOption* option = args->options + index;
    const char* tail;

    if (match_option(option, "-Dsun.java.launcher=", &tail)) {
      process_java_launcher_argument(tail, option->extraInfo);
      continue;
    }
    if (match_option(option, "-Dsun.java.launcher.is_altjvm=", &tail)) {
      if (strcmp(tail, "true") == 0) {
        _sun_java_launcher_is_altjvm = true;
      }
      continue;
    }
    if (match_option(option, "-Dsun.java.launcher.pid=", &tail)) {
      _sun_java_launcher_pid = atoi(tail);
      continue;
    }
  }
}

// Initialize system properties key and value.
void Arguments::init_system_properties() {

  // Set up _system_boot_class_path which is not a property but
  // relies heavily on argument processing and the jdk.boot.class.path.append
  // property. It is used to store the underlying system boot class path.
  _system_boot_class_path = new PathString(NULL);

  PropertyList_add(&_system_properties, new SystemProperty("java.vm.specification.name",
                                                           "Java Virtual Machine Specification",  false));
  PropertyList_add(&_system_properties, new SystemProperty("java.vm.version", VM_Version::vm_release(),  false));
  PropertyList_add(&_system_properties, new SystemProperty("java.vm.name", VM_Version::vm_name(),  false));
  PropertyList_add(&_system_properties, new SystemProperty("java.vm.info", VM_Version::vm_info_string(),  true));
  PropertyList_add(&_system_properties, new SystemProperty("jdk.debug", VM_Version::jdk_debug_level(),  false));

  // Following are JVMTI agent writable properties.
  // Properties values are set to NULL and they are
  // os specific they are initialized in os::init_system_properties_values().
  _sun_boot_library_path = new SystemProperty("sun.boot.library.path", NULL,  true);
  _java_library_path = new SystemProperty("java.library.path", NULL,  true);
  _java_home =  new SystemProperty("java.home", NULL,  true);
  _java_class_path = new SystemProperty("java.class.path", "",  true);
  // jdk.boot.class.path.append is a non-writeable, internal property.
  // It can only be set by either:
  //    - -Xbootclasspath/a:
  //    - AddToBootstrapClassLoaderSearch during JVMTI OnLoad phase
  _jdk_boot_class_path_append = new SystemProperty("jdk.boot.class.path.append", "", false, true);

  // Add to System Property list.
  PropertyList_add(&_system_properties, _sun_boot_library_path);
  PropertyList_add(&_system_properties, _java_library_path);
  PropertyList_add(&_system_properties, _java_home);
  PropertyList_add(&_system_properties, _java_class_path);
  PropertyList_add(&_system_properties, _jdk_boot_class_path_append);

  // Set OS specific system properties values
  os::init_system_properties_values();
}

// Update/Initialize System properties after JDK version number is known
void Arguments::init_version_specific_system_properties() {
  enum { bufsz = 16 };
  char buffer[bufsz];
  const char* spec_vendor = "Oracle Corporation";
  uint32_t spec_version = JDK_Version::current().major_version();

  jio_snprintf(buffer, bufsz, UINT32_FORMAT, spec_version);

  PropertyList_add(&_system_properties,
      new SystemProperty("java.vm.specification.vendor",  spec_vendor, false));
  PropertyList_add(&_system_properties,
      new SystemProperty("java.vm.specification.version", buffer, false));
  PropertyList_add(&_system_properties,
      new SystemProperty("java.vm.vendor", VM_Version::vm_vendor(),  false));
}

/*
 *  -XX argument processing:
 *
 *  -XX arguments are defined in several places, such as:
 *      globals.hpp, globals_<cpu>.hpp, globals_<os>.hpp, <compiler>_globals.hpp, or <gc>_globals.hpp.
 *  -XX arguments are parsed in parse_argument().
 *  -XX argument bounds checking is done in check_vm_args_consistency().
 *
 * Over time -XX arguments may change. There are mechanisms to handle common cases:
 *
 *      ALIASED: An option that is simply another name for another option. This is often
 *               part of the process of deprecating a flag, but not all aliases need
 *               to be deprecated.
 *
 *               Create an alias for an option by adding the old and new option names to the
 *               "aliased_jvm_flags" table. Delete the old variable from globals.hpp (etc).
 *
 *   DEPRECATED: An option that is supported, but a warning is printed to let the user know that
 *               support may be removed in the future. Both regular and aliased options may be
 *               deprecated.
 *
 *               Add a deprecation warning for an option (or alias) by adding an entry in the
 *               "special_jvm_flags" table and setting the "deprecated_in" field.
 *               Often an option "deprecated" in one major release will
 *               be made "obsolete" in the next. In this case the entry should also have it's
 *               "obsolete_in" field set.
 *
 *     OBSOLETE: An option that has been removed (and deleted from globals.hpp), but is still accepted
 *               on the command line. A warning is printed to let the user know that option might not
 *               be accepted in the future.
 *
 *               Add an obsolete warning for an option by adding an entry in the "special_jvm_flags"
 *               table and setting the "obsolete_in" field.
 *
 *      EXPIRED: A deprecated or obsolete option that has an "accept_until" version less than or equal
 *               to the current JDK version. The system will flatly refuse to admit the existence of
 *               the flag. This allows a flag to die automatically over JDK releases.
 *
 *               Note that manual cleanup of expired options should be done at major JDK version upgrades:
 *                  - Newly expired options should be removed from the special_jvm_flags and aliased_jvm_flags tables.
 *                  - Newly obsolete or expired deprecated options should have their global variable
 *                    definitions removed (from globals.hpp, etc) and related implementations removed.
 *
 * Recommended approach for removing options:
 *
 * To remove options commonly used by customers (e.g. product, commercial -XX options), use
 * the 3-step model adding major release numbers to the deprecate, obsolete and expire columns.
 *
 * To remove internal options (e.g. diagnostic, experimental, develop options), use
 * a 2-step model adding major release numbers to the obsolete and expire columns.
 *
 * To change the name of an option, use the alias table as well as a 2-step
 * model adding major release numbers to the deprecate and expire columns.
 * Think twice about aliasing commonly used customer options.
 *
 * There are times when it is appropriate to leave a future release number as undefined.
 *
 * Tests:  Aliases should be tested in VMAliasOptions.java.
 *         Deprecated options should be tested in VMDeprecatedOptions.java.
 */

// Obsolete or deprecated -XX flag.
typedef struct {
  const char* name;
  JDK_Version deprecated_in; // When the deprecation warning started (or "undefined").
  JDK_Version obsolete_in;   // When the obsolete warning started (or "undefined").
  JDK_Version expired_in;    // When the option expires (or "undefined").
} SpecialFlag;

// The special_jvm_flags table declares options that are being deprecated and/or obsoleted. The
// "deprecated_in" or "obsolete_in" fields may be set to "undefined", but not both.
// When the JDK version reaches 'deprecated_in' limit, the JVM will process this flag on
// the command-line as usual, but will issue a warning.
// When the JDK version reaches 'obsolete_in' limit, the JVM will continue accepting this flag on
// the command-line, while issuing a warning and ignoring the flag value.
// Once the JDK version reaches 'expired_in' limit, the JVM will flatly refuse to admit the
// existence of the flag.
//
// MANUAL CLEANUP ON JDK VERSION UPDATES:
// This table ensures that the handling of options will update automatically when the JDK
// version is incremented, but the source code needs to be cleanup up manually:
// - As "deprecated" options age into "obsolete" or "expired" options, the associated "globals"
//   variable should be removed, as well as users of the variable.
// - As "deprecated" options age into "obsolete" options, move the entry into the
//   "Obsolete Flags" section of the table.
// - All expired options should be removed from the table.
static SpecialFlag const special_jvm_flags[] = {
  // -------------- Deprecated Flags --------------
  // --- Non-alias flags - sorted by obsolete_in then expired_in:
  { "MaxGCMinorPauseMillis",        JDK_Version::jdk(8), JDK_Version::undefined(), JDK_Version::undefined() },
  { "UseParNewGC",                  JDK_Version::jdk(9), JDK_Version::undefined(), JDK_Version::jdk(10) },
  { "ConvertSleepToYield",          JDK_Version::jdk(9), JDK_Version::jdk(10),     JDK_Version::jdk(11) },
  { "ConvertYieldToSleep",          JDK_Version::jdk(9), JDK_Version::jdk(10),     JDK_Version::jdk(11) },

  // --- Deprecated alias flags (see also aliased_jvm_flags) - sorted by obsolete_in then expired_in:
  { "DefaultMaxRAMFraction",        JDK_Version::jdk(8), JDK_Version::undefined(), JDK_Version::undefined() },
  { "CreateMinidumpOnCrash",        JDK_Version::jdk(9), JDK_Version::undefined(), JDK_Version::undefined() },
  { "CMSMarkStackSizeMax",          JDK_Version::jdk(9), JDK_Version::undefined(), JDK_Version::jdk(10) },
  { "CMSMarkStackSize",             JDK_Version::jdk(9), JDK_Version::undefined(), JDK_Version::jdk(10) },
  { "G1MarkStackSize",              JDK_Version::jdk(9), JDK_Version::undefined(), JDK_Version::jdk(10) },
  { "ParallelMarkingThreads",       JDK_Version::jdk(9), JDK_Version::undefined(), JDK_Version::jdk(10) },
  { "ParallelCMSThreads",           JDK_Version::jdk(9), JDK_Version::undefined(), JDK_Version::jdk(10) },

  // -------------- Obsolete Flags - sorted by expired_in --------------
  { "UseOldInlining",                JDK_Version::undefined(), JDK_Version::jdk(9), JDK_Version::jdk(10) },
  { "SafepointPollOffset",           JDK_Version::undefined(), JDK_Version::jdk(9), JDK_Version::jdk(10) },
  { "UseBoundThreads",               JDK_Version::undefined(), JDK_Version::jdk(9), JDK_Version::jdk(10) },
  { "DefaultThreadPriority",         JDK_Version::undefined(), JDK_Version::jdk(9), JDK_Version::jdk(10) },
  { "NoYieldsInMicrolock",           JDK_Version::undefined(), JDK_Version::jdk(9), JDK_Version::jdk(10) },
  { "BackEdgeThreshold",             JDK_Version::undefined(), JDK_Version::jdk(9), JDK_Version::jdk(10) },
  { "UseNewReflection",              JDK_Version::undefined(), JDK_Version::jdk(9), JDK_Version::jdk(10) },
  { "ReflectionWrapResolutionErrors",JDK_Version::undefined(), JDK_Version::jdk(9), JDK_Version::jdk(10) },
  { "VerifyReflectionBytecodes",     JDK_Version::undefined(), JDK_Version::jdk(9), JDK_Version::jdk(10) },
  { "AutoShutdownNMT",               JDK_Version::undefined(), JDK_Version::jdk(9), JDK_Version::jdk(10) },
  { "NmethodSweepFraction",          JDK_Version::undefined(), JDK_Version::jdk(9), JDK_Version::jdk(10) },
  { "NmethodSweepCheckInterval",     JDK_Version::undefined(), JDK_Version::jdk(9), JDK_Version::jdk(10) },
  { "CodeCacheMinimumFreeSpace",     JDK_Version::undefined(), JDK_Version::jdk(9), JDK_Version::jdk(10) },
#ifndef ZERO
  { "UseFastAccessorMethods",        JDK_Version::undefined(), JDK_Version::jdk(9), JDK_Version::jdk(10) },
  { "UseFastEmptyMethods",           JDK_Version::undefined(), JDK_Version::jdk(9), JDK_Version::jdk(10) },
#endif // ZERO
  { "UseCompilerSafepoints",         JDK_Version::undefined(), JDK_Version::jdk(9), JDK_Version::jdk(10) },
  { "AdaptiveSizePausePolicy",       JDK_Version::undefined(), JDK_Version::jdk(9), JDK_Version::jdk(10) },
  { "ParallelGCRetainPLAB",          JDK_Version::undefined(), JDK_Version::jdk(9), JDK_Version::jdk(10) },
  { "ThreadSafetyMargin",            JDK_Version::undefined(), JDK_Version::jdk(9), JDK_Version::jdk(10) },
  { "LazyBootClassLoader",           JDK_Version::undefined(), JDK_Version::jdk(9), JDK_Version::jdk(10) },
  { "StarvationMonitorInterval",     JDK_Version::undefined(), JDK_Version::jdk(9), JDK_Version::jdk(10) },
  { "PreInflateSpin",                JDK_Version::undefined(), JDK_Version::jdk(9), JDK_Version::jdk(10) },
  { "JNIDetachReleasesMonitors",     JDK_Version::undefined(), JDK_Version::jdk(9), JDK_Version::jdk(10) },
  { "UseAltSigs",                    JDK_Version::undefined(), JDK_Version::jdk(9), JDK_Version::jdk(10) },
  { "SegmentedHeapDumpThreshold",    JDK_Version::undefined(), JDK_Version::jdk(9), JDK_Version::jdk(10) },
  { "PrintOopAddress",               JDK_Version::undefined(), JDK_Version::jdk(9), JDK_Version::jdk(10) },

#ifdef TEST_VERIFY_SPECIAL_JVM_FLAGS
  { "dep > obs",                    JDK_Version::jdk(9), JDK_Version::jdk(8), JDK_Version::undefined() },
  { "dep > exp ",                   JDK_Version::jdk(9), JDK_Version::undefined(), JDK_Version::jdk(8) },
  { "obs > exp ",                   JDK_Version::undefined(), JDK_Version::jdk(9), JDK_Version::jdk(8) },
  { "not deprecated or obsolete",   JDK_Version::undefined(), JDK_Version::undefined(), JDK_Version::jdk(9) },
  { "dup option",                   JDK_Version::jdk(9), JDK_Version::undefined(), JDK_Version::undefined() },
  { "dup option",                   JDK_Version::jdk(9), JDK_Version::undefined(), JDK_Version::undefined() },
  { "BytecodeVerificationRemote",   JDK_Version::undefined(), JDK_Version::jdk(9), JDK_Version::undefined() },
#endif

  { NULL, JDK_Version(0), JDK_Version(0) }
};

// Flags that are aliases for other flags.
typedef struct {
  const char* alias_name;
  const char* real_name;
} AliasedFlag;

static AliasedFlag const aliased_jvm_flags[] = {
  { "DefaultMaxRAMFraction",    "MaxRAMFraction"    },
  { "CMSMarkStackSizeMax",      "MarkStackSizeMax"  },
  { "CMSMarkStackSize",         "MarkStackSize"     },
  { "G1MarkStackSize",          "MarkStackSize"     },
  { "ParallelMarkingThreads",   "ConcGCThreads"     },
  { "ParallelCMSThreads",       "ConcGCThreads"     },
  { "CreateMinidumpOnCrash",    "CreateCoredumpOnCrash" },
  { NULL, NULL}
};

// NOTE: A compatibility request will be necessary for each alias to be removed.
static AliasedLoggingFlag const aliased_logging_flags[] = {
  { "PrintCompressedOopsMode",   LogLevel::Info,  true,  LOG_TAGS(gc, heap, coops) },
  { "TraceBiasedLocking",        LogLevel::Info,  true,  LOG_TAGS(biasedlocking) },
  { "TraceClassLoading",         LogLevel::Info,  true,  LOG_TAGS(class, load) },
  { "TraceClassLoadingPreorder", LogLevel::Debug, true,  LOG_TAGS(class, preorder) },
  { "TraceClassPaths",           LogLevel::Info,  true,  LOG_TAGS(class, path) },
  { "TraceClassResolution",      LogLevel::Debug, true,  LOG_TAGS(class, resolve) },
  { "TraceClassUnloading",       LogLevel::Info,  true,  LOG_TAGS(class, unload) },
  { "TraceExceptions",           LogLevel::Info,  true,  LOG_TAGS(exceptions) },
  { "TraceLoaderConstraints",    LogLevel::Info,  true,  LOG_TAGS(class, loader, constraints) },
  { "TraceMonitorInflation",     LogLevel::Debug, true,  LOG_TAGS(monitorinflation) },
  { "TraceSafepointCleanupTime", LogLevel::Info,  true,  LOG_TAGS(safepoint, cleanup) },
  { "TraceJVMTIObjectTagging",   LogLevel::Debug, true,  LOG_TAGS(jvmti, objecttagging) },
  { "TraceRedefineClasses",      LogLevel::Info,  false, LOG_TAGS(redefine, class) },
  { NULL,                        LogLevel::Off,   false, LOG_TAGS(_NO_TAG) }
};

#ifndef PRODUCT
// These options are removed in jdk9. Remove this code for jdk10.
static AliasedFlag const removed_develop_logging_flags[] = {
  { "TraceClassInitialization",   "-Xlog:class+init" },
  { "TraceClassLoaderData",       "-Xlog:class+loader+data" },
  { "TraceDefaultMethods",        "-Xlog:defaultmethods=debug" },
  { "TraceItables",               "-Xlog:itables=debug" },
  { "TraceMonitorMismatch",       "-Xlog:monitormismatch=info" },
  { "TraceSafepoint",             "-Xlog:safepoint=debug" },
  { "TraceStartupTime",           "-Xlog:startuptime" },
  { "TraceVMOperation",           "-Xlog:vmoperation=debug" },
  { "PrintVtables",               "-Xlog:vtables=debug" },
  { "VerboseVerification",        "-Xlog:verification" },
  { NULL, NULL }
};
#endif //PRODUCT

// Return true if "v" is less than "other", where "other" may be "undefined".
static bool version_less_than(JDK_Version v, JDK_Version other) {
  assert(!v.is_undefined(), "must be defined");
  if (!other.is_undefined() && v.compare(other) >= 0) {
    return false;
  } else {
    return true;
  }
}

static bool lookup_special_flag(const char *flag_name, SpecialFlag& flag) {
  for (size_t i = 0; special_jvm_flags[i].name != NULL; i++) {
    if ((strcmp(special_jvm_flags[i].name, flag_name) == 0)) {
      flag = special_jvm_flags[i];
      return true;
    }
  }
  return false;
}

bool Arguments::is_obsolete_flag(const char *flag_name, JDK_Version* version) {
  assert(version != NULL, "Must provide a version buffer");
  SpecialFlag flag;
  if (lookup_special_flag(flag_name, flag)) {
    if (!flag.obsolete_in.is_undefined()) {
      if (version_less_than(JDK_Version::current(), flag.expired_in)) {
        *version = flag.obsolete_in;
        return true;
      }
    }
  }
  return false;
}

int Arguments::is_deprecated_flag(const char *flag_name, JDK_Version* version) {
  assert(version != NULL, "Must provide a version buffer");
  SpecialFlag flag;
  if (lookup_special_flag(flag_name, flag)) {
    if (!flag.deprecated_in.is_undefined()) {
      if (version_less_than(JDK_Version::current(), flag.obsolete_in) &&
          version_less_than(JDK_Version::current(), flag.expired_in)) {
        *version = flag.deprecated_in;
        return 1;
      } else {
        return -1;
      }
    }
  }
  return 0;
}

#ifndef PRODUCT
const char* Arguments::removed_develop_logging_flag_name(const char* name){
  for (size_t i = 0; removed_develop_logging_flags[i].alias_name != NULL; i++) {
    const AliasedFlag& flag = removed_develop_logging_flags[i];
    if (strcmp(flag.alias_name, name) == 0) {
      return flag.real_name;
    }
  }
  return NULL;
}
#endif // PRODUCT

const char* Arguments::real_flag_name(const char *flag_name) {
  for (size_t i = 0; aliased_jvm_flags[i].alias_name != NULL; i++) {
    const AliasedFlag& flag_status = aliased_jvm_flags[i];
    if (strcmp(flag_status.alias_name, flag_name) == 0) {
        return flag_status.real_name;
    }
  }
  return flag_name;
}

#ifdef ASSERT
static bool lookup_special_flag(const char *flag_name, size_t skip_index) {
  for (size_t i = 0; special_jvm_flags[i].name != NULL; i++) {
    if ((i != skip_index) && (strcmp(special_jvm_flags[i].name, flag_name) == 0)) {
      return true;
    }
  }
  return false;
}

static bool verify_special_jvm_flags() {
  bool success = true;
  for (size_t i = 0; special_jvm_flags[i].name != NULL; i++) {
    const SpecialFlag& flag = special_jvm_flags[i];
    if (lookup_special_flag(flag.name, i)) {
      warning("Duplicate special flag declaration \"%s\"", flag.name);
      success = false;
    }
    if (flag.deprecated_in.is_undefined() &&
        flag.obsolete_in.is_undefined()) {
      warning("Special flag entry \"%s\" must declare version deprecated and/or obsoleted in.", flag.name);
      success = false;
    }

    if (!flag.deprecated_in.is_undefined()) {
      if (!version_less_than(flag.deprecated_in, flag.obsolete_in)) {
        warning("Special flag entry \"%s\" must be deprecated before obsoleted.", flag.name);
        success = false;
      }

      if (!version_less_than(flag.deprecated_in, flag.expired_in)) {
        warning("Special flag entry \"%s\" must be deprecated before expired.", flag.name);
        success = false;
      }
    }

    if (!flag.obsolete_in.is_undefined()) {
      if (!version_less_than(flag.obsolete_in, flag.expired_in)) {
        warning("Special flag entry \"%s\" must be obsoleted before expired.", flag.name);
        success = false;
      }

      // if flag has become obsolete it should not have a "globals" flag defined anymore.
      if (!version_less_than(JDK_Version::current(), flag.obsolete_in)) {
        if (Flag::find_flag(flag.name) != NULL) {
          warning("Global variable for obsolete special flag entry \"%s\" should be removed", flag.name);
          success = false;
        }
      }
    }

    if (!flag.expired_in.is_undefined()) {
      // if flag has become expired it should not have a "globals" flag defined anymore.
      if (!version_less_than(JDK_Version::current(), flag.expired_in)) {
        if (Flag::find_flag(flag.name) != NULL) {
          warning("Global variable for expired flag entry \"%s\" should be removed", flag.name);
          success = false;
        }
      }
    }

  }
  return success;
}
#endif

// Parses a size specification string.
bool Arguments::atojulong(const char *s, julong* result) {
  julong n = 0;

  // First char must be a digit. Don't allow negative numbers or leading spaces.
  if (!isdigit(*s)) {
    return false;
  }

  bool is_hex = (s[0] == '0' && (s[1] == 'x' || s[1] == 'X'));
  char* remainder;
  errno = 0;
  n = strtoull(s, &remainder, (is_hex ? 16 : 10));
  if (errno != 0) {
    return false;
  }

  // Fail if no number was read at all or if the remainder contains more than a single non-digit character.
  if (remainder == s || strlen(remainder) > 1) {
    return false;
  }

  switch (*remainder) {
    case 'T': case 't':
      *result = n * G * K;
      // Check for overflow.
      if (*result/((julong)G * K) != n) return false;
      return true;
    case 'G': case 'g':
      *result = n * G;
      if (*result/G != n) return false;
      return true;
    case 'M': case 'm':
      *result = n * M;
      if (*result/M != n) return false;
      return true;
    case 'K': case 'k':
      *result = n * K;
      if (*result/K != n) return false;
      return true;
    case '\0':
      *result = n;
      return true;
    default:
      return false;
  }
}

Arguments::ArgsRange Arguments::check_memory_size(julong size, julong min_size) {
  if (size < min_size) return arg_too_small;
  // Check that size will fit in a size_t (only relevant on 32-bit)
  if (size > max_uintx) return arg_too_big;
  return arg_in_range;
}

// Describe an argument out of range error
void Arguments::describe_range_error(ArgsRange errcode) {
  switch(errcode) {
  case arg_too_big:
    jio_fprintf(defaultStream::error_stream(),
                "The specified size exceeds the maximum "
                "representable size.\n");
    break;
  case arg_too_small:
  case arg_unreadable:
  case arg_in_range:
    // do nothing for now
    break;
  default:
    ShouldNotReachHere();
  }
}

static bool set_bool_flag(const char* name, bool value, Flag::Flags origin) {
  if (CommandLineFlags::boolAtPut(name, &value, origin) == Flag::SUCCESS) {
    return true;
  } else {
    return false;
  }
}

static bool set_fp_numeric_flag(const char* name, char* value, Flag::Flags origin) {
  char* end;
  errno = 0;
  double v = strtod(value, &end);
  if ((errno != 0) || (*end != 0)) {
    return false;
  }

  if (CommandLineFlags::doubleAtPut(name, &v, origin) == Flag::SUCCESS) {
    return true;
  }
  return false;
}

static bool set_numeric_flag(const char* name, char* value, Flag::Flags origin) {
  julong v;
  int int_v;
  intx intx_v;
  bool is_neg = false;
  Flag* result = Flag::find_flag(name, strlen(name));

  if (result == NULL) {
    return false;
  }

  // Check the sign first since atojulong() parses only unsigned values.
  if (*value == '-') {
    if (!result->is_intx() && !result->is_int()) {
      return false;
    }
    value++;
    is_neg = true;
  }
  if (!Arguments::atojulong(value, &v)) {
    return false;
  }
  if (result->is_int()) {
    int_v = (int) v;
    if (is_neg) {
      int_v = -int_v;
    }
    return CommandLineFlags::intAtPut(result, &int_v, origin) == Flag::SUCCESS;
  } else if (result->is_uint()) {
    uint uint_v = (uint) v;
    return CommandLineFlags::uintAtPut(result, &uint_v, origin) == Flag::SUCCESS;
  } else if (result->is_intx()) {
    intx_v = (intx) v;
    if (is_neg) {
      intx_v = -intx_v;
    }
    return CommandLineFlags::intxAtPut(result, &intx_v, origin) == Flag::SUCCESS;
  } else if (result->is_uintx()) {
    uintx uintx_v = (uintx) v;
    return CommandLineFlags::uintxAtPut(result, &uintx_v, origin) == Flag::SUCCESS;
  } else if (result->is_uint64_t()) {
    uint64_t uint64_t_v = (uint64_t) v;
    return CommandLineFlags::uint64_tAtPut(result, &uint64_t_v, origin) == Flag::SUCCESS;
  } else if (result->is_size_t()) {
    size_t size_t_v = (size_t) v;
    return CommandLineFlags::size_tAtPut(result, &size_t_v, origin) == Flag::SUCCESS;
  } else {
    return false;
  }
}

static bool set_string_flag(const char* name, const char* value, Flag::Flags origin) {
  if (CommandLineFlags::ccstrAtPut(name, &value, origin) != Flag::SUCCESS) return false;
  // Contract:  CommandLineFlags always returns a pointer that needs freeing.
  FREE_C_HEAP_ARRAY(char, value);
  return true;
}

static bool append_to_string_flag(const char* name, const char* new_value, Flag::Flags origin) {
  const char* old_value = "";
  if (CommandLineFlags::ccstrAt(name, &old_value) != Flag::SUCCESS) return false;
  size_t old_len = old_value != NULL ? strlen(old_value) : 0;
  size_t new_len = strlen(new_value);
  const char* value;
  char* free_this_too = NULL;
  if (old_len == 0) {
    value = new_value;
  } else if (new_len == 0) {
    value = old_value;
  } else {
    char* buf = NEW_C_HEAP_ARRAY(char, old_len + 1 + new_len + 1, mtArguments);
    // each new setting adds another LINE to the switch:
    sprintf(buf, "%s\n%s", old_value, new_value);
    value = buf;
    free_this_too = buf;
  }
  (void) CommandLineFlags::ccstrAtPut(name, &value, origin);
  // CommandLineFlags always returns a pointer that needs freeing.
  FREE_C_HEAP_ARRAY(char, value);
  if (free_this_too != NULL) {
    // CommandLineFlags made its own copy, so I must delete my own temp. buffer.
    FREE_C_HEAP_ARRAY(char, free_this_too);
  }
  return true;
}

const char* Arguments::handle_aliases_and_deprecation(const char* arg, bool warn) {
  const char* real_name = real_flag_name(arg);
  JDK_Version since = JDK_Version();
  switch (is_deprecated_flag(arg, &since)) {
    case -1:
      return NULL; // obsolete or expired, don't process normally
    case 0:
      return real_name;
    case 1: {
      if (warn) {
        char version[256];
        since.to_string(version, sizeof(version));
        if (real_name != arg) {
          warning("Option %s was deprecated in version %s and will likely be removed in a future release. Use option %s instead.",
                  arg, version, real_name);
        } else {
          warning("Option %s was deprecated in version %s and will likely be removed in a future release.",
                  arg, version);
        }
      }
      return real_name;
    }
  }
  ShouldNotReachHere();
  return NULL;
}

void log_deprecated_flag(const char* name, bool on, AliasedLoggingFlag alf) {
  LogTagType tagSet[] = {alf.tag0, alf.tag1, alf.tag2, alf.tag3, alf.tag4, alf.tag5};
  // Set tagset string buffer at max size of 256, large enough for any alias tagset
  const int max_tagset_size = 256;
  int max_tagset_len = max_tagset_size - 1;
  char tagset_buffer[max_tagset_size];
  tagset_buffer[0] = '\0';

  // Write tag-set for aliased logging option, in string list form
  int max_tags = sizeof(tagSet)/sizeof(tagSet[0]);
  for (int i = 0; i < max_tags && tagSet[i] != LogTag::__NO_TAG; i++) {
    if (i > 0) {
      strncat(tagset_buffer, "+", max_tagset_len - strlen(tagset_buffer));
    }
    strncat(tagset_buffer, LogTag::name(tagSet[i]), max_tagset_len - strlen(tagset_buffer));
  }
  if (!alf.exactMatch) {
      strncat(tagset_buffer, "*", max_tagset_len - strlen(tagset_buffer));
  }
  log_warning(arguments)("-XX:%s%s is deprecated. Will use -Xlog:%s=%s instead.",
                         (on) ? "+" : "-",
                         name,
                         tagset_buffer,
                         (on) ? LogLevel::name(alf.level) : "off");
}

AliasedLoggingFlag Arguments::catch_logging_aliases(const char* name, bool on){
  for (size_t i = 0; aliased_logging_flags[i].alias_name != NULL; i++) {
    const AliasedLoggingFlag& alf = aliased_logging_flags[i];
    if (strcmp(alf.alias_name, name) == 0) {
      log_deprecated_flag(name, on, alf);
      return alf;
    }
  }
  AliasedLoggingFlag a = {NULL, LogLevel::Off, false, LOG_TAGS(_NO_TAG)};
  return a;
}

bool Arguments::parse_argument(const char* arg, Flag::Flags origin) {

  // range of acceptable characters spelled out for portability reasons
#define NAME_RANGE  "[abcdefghijklmnopqrstuvwxyzABCDEFGHIJKLMNOPQRSTUVWXYZ0123456789_]"
#define BUFLEN 255
  char name[BUFLEN+1];
  char dummy;
  const char* real_name;
  bool warn_if_deprecated = true;

  if (sscanf(arg, "-%" XSTR(BUFLEN) NAME_RANGE "%c", name, &dummy) == 1) {
    AliasedLoggingFlag alf = catch_logging_aliases(name, false);
    if (alf.alias_name != NULL){
      LogConfiguration::configure_stdout(LogLevel::Off, alf.exactMatch, alf.tag0, alf.tag1, alf.tag2, alf.tag3, alf.tag4, alf.tag5);
      return true;
    }
    real_name = handle_aliases_and_deprecation(name, warn_if_deprecated);
    if (real_name == NULL) {
      return false;
    }
    return set_bool_flag(real_name, false, origin);
  }
  if (sscanf(arg, "+%" XSTR(BUFLEN) NAME_RANGE "%c", name, &dummy) == 1) {
    AliasedLoggingFlag alf = catch_logging_aliases(name, true);
    if (alf.alias_name != NULL){
      LogConfiguration::configure_stdout(alf.level, alf.exactMatch, alf.tag0, alf.tag1, alf.tag2, alf.tag3, alf.tag4, alf.tag5);
      return true;
    }
    real_name = handle_aliases_and_deprecation(name, warn_if_deprecated);
    if (real_name == NULL) {
      return false;
    }
    return set_bool_flag(real_name, true, origin);
  }

  char punct;
  if (sscanf(arg, "%" XSTR(BUFLEN) NAME_RANGE "%c", name, &punct) == 2 && punct == '=') {
    const char* value = strchr(arg, '=') + 1;
    Flag* flag;

    // this scanf pattern matches both strings (handled here) and numbers (handled later))
    AliasedLoggingFlag alf = catch_logging_aliases(name, true);
    if (alf.alias_name != NULL) {
      LogConfiguration::configure_stdout(alf.level, alf.exactMatch, alf.tag0, alf.tag1, alf.tag2, alf.tag3, alf.tag4, alf.tag5);
      return true;
    }
    real_name = handle_aliases_and_deprecation(name, warn_if_deprecated);
    if (real_name == NULL) {
      return false;
    }
    flag = Flag::find_flag(real_name);
    if (flag != NULL && flag->is_ccstr()) {
      if (flag->ccstr_accumulates()) {
        return append_to_string_flag(real_name, value, origin);
      } else {
        if (value[0] == '\0') {
          value = NULL;
        }
        return set_string_flag(real_name, value, origin);
      }
    } else {
      warn_if_deprecated = false; // if arg is deprecated, we've already done warning...
    }
  }

  if (sscanf(arg, "%" XSTR(BUFLEN) NAME_RANGE ":%c", name, &punct) == 2 && punct == '=') {
    const char* value = strchr(arg, '=') + 1;
    // -XX:Foo:=xxx will reset the string flag to the given value.
    if (value[0] == '\0') {
      value = NULL;
    }
    real_name = handle_aliases_and_deprecation(name, warn_if_deprecated);
    if (real_name == NULL) {
      return false;
    }
    return set_string_flag(real_name, value, origin);
  }

#define SIGNED_FP_NUMBER_RANGE "[-0123456789.eE+]"
#define SIGNED_NUMBER_RANGE    "[-0123456789]"
#define        NUMBER_RANGE    "[0123456789eE+-]"
  char value[BUFLEN + 1];
  char value2[BUFLEN + 1];
  if (sscanf(arg, "%" XSTR(BUFLEN) NAME_RANGE "=" "%" XSTR(BUFLEN) SIGNED_NUMBER_RANGE "." "%" XSTR(BUFLEN) NUMBER_RANGE "%c", name, value, value2, &dummy) == 3) {
    // Looks like a floating-point number -- try again with more lenient format string
    if (sscanf(arg, "%" XSTR(BUFLEN) NAME_RANGE "=" "%" XSTR(BUFLEN) SIGNED_FP_NUMBER_RANGE "%c", name, value, &dummy) == 2) {
      real_name = handle_aliases_and_deprecation(name, warn_if_deprecated);
      if (real_name == NULL) {
        return false;
      }
      return set_fp_numeric_flag(real_name, value, origin);
    }
  }

#define VALUE_RANGE "[-kmgtxKMGTX0123456789abcdefABCDEF]"
  if (sscanf(arg, "%" XSTR(BUFLEN) NAME_RANGE "=" "%" XSTR(BUFLEN) VALUE_RANGE "%c", name, value, &dummy) == 2) {
    real_name = handle_aliases_and_deprecation(name, warn_if_deprecated);
    if (real_name == NULL) {
      return false;
    }
    return set_numeric_flag(real_name, value, origin);
  }

  return false;
}

void Arguments::add_string(char*** bldarray, int* count, const char* arg) {
  assert(bldarray != NULL, "illegal argument");

  if (arg == NULL) {
    return;
  }

  int new_count = *count + 1;

  // expand the array and add arg to the last element
  if (*bldarray == NULL) {
    *bldarray = NEW_C_HEAP_ARRAY(char*, new_count, mtArguments);
  } else {
    *bldarray = REALLOC_C_HEAP_ARRAY(char*, *bldarray, new_count, mtArguments);
  }
  (*bldarray)[*count] = os::strdup_check_oom(arg);
  *count = new_count;
}

void Arguments::build_jvm_args(const char* arg) {
  add_string(&_jvm_args_array, &_num_jvm_args, arg);
}

void Arguments::build_jvm_flags(const char* arg) {
  add_string(&_jvm_flags_array, &_num_jvm_flags, arg);
}

// utility function to return a string that concatenates all
// strings in a given char** array
const char* Arguments::build_resource_string(char** args, int count) {
  if (args == NULL || count == 0) {
    return NULL;
  }
  size_t length = strlen(args[0]) + 1; // add 1 for the null terminator
  for (int i = 1; i < count; i++) {
    length += strlen(args[i]) + 1; // add 1 for a space
  }
  char* s = NEW_RESOURCE_ARRAY(char, length);
  strcpy(s, args[0]);
  for (int j = 1; j < count; j++) {
    strcat(s, " ");
    strcat(s, args[j]);
  }
  return (const char*) s;
}

void Arguments::print_on(outputStream* st) {
  st->print_cr("VM Arguments:");
  if (num_jvm_flags() > 0) {
    st->print("jvm_flags: "); print_jvm_flags_on(st);
    st->cr();
  }
  if (num_jvm_args() > 0) {
    st->print("jvm_args: "); print_jvm_args_on(st);
    st->cr();
  }
  st->print_cr("java_command: %s", java_command() ? java_command() : "<unknown>");
  if (_java_class_path != NULL) {
    char* path = _java_class_path->value();
    st->print_cr("java_class_path (initial): %s", strlen(path) == 0 ? "<not set>" : path );
  }
  st->print_cr("Launcher Type: %s", _sun_java_launcher);
}

void Arguments::print_summary_on(outputStream* st) {
  // Print the command line.  Environment variables that are helpful for
  // reproducing the problem are written later in the hs_err file.
  // flags are from setting file
  if (num_jvm_flags() > 0) {
    st->print_raw("Settings File: ");
    print_jvm_flags_on(st);
    st->cr();
  }
  // args are the command line and environment variable arguments.
  st->print_raw("Command Line: ");
  if (num_jvm_args() > 0) {
    print_jvm_args_on(st);
  }
  // this is the classfile and any arguments to the java program
  if (java_command() != NULL) {
    st->print("%s", java_command());
  }
  st->cr();
}

void Arguments::print_jvm_flags_on(outputStream* st) {
  if (_num_jvm_flags > 0) {
    for (int i=0; i < _num_jvm_flags; i++) {
      st->print("%s ", _jvm_flags_array[i]);
    }
  }
}

void Arguments::print_jvm_args_on(outputStream* st) {
  if (_num_jvm_args > 0) {
    for (int i=0; i < _num_jvm_args; i++) {
      st->print("%s ", _jvm_args_array[i]);
    }
  }
}

bool Arguments::process_argument(const char* arg,
                                 jboolean ignore_unrecognized,
                                 Flag::Flags origin) {
  JDK_Version since = JDK_Version();

  if (parse_argument(arg, origin)) {
    return true;
  }

  // Determine if the flag has '+', '-', or '=' characters.
  bool has_plus_minus = (*arg == '+' || *arg == '-');
  const char* const argname = has_plus_minus ? arg + 1 : arg;

  size_t arg_len;
  const char* equal_sign = strchr(argname, '=');
  if (equal_sign == NULL) {
    arg_len = strlen(argname);
  } else {
    arg_len = equal_sign - argname;
  }

  // Only make the obsolete check for valid arguments.
  if (arg_len <= BUFLEN) {
    // Construct a string which consists only of the argument name without '+', '-', or '='.
    char stripped_argname[BUFLEN+1];
    strncpy(stripped_argname, argname, arg_len);
    stripped_argname[arg_len] = '\0';  // strncpy may not null terminate.
    if (is_obsolete_flag(stripped_argname, &since)) {
      char version[256];
      since.to_string(version, sizeof(version));
      warning("Ignoring option %s; support was removed in %s", stripped_argname, version);
      return true;
    }
#ifndef PRODUCT
    else {
      const char* replacement;
      if ((replacement = removed_develop_logging_flag_name(stripped_argname)) != NULL){
        log_warning(arguments)("%s has been removed. Please use %s instead.",
                               stripped_argname,
                               replacement);
        return false;
      }
    }
#endif //PRODUCT
  }

  // For locked flags, report a custom error message if available.
  // Otherwise, report the standard unrecognized VM option.
  Flag* found_flag = Flag::find_flag((const char*)argname, arg_len, true, true);
  if (found_flag != NULL) {
    char locked_message_buf[BUFLEN];
    Flag::MsgType msg_type = found_flag->get_locked_message(locked_message_buf, BUFLEN);
    if (strlen(locked_message_buf) == 0) {
      if (found_flag->is_bool() && !has_plus_minus) {
        jio_fprintf(defaultStream::error_stream(),
          "Missing +/- setting for VM option '%s'\n", argname);
      } else if (!found_flag->is_bool() && has_plus_minus) {
        jio_fprintf(defaultStream::error_stream(),
          "Unexpected +/- setting in VM option '%s'\n", argname);
      } else {
        jio_fprintf(defaultStream::error_stream(),
          "Improperly specified VM option '%s'\n", argname);
      }
    } else {
#ifdef PRODUCT
      bool mismatched = ((msg_type == Flag::NOTPRODUCT_FLAG_BUT_PRODUCT_BUILD) ||
                         (msg_type == Flag::DEVELOPER_FLAG_BUT_PRODUCT_BUILD));
      if (ignore_unrecognized && mismatched) {
        return true;
      }
#endif
      jio_fprintf(defaultStream::error_stream(), "%s", locked_message_buf);
    }
  } else {
    if (ignore_unrecognized) {
      return true;
    }
    jio_fprintf(defaultStream::error_stream(),
                "Unrecognized VM option '%s'\n", argname);
    Flag* fuzzy_matched = Flag::fuzzy_match((const char*)argname, arg_len, true);
    if (fuzzy_matched != NULL) {
      jio_fprintf(defaultStream::error_stream(),
                  "Did you mean '%s%s%s'? ",
                  (fuzzy_matched->is_bool()) ? "(+/-)" : "",
                  fuzzy_matched->_name,
                  (fuzzy_matched->is_bool()) ? "" : "=<value>");
    }
  }

  // allow for commandline "commenting out" options like -XX:#+Verbose
  return arg[0] == '#';
}

bool Arguments::process_settings_file(const char* file_name, bool should_exist, jboolean ignore_unrecognized) {
  FILE* stream = fopen(file_name, "rb");
  if (stream == NULL) {
    if (should_exist) {
      jio_fprintf(defaultStream::error_stream(),
                  "Could not open settings file %s\n", file_name);
      return false;
    } else {
      return true;
    }
  }

  char token[1024];
  int  pos = 0;

  bool in_white_space = true;
  bool in_comment     = false;
  bool in_quote       = false;
  char quote_c        = 0;
  bool result         = true;

  int c = getc(stream);
  while(c != EOF && pos < (int)(sizeof(token)-1)) {
    if (in_white_space) {
      if (in_comment) {
        if (c == '\n') in_comment = false;
      } else {
        if (c == '#') in_comment = true;
        else if (!isspace(c)) {
          in_white_space = false;
          token[pos++] = c;
        }
      }
    } else {
      if (c == '\n' || (!in_quote && isspace(c))) {
        // token ends at newline, or at unquoted whitespace
        // this allows a way to include spaces in string-valued options
        token[pos] = '\0';
        logOption(token);
        result &= process_argument(token, ignore_unrecognized, Flag::CONFIG_FILE);
        build_jvm_flags(token);
        pos = 0;
        in_white_space = true;
        in_quote = false;
      } else if (!in_quote && (c == '\'' || c == '"')) {
        in_quote = true;
        quote_c = c;
      } else if (in_quote && (c == quote_c)) {
        in_quote = false;
      } else {
        token[pos++] = c;
      }
    }
    c = getc(stream);
  }
  if (pos > 0) {
    token[pos] = '\0';
    result &= process_argument(token, ignore_unrecognized, Flag::CONFIG_FILE);
    build_jvm_flags(token);
  }
  fclose(stream);
  return result;
}

//=============================================================================================================
// Parsing of properties (-D)

const char* Arguments::get_property(const char* key) {
  return PropertyList_get_value(system_properties(), key);
}

bool Arguments::add_property(const char* prop, PropertyWriteable writeable, PropertyInternal internal) {
  const char* eq = strchr(prop, '=');
  const char* key;
  const char* value = "";

  if (eq == NULL) {
    // property doesn't have a value, thus use passed string
    key = prop;
  } else {
    // property have a value, thus extract it and save to the
    // allocated string
    size_t key_len = eq - prop;
    char* tmp_key = AllocateHeap(key_len + 1, mtArguments);

    strncpy(tmp_key, prop, key_len);
    tmp_key[key_len] = '\0';
    key = tmp_key;

    value = &prop[key_len + 1];
  }

  if (strcmp(key, "java.compiler") == 0) {
    process_java_compiler_argument(value);
    // Record value in Arguments, but let it get passed to Java.
  } else if (strcmp(key, "sun.java.launcher.is_altjvm") == 0 ||
             strcmp(key, "sun.java.launcher.pid") == 0) {
    // sun.java.launcher.is_altjvm and sun.java.launcher.pid property are
    // private and are processed in process_sun_java_launcher_properties();
    // the sun.java.launcher property is passed on to the java application
  } else if (strcmp(key, "sun.boot.library.path") == 0) {
    // append is true, writable is true, internal is false
    PropertyList_unique_add(&_system_properties, key, value, AppendProperty,
                            WriteableProperty, ExternalProperty);
  } else {
    if (strcmp(key, "sun.java.command") == 0) {
      char *old_java_command = _java_command;
      _java_command = os::strdup_check_oom(value, mtArguments);
      if (old_java_command != NULL) {
        os::free(old_java_command);
      }
    } else if (strcmp(key, "java.vendor.url.bug") == 0) {
      const char* old_java_vendor_url_bug = _java_vendor_url_bug;
      // save it in _java_vendor_url_bug, so JVM fatal error handler can access
      // its value without going through the property list or making a Java call.
      _java_vendor_url_bug = os::strdup_check_oom(value, mtArguments);
      if (old_java_vendor_url_bug != DEFAULT_VENDOR_URL_BUG) {
        assert(old_java_vendor_url_bug != NULL, "_java_vendor_url_bug is NULL");
        os::free((void *)old_java_vendor_url_bug);
      }
    }

    // Create new property and add at the end of the list
    PropertyList_unique_add(&_system_properties, key, value, AddProperty, writeable, internal);
  }

  if (key != prop) {
    // SystemProperty copy passed value, thus free previously allocated
    // memory
    FreeHeap((void *)key);
  }

  return true;
}

#if INCLUDE_CDS
void Arguments::check_unsupported_dumping_properties() {
  assert(DumpSharedSpaces, "this function is only used with -Xshare:dump");
  const char* unsupported_properties[5] = { "jdk.module.main",
                                           "jdk.module.path",
                                           "jdk.module.upgrade.path",
                                           "jdk.module.addmods.0",
                                           "jdk.module.limitmods" };
  const char* unsupported_options[5] = { "-m",
                                        "--module-path",
                                        "--upgrade-module-path",
                                        "--add-modules",
                                        "--limit-modules" };
  SystemProperty* sp = system_properties();
  while (sp != NULL) {
    for (int i = 0; i < 5; i++) {
      if (strcmp(sp->key(), unsupported_properties[i]) == 0) {
          vm_exit_during_initialization(
            "Cannot use the following option when dumping the shared archive", unsupported_options[i]);
      }
    }
    sp = sp->next();
  }

  // Check for an exploded module build in use with -Xshare:dump.
  if (!has_jimage()) {
    vm_exit_during_initialization("Dumping the shared archive is not supported with an exploded module build");
  }
}
#endif

//===========================================================================================================
// Setting int/mixed/comp mode flags

void Arguments::set_mode_flags(Mode mode) {
  // Set up default values for all flags.
  // If you add a flag to any of the branches below,
  // add a default value for it here.
  set_java_compiler(false);
  _mode                      = mode;

  // Ensure Agent_OnLoad has the correct initial values.
  // This may not be the final mode; mode may change later in onload phase.
  PropertyList_unique_add(&_system_properties, "java.vm.info",
                          VM_Version::vm_info_string(), AddProperty, UnwriteableProperty, ExternalProperty);

  UseInterpreter             = true;
  UseCompiler                = true;
  UseLoopCounter             = true;

  // Default values may be platform/compiler dependent -
  // use the saved values
  ClipInlining               = Arguments::_ClipInlining;
  AlwaysCompileLoopMethods   = Arguments::_AlwaysCompileLoopMethods;
  UseOnStackReplacement      = Arguments::_UseOnStackReplacement;
  BackgroundCompilation      = Arguments::_BackgroundCompilation;
  if (TieredCompilation) {
    if (FLAG_IS_DEFAULT(Tier3InvokeNotifyFreqLog)) {
      Tier3InvokeNotifyFreqLog = Arguments::_Tier3InvokeNotifyFreqLog;
    }
    if (FLAG_IS_DEFAULT(Tier4InvocationThreshold)) {
      Tier4InvocationThreshold = Arguments::_Tier4InvocationThreshold;
    }
  }

  // Change from defaults based on mode
  switch (mode) {
  default:
    ShouldNotReachHere();
    break;
  case _int:
    UseCompiler              = false;
    UseLoopCounter           = false;
    AlwaysCompileLoopMethods = false;
    UseOnStackReplacement    = false;
    break;
  case _mixed:
    // same as default
    break;
  case _comp:
    UseInterpreter           = false;
    BackgroundCompilation    = false;
    ClipInlining             = false;
    // Be much more aggressive in tiered mode with -Xcomp and exercise C2 more.
    // We will first compile a level 3 version (C1 with full profiling), then do one invocation of it and
    // compile a level 4 (C2) and then continue executing it.
    if (TieredCompilation) {
      Tier3InvokeNotifyFreqLog = 0;
      Tier4InvocationThreshold = 0;
    }
    break;
  }
}

#if defined(COMPILER2) || INCLUDE_JVMCI || defined(_LP64) || !INCLUDE_CDS
// Conflict: required to use shared spaces (-Xshare:on), but
// incompatible command line options were chosen.

static void no_shared_spaces(const char* message) {
  if (RequireSharedSpaces) {
    jio_fprintf(defaultStream::error_stream(),
      "Class data sharing is inconsistent with other specified options.\n");
    vm_exit_during_initialization("Unable to use shared archive.", message);
  } else {
    FLAG_SET_DEFAULT(UseSharedSpaces, false);
  }
}
#endif

// Returns threshold scaled with the value of scale.
// If scale < 0.0, threshold is returned without scaling.
intx Arguments::scaled_compile_threshold(intx threshold, double scale) {
  if (scale == 1.0 || scale < 0.0) {
    return threshold;
  } else {
    return (intx)(threshold * scale);
  }
}

// Returns freq_log scaled with the value of scale.
// Returned values are in the range of [0, InvocationCounter::number_of_count_bits + 1].
// If scale < 0.0, freq_log is returned without scaling.
intx Arguments::scaled_freq_log(intx freq_log, double scale) {
  // Check if scaling is necessary or if negative value was specified.
  if (scale == 1.0 || scale < 0.0) {
    return freq_log;
  }
  // Check values to avoid calculating log2 of 0.
  if (scale == 0.0 || freq_log == 0) {
    return 0;
  }
  // Determine the maximum notification frequency value currently supported.
  // The largest mask value that the interpreter/C1 can handle is
  // of length InvocationCounter::number_of_count_bits. Mask values are always
  // one bit shorter then the value of the notification frequency. Set
  // max_freq_bits accordingly.
  intx max_freq_bits = InvocationCounter::number_of_count_bits + 1;
  intx scaled_freq = scaled_compile_threshold((intx)1 << freq_log, scale);
  if (scaled_freq == 0) {
    // Return 0 right away to avoid calculating log2 of 0.
    return 0;
  } else if (scaled_freq > nth_bit(max_freq_bits)) {
    return max_freq_bits;
  } else {
    return log2_intptr(scaled_freq);
  }
}

void Arguments::set_tiered_flags() {
  // With tiered, set default policy to AdvancedThresholdPolicy, which is 3.
  if (FLAG_IS_DEFAULT(CompilationPolicyChoice)) {
    FLAG_SET_DEFAULT(CompilationPolicyChoice, 3);
  }
  if (CompilationPolicyChoice < 2) {
    vm_exit_during_initialization(
      "Incompatible compilation policy selected", NULL);
  }
  // Increase the code cache size - tiered compiles a lot more.
  if (FLAG_IS_DEFAULT(ReservedCodeCacheSize)) {
    FLAG_SET_ERGO(uintx, ReservedCodeCacheSize,
                  MIN2(CODE_CACHE_DEFAULT_LIMIT, ReservedCodeCacheSize * 5));
  }
  // Enable SegmentedCodeCache if TieredCompilation is enabled and ReservedCodeCacheSize >= 240M
  if (FLAG_IS_DEFAULT(SegmentedCodeCache) && ReservedCodeCacheSize >= 240*M) {
    FLAG_SET_ERGO(bool, SegmentedCodeCache, true);
  }
  if (!UseInterpreter) { // -Xcomp
    Tier3InvokeNotifyFreqLog = 0;
    Tier4InvocationThreshold = 0;
  }

  if (CompileThresholdScaling < 0) {
    vm_exit_during_initialization("Negative value specified for CompileThresholdScaling", NULL);
  }

  // Scale tiered compilation thresholds.
  // CompileThresholdScaling == 0.0 is equivalent to -Xint and leaves compilation thresholds unchanged.
  if (!FLAG_IS_DEFAULT(CompileThresholdScaling) && CompileThresholdScaling > 0.0) {
    FLAG_SET_ERGO(intx, Tier0InvokeNotifyFreqLog, scaled_freq_log(Tier0InvokeNotifyFreqLog));
    FLAG_SET_ERGO(intx, Tier0BackedgeNotifyFreqLog, scaled_freq_log(Tier0BackedgeNotifyFreqLog));

    FLAG_SET_ERGO(intx, Tier3InvocationThreshold, scaled_compile_threshold(Tier3InvocationThreshold));
    FLAG_SET_ERGO(intx, Tier3MinInvocationThreshold, scaled_compile_threshold(Tier3MinInvocationThreshold));
    FLAG_SET_ERGO(intx, Tier3CompileThreshold, scaled_compile_threshold(Tier3CompileThreshold));
    FLAG_SET_ERGO(intx, Tier3BackEdgeThreshold, scaled_compile_threshold(Tier3BackEdgeThreshold));

    // Tier2{Invocation,MinInvocation,Compile,Backedge}Threshold should be scaled here
    // once these thresholds become supported.

    FLAG_SET_ERGO(intx, Tier2InvokeNotifyFreqLog, scaled_freq_log(Tier2InvokeNotifyFreqLog));
    FLAG_SET_ERGO(intx, Tier2BackedgeNotifyFreqLog, scaled_freq_log(Tier2BackedgeNotifyFreqLog));

    FLAG_SET_ERGO(intx, Tier3InvokeNotifyFreqLog, scaled_freq_log(Tier3InvokeNotifyFreqLog));
    FLAG_SET_ERGO(intx, Tier3BackedgeNotifyFreqLog, scaled_freq_log(Tier3BackedgeNotifyFreqLog));

    FLAG_SET_ERGO(intx, Tier23InlineeNotifyFreqLog, scaled_freq_log(Tier23InlineeNotifyFreqLog));

    FLAG_SET_ERGO(intx, Tier4InvocationThreshold, scaled_compile_threshold(Tier4InvocationThreshold));
    FLAG_SET_ERGO(intx, Tier4MinInvocationThreshold, scaled_compile_threshold(Tier4MinInvocationThreshold));
    FLAG_SET_ERGO(intx, Tier4CompileThreshold, scaled_compile_threshold(Tier4CompileThreshold));
    FLAG_SET_ERGO(intx, Tier4BackEdgeThreshold, scaled_compile_threshold(Tier4BackEdgeThreshold));
  }
}

#if INCLUDE_ALL_GCS
static void disable_adaptive_size_policy(const char* collector_name) {
  if (UseAdaptiveSizePolicy) {
    if (FLAG_IS_CMDLINE(UseAdaptiveSizePolicy)) {
      warning("Disabling UseAdaptiveSizePolicy; it is incompatible with %s.",
              collector_name);
    }
    FLAG_SET_DEFAULT(UseAdaptiveSizePolicy, false);
  }
}

void Arguments::set_parnew_gc_flags() {
  assert(!UseSerialGC && !UseParallelOldGC && !UseParallelGC && !UseG1GC,
         "control point invariant");
  assert(UseConcMarkSweepGC, "CMS is expected to be on here");
  assert(UseParNewGC, "ParNew should always be used with CMS");

  if (FLAG_IS_DEFAULT(ParallelGCThreads)) {
    FLAG_SET_DEFAULT(ParallelGCThreads, Abstract_VM_Version::parallel_worker_threads());
    assert(ParallelGCThreads > 0, "We should always have at least one thread by default");
  } else if (ParallelGCThreads == 0) {
    jio_fprintf(defaultStream::error_stream(),
        "The ParNew GC can not be combined with -XX:ParallelGCThreads=0\n");
    vm_exit(1);
  }

  // By default YoungPLABSize and OldPLABSize are set to 4096 and 1024 respectively,
  // these settings are default for Parallel Scavenger. For ParNew+Tenured configuration
  // we set them to 1024 and 1024.
  // See CR 6362902.
  if (FLAG_IS_DEFAULT(YoungPLABSize)) {
    FLAG_SET_DEFAULT(YoungPLABSize, (intx)1024);
  }
  if (FLAG_IS_DEFAULT(OldPLABSize)) {
    FLAG_SET_DEFAULT(OldPLABSize, (intx)1024);
  }

  // When using compressed oops, we use local overflow stacks,
  // rather than using a global overflow list chained through
  // the klass word of the object's pre-image.
  if (UseCompressedOops && !ParGCUseLocalOverflow) {
    if (!FLAG_IS_DEFAULT(ParGCUseLocalOverflow)) {
      warning("Forcing +ParGCUseLocalOverflow: needed if using compressed references");
    }
    FLAG_SET_DEFAULT(ParGCUseLocalOverflow, true);
  }
  assert(ParGCUseLocalOverflow || !UseCompressedOops, "Error");
}

// Adjust some sizes to suit CMS and/or ParNew needs; these work well on
// sparc/solaris for certain applications, but would gain from
// further optimization and tuning efforts, and would almost
// certainly gain from analysis of platform and environment.
void Arguments::set_cms_and_parnew_gc_flags() {
  assert(!UseSerialGC && !UseParallelOldGC && !UseParallelGC, "Error");
  assert(UseConcMarkSweepGC, "CMS is expected to be on here");
  assert(UseParNewGC, "ParNew should always be used with CMS");

  // Turn off AdaptiveSizePolicy by default for cms until it is complete.
  disable_adaptive_size_policy("UseConcMarkSweepGC");

  set_parnew_gc_flags();

  size_t max_heap = align_size_down(MaxHeapSize,
                                    CardTableRS::ct_max_alignment_constraint());

  // Now make adjustments for CMS
  intx   tenuring_default = (intx)6;
  size_t young_gen_per_worker = CMSYoungGenPerWorker;

  // Preferred young gen size for "short" pauses:
  // upper bound depends on # of threads and NewRatio.
  const size_t preferred_max_new_size_unaligned =
    MIN2(max_heap/(NewRatio+1), ScaleForWordSize(young_gen_per_worker * ParallelGCThreads));
  size_t preferred_max_new_size =
    align_size_up(preferred_max_new_size_unaligned, os::vm_page_size());

  // Unless explicitly requested otherwise, size young gen
  // for "short" pauses ~ CMSYoungGenPerWorker*ParallelGCThreads

  // If either MaxNewSize or NewRatio is set on the command line,
  // assume the user is trying to set the size of the young gen.
  if (FLAG_IS_DEFAULT(MaxNewSize) && FLAG_IS_DEFAULT(NewRatio)) {

    // Set MaxNewSize to our calculated preferred_max_new_size unless
    // NewSize was set on the command line and it is larger than
    // preferred_max_new_size.
    if (!FLAG_IS_DEFAULT(NewSize)) {   // NewSize explicitly set at command-line
      FLAG_SET_ERGO(size_t, MaxNewSize, MAX2(NewSize, preferred_max_new_size));
    } else {
      FLAG_SET_ERGO(size_t, MaxNewSize, preferred_max_new_size);
    }
    log_trace(gc, heap)("CMS ergo set MaxNewSize: " SIZE_FORMAT, MaxNewSize);

    // Code along this path potentially sets NewSize and OldSize
    log_trace(gc, heap)("CMS set min_heap_size: " SIZE_FORMAT " initial_heap_size:  " SIZE_FORMAT " max_heap: " SIZE_FORMAT,
                        min_heap_size(), InitialHeapSize, max_heap);
    size_t min_new = preferred_max_new_size;
    if (FLAG_IS_CMDLINE(NewSize)) {
      min_new = NewSize;
    }
    if (max_heap > min_new && min_heap_size() > min_new) {
      // Unless explicitly requested otherwise, make young gen
      // at least min_new, and at most preferred_max_new_size.
      if (FLAG_IS_DEFAULT(NewSize)) {
        FLAG_SET_ERGO(size_t, NewSize, MAX2(NewSize, min_new));
        FLAG_SET_ERGO(size_t, NewSize, MIN2(preferred_max_new_size, NewSize));
        log_trace(gc, heap)("CMS ergo set NewSize: " SIZE_FORMAT, NewSize);
      }
      // Unless explicitly requested otherwise, size old gen
      // so it's NewRatio x of NewSize.
      if (FLAG_IS_DEFAULT(OldSize)) {
        if (max_heap > NewSize) {
          FLAG_SET_ERGO(size_t, OldSize, MIN2(NewRatio*NewSize, max_heap - NewSize));
          log_trace(gc, heap)("CMS ergo set OldSize: " SIZE_FORMAT, OldSize);
        }
      }
    }
  }
  // Unless explicitly requested otherwise, definitely
  // promote all objects surviving "tenuring_default" scavenges.
  if (FLAG_IS_DEFAULT(MaxTenuringThreshold) &&
      FLAG_IS_DEFAULT(SurvivorRatio)) {
    FLAG_SET_ERGO(uintx, MaxTenuringThreshold, tenuring_default);
  }
  // If we decided above (or user explicitly requested)
  // `promote all' (via MaxTenuringThreshold := 0),
  // prefer minuscule survivor spaces so as not to waste
  // space for (non-existent) survivors
  if (FLAG_IS_DEFAULT(SurvivorRatio) && MaxTenuringThreshold == 0) {
    FLAG_SET_ERGO(uintx, SurvivorRatio, MAX2((uintx)1024, SurvivorRatio));
  }

  // OldPLABSize is interpreted in CMS as not the size of the PLAB in words,
  // but rather the number of free blocks of a given size that are used when
  // replenishing the local per-worker free list caches.
  if (FLAG_IS_DEFAULT(OldPLABSize)) {
    if (!FLAG_IS_DEFAULT(ResizeOldPLAB) && !ResizeOldPLAB) {
      // OldPLAB sizing manually turned off: Use a larger default setting,
      // unless it was manually specified. This is because a too-low value
      // will slow down scavenges.
      FLAG_SET_ERGO(size_t, OldPLABSize, CompactibleFreeListSpaceLAB::_default_static_old_plab_size); // default value before 6631166
    } else {
      FLAG_SET_DEFAULT(OldPLABSize, CompactibleFreeListSpaceLAB::_default_dynamic_old_plab_size); // old CMSParPromoteBlocksToClaim default
    }
  }

  // If either of the static initialization defaults have changed, note this
  // modification.
  if (!FLAG_IS_DEFAULT(OldPLABSize) || !FLAG_IS_DEFAULT(OldPLABWeight)) {
    CompactibleFreeListSpaceLAB::modify_initialization(OldPLABSize, OldPLABWeight);
  }

  log_trace(gc)("MarkStackSize: %uk  MarkStackSizeMax: %uk", (unsigned int) (MarkStackSize / K), (uint) (MarkStackSizeMax / K));
}
#endif // INCLUDE_ALL_GCS

void set_object_alignment() {
  // Object alignment.
  assert(is_power_of_2(ObjectAlignmentInBytes), "ObjectAlignmentInBytes must be power of 2");
  MinObjAlignmentInBytes     = ObjectAlignmentInBytes;
  assert(MinObjAlignmentInBytes >= HeapWordsPerLong * HeapWordSize, "ObjectAlignmentInBytes value is too small");
  MinObjAlignment            = MinObjAlignmentInBytes / HeapWordSize;
  assert(MinObjAlignmentInBytes == MinObjAlignment * HeapWordSize, "ObjectAlignmentInBytes value is incorrect");
  MinObjAlignmentInBytesMask = MinObjAlignmentInBytes - 1;

  LogMinObjAlignmentInBytes  = exact_log2(ObjectAlignmentInBytes);
  LogMinObjAlignment         = LogMinObjAlignmentInBytes - LogHeapWordSize;

  // Oop encoding heap max
  OopEncodingHeapMax = (uint64_t(max_juint) + 1) << LogMinObjAlignmentInBytes;

  if (SurvivorAlignmentInBytes == 0) {
    SurvivorAlignmentInBytes = ObjectAlignmentInBytes;
  }

#if INCLUDE_ALL_GCS
  // Set CMS global values
  CompactibleFreeListSpace::set_cms_values();
#endif // INCLUDE_ALL_GCS
}

size_t Arguments::max_heap_for_compressed_oops() {
  // Avoid sign flip.
  assert(OopEncodingHeapMax > (uint64_t)os::vm_page_size(), "Unusual page size");
  // We need to fit both the NULL page and the heap into the memory budget, while
  // keeping alignment constraints of the heap. To guarantee the latter, as the
  // NULL page is located before the heap, we pad the NULL page to the conservative
  // maximum alignment that the GC may ever impose upon the heap.
  size_t displacement_due_to_null_page = align_size_up_(os::vm_page_size(),
                                                        _conservative_max_heap_alignment);

  LP64_ONLY(return OopEncodingHeapMax - displacement_due_to_null_page);
  NOT_LP64(ShouldNotReachHere(); return 0);
}

bool Arguments::should_auto_select_low_pause_collector() {
  if (UseAutoGCSelectPolicy &&
      !FLAG_IS_DEFAULT(MaxGCPauseMillis) &&
      (MaxGCPauseMillis <= AutoGCSelectPauseMillis)) {
    log_trace(gc)("Automatic selection of the low pause collector based on pause goal of %d (ms)", (int) MaxGCPauseMillis);
    return true;
  }
  return false;
}

void Arguments::set_use_compressed_oops() {
#ifndef ZERO
#ifdef _LP64
  // MaxHeapSize is not set up properly at this point, but
  // the only value that can override MaxHeapSize if we are
  // to use UseCompressedOops is InitialHeapSize.
  size_t max_heap_size = MAX2(MaxHeapSize, InitialHeapSize);

  if (max_heap_size <= max_heap_for_compressed_oops()) {
#if !defined(COMPILER1) || defined(TIERED)
    if (FLAG_IS_DEFAULT(UseCompressedOops)) {
      FLAG_SET_ERGO(bool, UseCompressedOops, true);
    }
#endif
  } else {
    if (UseCompressedOops && !FLAG_IS_DEFAULT(UseCompressedOops)) {
      warning("Max heap size too large for Compressed Oops");
      FLAG_SET_DEFAULT(UseCompressedOops, false);
      FLAG_SET_DEFAULT(UseCompressedClassPointers, false);
    }
  }
#endif // _LP64
#endif // ZERO
}


// NOTE: set_use_compressed_klass_ptrs() must be called after calling
// set_use_compressed_oops().
void Arguments::set_use_compressed_klass_ptrs() {
#ifndef ZERO
#ifdef _LP64
  // UseCompressedOops must be on for UseCompressedClassPointers to be on.
  if (!UseCompressedOops) {
    if (UseCompressedClassPointers) {
      warning("UseCompressedClassPointers requires UseCompressedOops");
    }
    FLAG_SET_DEFAULT(UseCompressedClassPointers, false);
  } else {
    // Turn on UseCompressedClassPointers too
    if (FLAG_IS_DEFAULT(UseCompressedClassPointers)) {
      FLAG_SET_ERGO(bool, UseCompressedClassPointers, true);
    }
    // Check the CompressedClassSpaceSize to make sure we use compressed klass ptrs.
    if (UseCompressedClassPointers) {
      if (CompressedClassSpaceSize > KlassEncodingMetaspaceMax) {
        warning("CompressedClassSpaceSize is too large for UseCompressedClassPointers");
        FLAG_SET_DEFAULT(UseCompressedClassPointers, false);
      }
    }
  }
#endif // _LP64
#endif // !ZERO
}

void Arguments::set_conservative_max_heap_alignment() {
  // The conservative maximum required alignment for the heap is the maximum of
  // the alignments imposed by several sources: any requirements from the heap
  // itself, the collector policy and the maximum page size we may run the VM
  // with.
  size_t heap_alignment = GenCollectedHeap::conservative_max_heap_alignment();
#if INCLUDE_ALL_GCS
  if (UseParallelGC) {
    heap_alignment = ParallelScavengeHeap::conservative_max_heap_alignment();
  } else if (UseG1GC) {
    heap_alignment = G1CollectedHeap::conservative_max_heap_alignment();
  }
#endif // INCLUDE_ALL_GCS
  _conservative_max_heap_alignment = MAX4(heap_alignment,
                                          (size_t)os::vm_allocation_granularity(),
                                          os::max_page_size(),
                                          CollectorPolicy::compute_heap_alignment());
}

bool Arguments::gc_selected() {
#if INCLUDE_ALL_GCS
  return UseSerialGC || UseParallelGC || UseParallelOldGC || UseConcMarkSweepGC || UseG1GC;
#else
  return UseSerialGC;
#endif // INCLUDE_ALL_GCS
}

void Arguments::select_gc_ergonomically() {
#if INCLUDE_ALL_GCS
  if (os::is_server_class_machine()) {
    if (should_auto_select_low_pause_collector()) {
      FLAG_SET_ERGO_IF_DEFAULT(bool, UseConcMarkSweepGC, true);
    } else {
      FLAG_SET_ERGO_IF_DEFAULT(bool, UseG1GC, true);
    }
  } else {
    FLAG_SET_ERGO_IF_DEFAULT(bool, UseSerialGC, true);
  }
#else
  UNSUPPORTED_OPTION(UseG1GC);
  UNSUPPORTED_OPTION(UseParallelGC);
  UNSUPPORTED_OPTION(UseParallelOldGC);
  UNSUPPORTED_OPTION(UseConcMarkSweepGC);
  UNSUPPORTED_OPTION(UseParNewGC);
  FLAG_SET_ERGO_IF_DEFAULT(bool, UseSerialGC, true);
#endif // INCLUDE_ALL_GCS
}

void Arguments::select_gc() {
  if (!gc_selected()) {
    select_gc_ergonomically();
    if (!gc_selected()) {
      vm_exit_during_initialization("Garbage collector not selected (default collector explicitly disabled)", NULL);
    }
  }
}

void Arguments::set_ergonomics_flags() {
  select_gc();

#if defined(COMPILER2) || INCLUDE_JVMCI
  // Shared spaces work fine with other GCs but causes bytecode rewriting
  // to be disabled, which hurts interpreter performance and decreases
  // server performance.  When -server is specified, keep the default off
  // unless it is asked for.  Future work: either add bytecode rewriting
  // at link time, or rewrite bytecodes in non-shared methods.
  if (!DumpSharedSpaces && !RequireSharedSpaces &&
      (FLAG_IS_DEFAULT(UseSharedSpaces) || !UseSharedSpaces)) {
    no_shared_spaces("COMPILER2 default: -Xshare:auto | off, have to manually setup to on.");
  }
#endif

  set_conservative_max_heap_alignment();

#ifndef ZERO
#ifdef _LP64
  set_use_compressed_oops();

  // set_use_compressed_klass_ptrs() must be called after calling
  // set_use_compressed_oops().
  set_use_compressed_klass_ptrs();

  // Also checks that certain machines are slower with compressed oops
  // in vm_version initialization code.
#endif // _LP64
#endif // !ZERO

  CodeCacheExtensions::set_ergonomics_flags();
}

void Arguments::set_parallel_gc_flags() {
  assert(UseParallelGC || UseParallelOldGC, "Error");
  // Enable ParallelOld unless it was explicitly disabled (cmd line or rc file).
  if (FLAG_IS_DEFAULT(UseParallelOldGC)) {
    FLAG_SET_DEFAULT(UseParallelOldGC, true);
  }
  FLAG_SET_DEFAULT(UseParallelGC, true);

  // If no heap maximum was requested explicitly, use some reasonable fraction
  // of the physical memory, up to a maximum of 1GB.
  FLAG_SET_DEFAULT(ParallelGCThreads,
                   Abstract_VM_Version::parallel_worker_threads());
  if (ParallelGCThreads == 0) {
    jio_fprintf(defaultStream::error_stream(),
        "The Parallel GC can not be combined with -XX:ParallelGCThreads=0\n");
    vm_exit(1);
  }

  if (UseAdaptiveSizePolicy) {
    // We don't want to limit adaptive heap sizing's freedom to adjust the heap
    // unless the user actually sets these flags.
    if (FLAG_IS_DEFAULT(MinHeapFreeRatio)) {
      FLAG_SET_DEFAULT(MinHeapFreeRatio, 0);
    }
    if (FLAG_IS_DEFAULT(MaxHeapFreeRatio)) {
      FLAG_SET_DEFAULT(MaxHeapFreeRatio, 100);
    }
  }

  // If InitialSurvivorRatio or MinSurvivorRatio were not specified, but the
  // SurvivorRatio has been set, reset their default values to SurvivorRatio +
  // 2.  By doing this we make SurvivorRatio also work for Parallel Scavenger.
  // See CR 6362902 for details.
  if (!FLAG_IS_DEFAULT(SurvivorRatio)) {
    if (FLAG_IS_DEFAULT(InitialSurvivorRatio)) {
       FLAG_SET_DEFAULT(InitialSurvivorRatio, SurvivorRatio + 2);
    }
    if (FLAG_IS_DEFAULT(MinSurvivorRatio)) {
      FLAG_SET_DEFAULT(MinSurvivorRatio, SurvivorRatio + 2);
    }
  }

  if (UseParallelOldGC) {
    // Par compact uses lower default values since they are treated as
    // minimums.  These are different defaults because of the different
    // interpretation and are not ergonomically set.
    if (FLAG_IS_DEFAULT(MarkSweepDeadRatio)) {
      FLAG_SET_DEFAULT(MarkSweepDeadRatio, 1);
    }
  }
}

void Arguments::set_g1_gc_flags() {
  assert(UseG1GC, "Error");
#if defined(COMPILER1) || INCLUDE_JVMCI
  FastTLABRefill = false;
#endif
  FLAG_SET_DEFAULT(ParallelGCThreads, Abstract_VM_Version::parallel_worker_threads());
  if (ParallelGCThreads == 0) {
    assert(!FLAG_IS_DEFAULT(ParallelGCThreads), "The default value for ParallelGCThreads should not be 0.");
    vm_exit_during_initialization("The flag -XX:+UseG1GC can not be combined with -XX:ParallelGCThreads=0", NULL);
  }

#if INCLUDE_ALL_GCS
  if (FLAG_IS_DEFAULT(G1ConcRefinementThreads)) {
    FLAG_SET_ERGO(uint, G1ConcRefinementThreads, ParallelGCThreads);
  }
#endif

  // MarkStackSize will be set (if it hasn't been set by the user)
  // when concurrent marking is initialized.
  // Its value will be based upon the number of parallel marking threads.
  // But we do set the maximum mark stack size here.
  if (FLAG_IS_DEFAULT(MarkStackSizeMax)) {
    FLAG_SET_DEFAULT(MarkStackSizeMax, 128 * TASKQUEUE_SIZE);
  }

  if (FLAG_IS_DEFAULT(GCTimeRatio) || GCTimeRatio == 0) {
    // In G1, we want the default GC overhead goal to be higher than
    // it is for PS, or the heap might be expanded too aggressively.
    // We set it here to ~8%.
    FLAG_SET_DEFAULT(GCTimeRatio, 12);
  }

  // Below, we might need to calculate the pause time interval based on
  // the pause target. When we do so we are going to give G1 maximum
  // flexibility and allow it to do pauses when it needs to. So, we'll
  // arrange that the pause interval to be pause time target + 1 to
  // ensure that a) the pause time target is maximized with respect to
  // the pause interval and b) we maintain the invariant that pause
  // time target < pause interval. If the user does not want this
  // maximum flexibility, they will have to set the pause interval
  // explicitly.

  if (FLAG_IS_DEFAULT(MaxGCPauseMillis)) {
    // The default pause time target in G1 is 200ms
    FLAG_SET_DEFAULT(MaxGCPauseMillis, 200);
  }

  // Then, if the interval parameter was not set, set it according to
  // the pause time target (this will also deal with the case when the
  // pause time target is the default value).
  if (FLAG_IS_DEFAULT(GCPauseIntervalMillis)) {
    FLAG_SET_DEFAULT(GCPauseIntervalMillis, MaxGCPauseMillis + 1);
  }

  log_trace(gc)("MarkStackSize: %uk  MarkStackSizeMax: %uk", (unsigned int) (MarkStackSize / K), (uint) (MarkStackSizeMax / K));
}

void Arguments::set_gc_specific_flags() {
#if INCLUDE_ALL_GCS
  // Set per-collector flags
  if (UseParallelGC || UseParallelOldGC) {
    set_parallel_gc_flags();
  } else if (UseConcMarkSweepGC) {
    set_cms_and_parnew_gc_flags();
  } else if (UseG1GC) {
    set_g1_gc_flags();
  }
  if (AssumeMP && !UseSerialGC) {
    if (FLAG_IS_DEFAULT(ParallelGCThreads) && ParallelGCThreads == 1) {
      warning("If the number of processors is expected to increase from one, then"
              " you should configure the number of parallel GC threads appropriately"
              " using -XX:ParallelGCThreads=N");
    }
  }
  if (MinHeapFreeRatio == 100) {
    // Keeping the heap 100% free is hard ;-) so limit it to 99%.
    FLAG_SET_ERGO(uintx, MinHeapFreeRatio, 99);
  }

  // If class unloading is disabled, also disable concurrent class unloading.
  if (!ClassUnloading) {
    FLAG_SET_CMDLINE(bool, CMSClassUnloadingEnabled, false);
    FLAG_SET_CMDLINE(bool, ClassUnloadingWithConcurrentMark, false);
    FLAG_SET_CMDLINE(bool, ExplicitGCInvokesConcurrentAndUnloadsClasses, false);
  }
#endif // INCLUDE_ALL_GCS
}

julong Arguments::limit_by_allocatable_memory(julong limit) {
  julong max_allocatable;
  julong result = limit;
  if (os::has_allocatable_memory_limit(&max_allocatable)) {
    result = MIN2(result, max_allocatable / MaxVirtMemFraction);
  }
  return result;
}

// Use static initialization to get the default before parsing
static const size_t DefaultHeapBaseMinAddress = HeapBaseMinAddress;

void Arguments::set_heap_size() {
  const julong phys_mem =
    FLAG_IS_DEFAULT(MaxRAM) ? MIN2(os::physical_memory(), (julong)MaxRAM)
                            : (julong)MaxRAM;

  // If the maximum heap size has not been set with -Xmx,
  // then set it as fraction of the size of physical memory,
  // respecting the maximum and minimum sizes of the heap.
  if (FLAG_IS_DEFAULT(MaxHeapSize)) {
    julong reasonable_max = phys_mem / MaxRAMFraction;

    if (phys_mem <= MaxHeapSize * MinRAMFraction) {
      // Small physical memory, so use a minimum fraction of it for the heap
      reasonable_max = phys_mem / MinRAMFraction;
    } else {
      // Not-small physical memory, so require a heap at least
      // as large as MaxHeapSize
      reasonable_max = MAX2(reasonable_max, (julong)MaxHeapSize);
    }
    if (!FLAG_IS_DEFAULT(ErgoHeapSizeLimit) && ErgoHeapSizeLimit != 0) {
      // Limit the heap size to ErgoHeapSizeLimit
      reasonable_max = MIN2(reasonable_max, (julong)ErgoHeapSizeLimit);
    }
    if (UseCompressedOops) {
      // Limit the heap size to the maximum possible when using compressed oops
      julong max_coop_heap = (julong)max_heap_for_compressed_oops();

      // HeapBaseMinAddress can be greater than default but not less than.
      if (!FLAG_IS_DEFAULT(HeapBaseMinAddress)) {
        if (HeapBaseMinAddress < DefaultHeapBaseMinAddress) {
          // matches compressed oops printing flags
          log_debug(gc, heap, coops)("HeapBaseMinAddress must be at least " SIZE_FORMAT
                                     " (" SIZE_FORMAT "G) which is greater than value given " SIZE_FORMAT,
                                     DefaultHeapBaseMinAddress,
                                     DefaultHeapBaseMinAddress/G,
                                     HeapBaseMinAddress);
          FLAG_SET_ERGO(size_t, HeapBaseMinAddress, DefaultHeapBaseMinAddress);
        }
      }

      if (HeapBaseMinAddress + MaxHeapSize < max_coop_heap) {
        // Heap should be above HeapBaseMinAddress to get zero based compressed oops
        // but it should be not less than default MaxHeapSize.
        max_coop_heap -= HeapBaseMinAddress;
      }
      reasonable_max = MIN2(reasonable_max, max_coop_heap);
    }
    reasonable_max = limit_by_allocatable_memory(reasonable_max);

    if (!FLAG_IS_DEFAULT(InitialHeapSize)) {
      // An initial heap size was specified on the command line,
      // so be sure that the maximum size is consistent.  Done
      // after call to limit_by_allocatable_memory because that
      // method might reduce the allocation size.
      reasonable_max = MAX2(reasonable_max, (julong)InitialHeapSize);
    }

    log_trace(gc, heap)("  Maximum heap size " SIZE_FORMAT, (size_t) reasonable_max);
    FLAG_SET_ERGO(size_t, MaxHeapSize, (size_t)reasonable_max);
  }

  // If the minimum or initial heap_size have not been set or requested to be set
  // ergonomically, set them accordingly.
  if (InitialHeapSize == 0 || min_heap_size() == 0) {
    julong reasonable_minimum = (julong)(OldSize + NewSize);

    reasonable_minimum = MIN2(reasonable_minimum, (julong)MaxHeapSize);

    reasonable_minimum = limit_by_allocatable_memory(reasonable_minimum);

    if (InitialHeapSize == 0) {
      julong reasonable_initial = phys_mem / InitialRAMFraction;

      reasonable_initial = MAX3(reasonable_initial, reasonable_minimum, (julong)min_heap_size());
      reasonable_initial = MIN2(reasonable_initial, (julong)MaxHeapSize);

      reasonable_initial = limit_by_allocatable_memory(reasonable_initial);

      log_trace(gc, heap)("  Initial heap size " SIZE_FORMAT, (size_t)reasonable_initial);
      FLAG_SET_ERGO(size_t, InitialHeapSize, (size_t)reasonable_initial);
    }
    // If the minimum heap size has not been set (via -Xms),
    // synchronize with InitialHeapSize to avoid errors with the default value.
    if (min_heap_size() == 0) {
      set_min_heap_size(MIN2((size_t)reasonable_minimum, InitialHeapSize));
      log_trace(gc, heap)("  Minimum heap size " SIZE_FORMAT, min_heap_size());
    }
  }
}

// This option inspects the machine and attempts to set various
// parameters to be optimal for long-running, memory allocation
// intensive jobs.  It is intended for machines with large
// amounts of cpu and memory.
jint Arguments::set_aggressive_heap_flags() {
  // initHeapSize is needed since _initial_heap_size is 4 bytes on a 32 bit
  // VM, but we may not be able to represent the total physical memory
  // available (like having 8gb of memory on a box but using a 32bit VM).
  // Thus, we need to make sure we're using a julong for intermediate
  // calculations.
  julong initHeapSize;
  julong total_memory = os::physical_memory();

  if (total_memory < (julong) 256 * M) {
    jio_fprintf(defaultStream::error_stream(),
            "You need at least 256mb of memory to use -XX:+AggressiveHeap\n");
    vm_exit(1);
  }

  // The heap size is half of available memory, or (at most)
  // all of possible memory less 160mb (leaving room for the OS
  // when using ISM).  This is the maximum; because adaptive sizing
  // is turned on below, the actual space used may be smaller.

  initHeapSize = MIN2(total_memory / (julong) 2,
          total_memory - (julong) 160 * M);

  initHeapSize = limit_by_allocatable_memory(initHeapSize);

  if (FLAG_IS_DEFAULT(MaxHeapSize)) {
    if (FLAG_SET_CMDLINE(size_t, MaxHeapSize, initHeapSize) != Flag::SUCCESS) {
      return JNI_EINVAL;
    }
    if (FLAG_SET_CMDLINE(size_t, InitialHeapSize, initHeapSize) != Flag::SUCCESS) {
      return JNI_EINVAL;
    }
    // Currently the minimum size and the initial heap sizes are the same.
    set_min_heap_size(initHeapSize);
  }
  if (FLAG_IS_DEFAULT(NewSize)) {
    // Make the young generation 3/8ths of the total heap.
    if (FLAG_SET_CMDLINE(size_t, NewSize,
            ((julong) MaxHeapSize / (julong) 8) * (julong) 3) != Flag::SUCCESS) {
      return JNI_EINVAL;
    }
    if (FLAG_SET_CMDLINE(size_t, MaxNewSize, NewSize) != Flag::SUCCESS) {
      return JNI_EINVAL;
    }
  }

#if !defined(_ALLBSD_SOURCE) && !defined(AIX)  // UseLargePages is not yet supported on BSD and AIX.
  FLAG_SET_DEFAULT(UseLargePages, true);
#endif

  // Increase some data structure sizes for efficiency
  if (FLAG_SET_CMDLINE(size_t, BaseFootPrintEstimate, MaxHeapSize) != Flag::SUCCESS) {
    return JNI_EINVAL;
  }
  if (FLAG_SET_CMDLINE(bool, ResizeTLAB, false) != Flag::SUCCESS) {
    return JNI_EINVAL;
  }
  if (FLAG_SET_CMDLINE(size_t, TLABSize, 256 * K) != Flag::SUCCESS) {
    return JNI_EINVAL;
  }

  // See the OldPLABSize comment below, but replace 'after promotion'
  // with 'after copying'.  YoungPLABSize is the size of the survivor
  // space per-gc-thread buffers.  The default is 4kw.
  if (FLAG_SET_CMDLINE(size_t, YoungPLABSize, 256 * K) != Flag::SUCCESS) { // Note: this is in words
    return JNI_EINVAL;
  }

  // OldPLABSize is the size of the buffers in the old gen that
  // UseParallelGC uses to promote live data that doesn't fit in the
  // survivor spaces.  At any given time, there's one for each gc thread.
  // The default size is 1kw. These buffers are rarely used, since the
  // survivor spaces are usually big enough.  For specjbb, however, there
  // are occasions when there's lots of live data in the young gen
  // and we end up promoting some of it.  We don't have a definite
  // explanation for why bumping OldPLABSize helps, but the theory
  // is that a bigger PLAB results in retaining something like the
  // original allocation order after promotion, which improves mutator
  // locality.  A minor effect may be that larger PLABs reduce the
  // number of PLAB allocation events during gc.  The value of 8kw
  // was arrived at by experimenting with specjbb.
  if (FLAG_SET_CMDLINE(size_t, OldPLABSize, 8 * K) != Flag::SUCCESS) { // Note: this is in words
    return JNI_EINVAL;
  }

  // Enable parallel GC and adaptive generation sizing
  if (FLAG_SET_CMDLINE(bool, UseParallelGC, true) != Flag::SUCCESS) {
    return JNI_EINVAL;
  }
  FLAG_SET_DEFAULT(ParallelGCThreads,
          Abstract_VM_Version::parallel_worker_threads());

  // Encourage steady state memory management
  if (FLAG_SET_CMDLINE(uintx, ThresholdTolerance, 100) != Flag::SUCCESS) {
    return JNI_EINVAL;
  }

  // This appears to improve mutator locality
  if (FLAG_SET_CMDLINE(bool, ScavengeBeforeFullGC, false) != Flag::SUCCESS) {
    return JNI_EINVAL;
  }

  // Get around early Solaris scheduling bug
  // (affinity vs other jobs on system)
  // but disallow DR and offlining (5008695).
  if (FLAG_SET_CMDLINE(bool, BindGCTaskThreadsToCPUs, true) != Flag::SUCCESS) {
    return JNI_EINVAL;
  }

  return JNI_OK;
}

// This must be called after ergonomics.
void Arguments::set_bytecode_flags() {
  if (!RewriteBytecodes) {
    FLAG_SET_DEFAULT(RewriteFrequentPairs, false);
  }
}

// Aggressive optimization flags  -XX:+AggressiveOpts
jint Arguments::set_aggressive_opts_flags() {
#ifdef COMPILER2
  if (AggressiveUnboxing) {
    if (FLAG_IS_DEFAULT(EliminateAutoBox)) {
      FLAG_SET_DEFAULT(EliminateAutoBox, true);
    } else if (!EliminateAutoBox) {
      // warning("AggressiveUnboxing is disabled because EliminateAutoBox is disabled");
      AggressiveUnboxing = false;
    }
    if (FLAG_IS_DEFAULT(DoEscapeAnalysis)) {
      FLAG_SET_DEFAULT(DoEscapeAnalysis, true);
    } else if (!DoEscapeAnalysis) {
      // warning("AggressiveUnboxing is disabled because DoEscapeAnalysis is disabled");
      AggressiveUnboxing = false;
    }
  }
  if (AggressiveOpts || !FLAG_IS_DEFAULT(AutoBoxCacheMax)) {
    if (FLAG_IS_DEFAULT(EliminateAutoBox)) {
      FLAG_SET_DEFAULT(EliminateAutoBox, true);
    }
    if (FLAG_IS_DEFAULT(AutoBoxCacheMax)) {
      FLAG_SET_DEFAULT(AutoBoxCacheMax, 20000);
    }

    // Feed the cache size setting into the JDK
    char buffer[1024];
    sprintf(buffer, "java.lang.Integer.IntegerCache.high=" INTX_FORMAT, AutoBoxCacheMax);
    if (!add_property(buffer)) {
      return JNI_ENOMEM;
    }
  }
  if (AggressiveOpts && FLAG_IS_DEFAULT(BiasedLockingStartupDelay)) {
    FLAG_SET_DEFAULT(BiasedLockingStartupDelay, 500);
  }
#endif

  if (AggressiveOpts) {
// Sample flag setting code
//    if (FLAG_IS_DEFAULT(EliminateZeroing)) {
//      FLAG_SET_DEFAULT(EliminateZeroing, true);
//    }
  }

  return JNI_OK;
}

//===========================================================================================================
// Parsing of java.compiler property

void Arguments::process_java_compiler_argument(const char* arg) {
  // For backwards compatibility, Djava.compiler=NONE or ""
  // causes us to switch to -Xint mode UNLESS -Xdebug
  // is also specified.
  if (strlen(arg) == 0 || strcasecmp(arg, "NONE") == 0) {
    set_java_compiler(true);    // "-Djava.compiler[=...]" most recently seen.
  }
}

void Arguments::process_java_launcher_argument(const char* launcher, void* extra_info) {
  _sun_java_launcher = os::strdup_check_oom(launcher);
}

bool Arguments::created_by_java_launcher() {
  assert(_sun_java_launcher != NULL, "property must have value");
  return strcmp(DEFAULT_JAVA_LAUNCHER, _sun_java_launcher) != 0;
}

bool Arguments::sun_java_launcher_is_altjvm() {
  return _sun_java_launcher_is_altjvm;
}

//===========================================================================================================
// Parsing of main arguments

#if INCLUDE_JVMCI
// Check consistency of jvmci vm argument settings.
bool Arguments::check_jvmci_args_consistency() {
   return JVMCIGlobals::check_jvmci_flags_are_consistent();
}
#endif //INCLUDE_JVMCI

// Check consistency of GC selection
bool Arguments::check_gc_consistency() {
  // Ensure that the user has not selected conflicting sets
  // of collectors.
  uint i = 0;
  if (UseSerialGC)                       i++;
  if (UseConcMarkSweepGC)                i++;
  if (UseParallelGC || UseParallelOldGC) i++;
  if (UseG1GC)                           i++;
  if (i > 1) {
    jio_fprintf(defaultStream::error_stream(),
                "Conflicting collector combinations in option list; "
                "please refer to the release notes for the combinations "
                "allowed\n");
    return false;
  }

  if (UseConcMarkSweepGC && !UseParNewGC) {
    jio_fprintf(defaultStream::error_stream(),
        "It is not possible to combine the DefNew young collector with the CMS collector.\n");
    return false;
  }

  if (UseParNewGC && !UseConcMarkSweepGC) {
    jio_fprintf(defaultStream::error_stream(),
        "It is not possible to combine the ParNew young collector with any collector other than CMS.\n");
    return false;
  }

  return true;
}

// Check the consistency of vm_init_args
bool Arguments::check_vm_args_consistency() {
  // Method for adding checks for flag consistency.
  // The intent is to warn the user of all possible conflicts,
  // before returning an error.
  // Note: Needs platform-dependent factoring.
  bool status = true;

  if (TLABRefillWasteFraction == 0) {
    jio_fprintf(defaultStream::error_stream(),
                "TLABRefillWasteFraction should be a denominator, "
                "not " SIZE_FORMAT "\n",
                TLABRefillWasteFraction);
    status = false;
  }

  if (FullGCALot && FLAG_IS_DEFAULT(MarkSweepAlwaysCompactCount)) {
    MarkSweepAlwaysCompactCount = 1;  // Move objects every gc.
  }

  if (!(UseParallelGC || UseParallelOldGC) && FLAG_IS_DEFAULT(ScavengeBeforeFullGC)) {
    FLAG_SET_DEFAULT(ScavengeBeforeFullGC, false);
  }

  if (GCTimeLimit == 100) {
    // Turn off gc-overhead-limit-exceeded checks
    FLAG_SET_DEFAULT(UseGCOverheadLimit, false);
  }

  status = status && check_gc_consistency();

  // CMS space iteration, which FLSVerifyAllHeapreferences entails,
  // insists that we hold the requisite locks so that the iteration is
  // MT-safe. For the verification at start-up and shut-down, we don't
  // yet have a good way of acquiring and releasing these locks,
  // which are not visible at the CollectedHeap level. We want to
  // be able to acquire these locks and then do the iteration rather
  // than just disable the lock verification. This will be fixed under
  // bug 4788986.
  if (UseConcMarkSweepGC && FLSVerifyAllHeapReferences) {
    if (VerifyDuringStartup) {
      warning("Heap verification at start-up disabled "
              "(due to current incompatibility with FLSVerifyAllHeapReferences)");
      VerifyDuringStartup = false; // Disable verification at start-up
    }

    if (VerifyBeforeExit) {
      warning("Heap verification at shutdown disabled "
              "(due to current incompatibility with FLSVerifyAllHeapReferences)");
      VerifyBeforeExit = false; // Disable verification at shutdown
    }
  }

  if (PrintNMTStatistics) {
#if INCLUDE_NMT
    if (MemTracker::tracking_level() == NMT_off) {
#endif // INCLUDE_NMT
      warning("PrintNMTStatistics is disabled, because native memory tracking is not enabled");
      PrintNMTStatistics = false;
#if INCLUDE_NMT
    }
#endif
  }
#if INCLUDE_JVMCI

  status = status && check_jvmci_args_consistency();

  if (EnableJVMCI) {
    if (!ScavengeRootsInCode) {
      warning("forcing ScavengeRootsInCode non-zero because JVMCI is enabled");
      ScavengeRootsInCode = 1;
    }
    if (FLAG_IS_DEFAULT(TypeProfileLevel)) {
      TypeProfileLevel = 0;
    }
    if (UseJVMCICompiler) {
      if (FLAG_IS_DEFAULT(TypeProfileWidth)) {
        TypeProfileWidth = 8;
      }
    }
  }
#endif

  // Check lower bounds of the code cache
  // Template Interpreter code is approximately 3X larger in debug builds.
  uint min_code_cache_size = CodeCacheMinimumUseSpace DEBUG_ONLY(* 3);
  if (InitialCodeCacheSize < (uintx)os::vm_page_size()) {
    jio_fprintf(defaultStream::error_stream(),
                "Invalid InitialCodeCacheSize=%dK. Must be at least %dK.\n", InitialCodeCacheSize/K,
                os::vm_page_size()/K);
    status = false;
  } else if (ReservedCodeCacheSize < InitialCodeCacheSize) {
    jio_fprintf(defaultStream::error_stream(),
                "Invalid ReservedCodeCacheSize: %dK. Must be at least InitialCodeCacheSize=%dK.\n",
                ReservedCodeCacheSize/K, InitialCodeCacheSize/K);
    status = false;
  } else if (ReservedCodeCacheSize < min_code_cache_size) {
    jio_fprintf(defaultStream::error_stream(),
                "Invalid ReservedCodeCacheSize=%dK. Must be at least %uK.\n", ReservedCodeCacheSize/K,
                min_code_cache_size/K);
    status = false;
  } else if (ReservedCodeCacheSize > CODE_CACHE_SIZE_LIMIT) {
    // Code cache size larger than CODE_CACHE_SIZE_LIMIT is not supported.
    jio_fprintf(defaultStream::error_stream(),
                "Invalid ReservedCodeCacheSize=%dM. Must be at most %uM.\n", ReservedCodeCacheSize/M,
                CODE_CACHE_SIZE_LIMIT/M);
    status = false;
  } else if (NonNMethodCodeHeapSize < min_code_cache_size) {
    jio_fprintf(defaultStream::error_stream(),
                "Invalid NonNMethodCodeHeapSize=%dK. Must be at least %uK.\n", NonNMethodCodeHeapSize/K,
                min_code_cache_size/K);
    status = false;
  }

#ifdef _LP64
  if (!FLAG_IS_DEFAULT(CICompilerCount) && !FLAG_IS_DEFAULT(CICompilerCountPerCPU) && CICompilerCountPerCPU) {
    warning("The VM option CICompilerCountPerCPU overrides CICompilerCount.");
  }
#endif

#ifndef SUPPORT_RESERVED_STACK_AREA
  if (StackReservedPages != 0) {
    FLAG_SET_CMDLINE(intx, StackReservedPages, 0);
    warning("Reserved Stack Area not supported on this platform");
  }
#endif

  if (BackgroundCompilation && (CompileTheWorld || ReplayCompiles)) {
    if (!FLAG_IS_DEFAULT(BackgroundCompilation)) {
      warning("BackgroundCompilation disabled due to CompileTheWorld or ReplayCompiles options.");
    }
    FLAG_SET_CMDLINE(bool, BackgroundCompilation, false);
  }
  if (UseCompiler && is_interpreter_only()) {
    if (!FLAG_IS_DEFAULT(UseCompiler)) {
      warning("UseCompiler disabled due to -Xint.");
    }
    FLAG_SET_CMDLINE(bool, UseCompiler, false);
  }
#ifdef COMPILER2
  if (PostLoopMultiversioning && !RangeCheckElimination) {
    if (!FLAG_IS_DEFAULT(PostLoopMultiversioning)) {
      warning("PostLoopMultiversioning disabled because RangeCheckElimination is disabled.");
    }
    FLAG_SET_CMDLINE(bool, PostLoopMultiversioning, false);
  }
#endif
  return status;
}

bool Arguments::is_bad_option(const JavaVMOption* option, jboolean ignore,
  const char* option_type) {
  if (ignore) return false;

  const char* spacer = " ";
  if (option_type == NULL) {
    option_type = ++spacer; // Set both to the empty string.
  }

  if (os::obsolete_option(option)) {
    jio_fprintf(defaultStream::error_stream(),
                "Obsolete %s%soption: %s\n", option_type, spacer,
      option->optionString);
    return false;
  } else {
    jio_fprintf(defaultStream::error_stream(),
                "Unrecognized %s%soption: %s\n", option_type, spacer,
      option->optionString);
    return true;
  }
}

static const char* user_assertion_options[] = {
  "-da", "-ea", "-disableassertions", "-enableassertions", 0
};

static const char* system_assertion_options[] = {
  "-dsa", "-esa", "-disablesystemassertions", "-enablesystemassertions", 0
};

bool Arguments::parse_uintx(const char* value,
                            uintx* uintx_arg,
                            uintx min_size) {

  // Check the sign first since atojulong() parses only unsigned values.
  bool value_is_positive = !(*value == '-');

  if (value_is_positive) {
    julong n;
    bool good_return = atojulong(value, &n);
    if (good_return) {
      bool above_minimum = n >= min_size;
      bool value_is_too_large = n > max_uintx;

      if (above_minimum && !value_is_too_large) {
        *uintx_arg = n;
        return true;
      }
    }
  }
  return false;
}

unsigned int addreads_count = 0;
unsigned int addexports_count = 0;
<<<<<<< HEAD
unsigned int addmods_count = 0;
=======
unsigned int addexports_private_count = 0;
>>>>>>> de3e1aff
unsigned int patch_mod_count = 0;

bool Arguments::create_property(const char* prop_name, const char* prop_value, PropertyInternal internal) {
  size_t prop_len = strlen(prop_name) + strlen(prop_value) + 2;
  char* property = AllocateHeap(prop_len, mtArguments);
  int ret = jio_snprintf(property, prop_len, "%s=%s", prop_name, prop_value);
  if (ret < 0 || ret >= (int)prop_len) {
    FreeHeap(property);
    return false;
  }
  bool added = add_property(property, UnwriteableProperty, internal);
  FreeHeap(property);
  return added;
}

bool Arguments::create_numbered_property(const char* prop_base_name, const char* prop_value, unsigned int count) {
  // Make sure count is < 1,000. Otherwise, memory allocation will be too small.
  if (count < 1000) {
    size_t prop_len = strlen(prop_base_name) + strlen(prop_value) + 5;
    char* property = AllocateHeap(prop_len, mtArguments);
    int ret = jio_snprintf(property, prop_len, "%s.%d=%s", prop_base_name, count, prop_value);
    if (ret < 0 || ret >= (int)prop_len) {
      FreeHeap(property);
      return false;
    }
    bool added = add_property(property, UnwriteableProperty, InternalProperty);
    FreeHeap(property);
    return added;
  }
  return false;
}

Arguments::ArgsRange Arguments::parse_memory_size(const char* s,
                                                  julong* long_arg,
                                                  julong min_size) {
  if (!atojulong(s, long_arg)) return arg_unreadable;
  return check_memory_size(*long_arg, min_size);
}

// Parse JavaVMInitArgs structure

jint Arguments::parse_vm_init_args(const JavaVMInitArgs *java_tool_options_args,
                                   const JavaVMInitArgs *java_options_args,
                                   const JavaVMInitArgs *cmd_line_args) {
  bool patch_mod_javabase = false;

  // Save default settings for some mode flags
  Arguments::_AlwaysCompileLoopMethods = AlwaysCompileLoopMethods;
  Arguments::_UseOnStackReplacement    = UseOnStackReplacement;
  Arguments::_ClipInlining             = ClipInlining;
  Arguments::_BackgroundCompilation    = BackgroundCompilation;
  if (TieredCompilation) {
    Arguments::_Tier3InvokeNotifyFreqLog = Tier3InvokeNotifyFreqLog;
    Arguments::_Tier4InvocationThreshold = Tier4InvocationThreshold;
  }

  // Setup flags for mixed which is the default
  set_mode_flags(_mixed);

  // Parse args structure generated from JAVA_TOOL_OPTIONS environment
  // variable (if present).
  jint result = parse_each_vm_init_arg(java_tool_options_args, &patch_mod_javabase, Flag::ENVIRON_VAR);
  if (result != JNI_OK) {
    return result;
  }

  // Parse args structure generated from the command line flags.
  result = parse_each_vm_init_arg(cmd_line_args, &patch_mod_javabase, Flag::COMMAND_LINE);
  if (result != JNI_OK) {
    return result;
  }

  // Parse args structure generated from the _JAVA_OPTIONS environment
  // variable (if present) (mimics classic VM)
  result = parse_each_vm_init_arg(java_options_args, &patch_mod_javabase, Flag::ENVIRON_VAR);
  if (result != JNI_OK) {
    return result;
  }

  // Do final processing now that all arguments have been parsed
  result = finalize_vm_init_args();
  if (result != JNI_OK) {
    return result;
  }

  return JNI_OK;
}

// Checks if name in command-line argument -agent{lib,path}:name[=options]
// represents a valid JDWP agent.  is_path==true denotes that we
// are dealing with -agentpath (case where name is a path), otherwise with
// -agentlib
bool valid_jdwp_agent(char *name, bool is_path) {
  char *_name;
  const char *_jdwp = "jdwp";
  size_t _len_jdwp, _len_prefix;

  if (is_path) {
    if ((_name = strrchr(name, (int) *os::file_separator())) == NULL) {
      return false;
    }

    _name++;  // skip past last path separator
    _len_prefix = strlen(JNI_LIB_PREFIX);

    if (strncmp(_name, JNI_LIB_PREFIX, _len_prefix) != 0) {
      return false;
    }

    _name += _len_prefix;
    _len_jdwp = strlen(_jdwp);

    if (strncmp(_name, _jdwp, _len_jdwp) == 0) {
      _name += _len_jdwp;
    }
    else {
      return false;
    }

    if (strcmp(_name, JNI_LIB_SUFFIX) != 0) {
      return false;
    }

    return true;
  }

  if (strcmp(name, _jdwp) == 0) {
    return true;
  }

  return false;
}

int Arguments::process_patch_mod_option(const char* patch_mod_tail, bool* patch_mod_javabase) {
  // --patch-module=<module>=<file>(<pathsep><file>)*
  assert(patch_mod_tail != NULL, "Unexpected NULL patch-module value");
  // Find the equal sign between the module name and the path specification
  const char* module_equal = strchr(patch_mod_tail, '=');
  if (module_equal == NULL) {
    jio_fprintf(defaultStream::output_stream(), "Missing '=' in --patch-module specification\n");
    return JNI_ERR;
  } else {
    // Pick out the module name
    size_t module_len = module_equal - patch_mod_tail;
    char* module_name = NEW_C_HEAP_ARRAY_RETURN_NULL(char, module_len+1, mtArguments);
    if (module_name != NULL) {
      memcpy(module_name, patch_mod_tail, module_len);
      *(module_name + module_len) = '\0';
      // The path piece begins one past the module_equal sign
      add_patch_mod_prefix(module_name, module_equal + 1, patch_mod_javabase);
      FREE_C_HEAP_ARRAY(char, module_name);
      if (!create_numbered_property("jdk.module.patch", patch_mod_tail, patch_mod_count++)) {
        return JNI_ENOMEM;
      }
    } else {
      return JNI_ENOMEM;
    }
  }
  return JNI_OK;
}

jint Arguments::parse_each_vm_init_arg(const JavaVMInitArgs* args, bool* patch_mod_javabase, Flag::Flags origin) {
  // For match_option to return remaining or value part of option string
  const char* tail;

  // iterate over arguments
  for (int index = 0; index < args->nOptions; index++) {
    bool is_absolute_path = false;  // for -agentpath vs -agentlib

    const JavaVMOption* option = args->options + index;

    if (!match_option(option, "-Djava.class.path", &tail) &&
        !match_option(option, "-Dsun.java.command", &tail) &&
        !match_option(option, "-Dsun.java.launcher", &tail)) {

        // add all jvm options to the jvm_args string. This string
        // is used later to set the java.vm.args PerfData string constant.
        // the -Djava.class.path and the -Dsun.java.command options are
        // omitted from jvm_args string as each have their own PerfData
        // string constant object.
        build_jvm_args(option->optionString);
    }

    // -verbose:[class/gc/jni]
    if (match_option(option, "-verbose", &tail)) {
      if (!strcmp(tail, ":class") || !strcmp(tail, "")) {
        LogConfiguration::configure_stdout(LogLevel::Info, true, LOG_TAGS(class, load));
        LogConfiguration::configure_stdout(LogLevel::Info, true, LOG_TAGS(class, unload));
      } else if (!strcmp(tail, ":gc")) {
        LogConfiguration::configure_stdout(LogLevel::Info, true, LOG_TAGS(gc));
      } else if (!strcmp(tail, ":jni")) {
        if (FLAG_SET_CMDLINE(bool, PrintJNIResolving, true) != Flag::SUCCESS) {
          return JNI_EINVAL;
        }
      }
    // -da / -ea / -disableassertions / -enableassertions
    // These accept an optional class/package name separated by a colon, e.g.,
    // -da:java.lang.Thread.
    } else if (match_option(option, user_assertion_options, &tail, true)) {
      bool enable = option->optionString[1] == 'e';     // char after '-' is 'e'
      if (*tail == '\0') {
        JavaAssertions::setUserClassDefault(enable);
      } else {
        assert(*tail == ':', "bogus match by match_option()");
        JavaAssertions::addOption(tail + 1, enable);
      }
    // -dsa / -esa / -disablesystemassertions / -enablesystemassertions
    } else if (match_option(option, system_assertion_options, &tail, false)) {
      bool enable = option->optionString[1] == 'e';     // char after '-' is 'e'
      JavaAssertions::setSystemClassDefault(enable);
    // -bootclasspath:
    } else if (match_option(option, "-Xbootclasspath:", &tail)) {
        jio_fprintf(defaultStream::output_stream(),
          "-Xbootclasspath is no longer a supported option.\n");
        return JNI_EINVAL;
    // -bootclasspath/a:
    } else if (match_option(option, "-Xbootclasspath/a:", &tail)) {
      Arguments::append_sysclasspath(tail);
    // -bootclasspath/p:
    } else if (match_option(option, "-Xbootclasspath/p:", &tail)) {
        jio_fprintf(defaultStream::output_stream(),
          "-Xbootclasspath/p is no longer a supported option.\n");
        return JNI_EINVAL;
    // -Xrun
    } else if (match_option(option, "-Xrun", &tail)) {
      if (tail != NULL) {
        const char* pos = strchr(tail, ':');
        size_t len = (pos == NULL) ? strlen(tail) : pos - tail;
        char* name = (char*)memcpy(NEW_C_HEAP_ARRAY(char, len + 1, mtArguments), tail, len);
        name[len] = '\0';

        char *options = NULL;
        if(pos != NULL) {
          size_t len2 = strlen(pos+1) + 1; // options start after ':'.  Final zero must be copied.
          options = (char*)memcpy(NEW_C_HEAP_ARRAY(char, len2, mtArguments), pos+1, len2);
        }
#if !INCLUDE_JVMTI
        if (strcmp(name, "jdwp") == 0) {
          jio_fprintf(defaultStream::error_stream(),
            "Debugging agents are not supported in this VM\n");
          return JNI_ERR;
        }
#endif // !INCLUDE_JVMTI
        add_init_library(name, options);
      }
    } else if (match_option(option, "--add-reads=", &tail)) {
      if (!create_numbered_property("jdk.module.addreads", tail, addreads_count++)) {
        return JNI_ENOMEM;
      }
    } else if (match_option(option, "--add-exports=", &tail)) {
      if (!create_numbered_property("jdk.module.addexports", tail, addexports_count++)) {
        return JNI_ENOMEM;
      }
    } else if (match_option(option, "--add-exports-private=", &tail)) {
      if (!create_numbered_property("jdk.module.addexports.private", tail, addexports_private_count++)) {
        return JNI_ENOMEM;
      }
    } else if (match_option(option, "--add-modules=", &tail)) {
      if (!create_numbered_property("jdk.module.addmods", tail, addmods_count++)) {
        return JNI_ENOMEM;
      }
    } else if (match_option(option, "--limit-modules=", &tail)) {
      if (!create_property("jdk.module.limitmods", tail, InternalProperty)) {
        return JNI_ENOMEM;
      }
    } else if (match_option(option, "--module-path=", &tail)) {
      if (!create_property("jdk.module.path", tail, ExternalProperty)) {
        return JNI_ENOMEM;
      }
    } else if (match_option(option, "--upgrade-module-path=", &tail)) {
      if (!create_property("jdk.module.upgrade.path", tail, ExternalProperty)) {
        return JNI_ENOMEM;
      }
    } else if (match_option(option, "--patch-module=", &tail)) {
      // --patch-module=<module>=<file>(<pathsep><file>)*
      int res = process_patch_mod_option(tail, patch_mod_javabase);
      if (res != JNI_OK) {
        return res;
      }
    // -agentlib and -agentpath
    } else if (match_option(option, "-agentlib:", &tail) ||
          (is_absolute_path = match_option(option, "-agentpath:", &tail))) {
      if(tail != NULL) {
        const char* pos = strchr(tail, '=');
        size_t len = (pos == NULL) ? strlen(tail) : pos - tail;
        char* name = strncpy(NEW_C_HEAP_ARRAY(char, len + 1, mtArguments), tail, len);
        name[len] = '\0';

        char *options = NULL;
        if(pos != NULL) {
          options = os::strdup_check_oom(pos + 1, mtArguments);
        }
#if !INCLUDE_JVMTI
        if (valid_jdwp_agent(name, is_absolute_path)) {
          jio_fprintf(defaultStream::error_stream(),
            "Debugging agents are not supported in this VM\n");
          return JNI_ERR;
        }
#endif // !INCLUDE_JVMTI
        add_init_agent(name, options, is_absolute_path);
      }
    // -javaagent
    } else if (match_option(option, "-javaagent:", &tail)) {
#if !INCLUDE_JVMTI
      jio_fprintf(defaultStream::error_stream(),
        "Instrumentation agents are not supported in this VM\n");
      return JNI_ERR;
#else
      if (tail != NULL) {
        char *options = strcpy(NEW_C_HEAP_ARRAY(char, strlen(tail) + 1, mtArguments), tail);
        add_init_agent("instrument", options, false);
        // java agents need module java.instrument
        if (!create_numbered_property("jdk.module.addmods", "java.instrument", addmods_count++)) {
          return JNI_ENOMEM;
        }
      }
#endif // !INCLUDE_JVMTI
    // -Xnoclassgc
    } else if (match_option(option, "-Xnoclassgc")) {
      if (FLAG_SET_CMDLINE(bool, ClassUnloading, false) != Flag::SUCCESS) {
        return JNI_EINVAL;
      }
    // -Xconcgc
    } else if (match_option(option, "-Xconcgc")) {
      if (FLAG_SET_CMDLINE(bool, UseConcMarkSweepGC, true) != Flag::SUCCESS) {
        return JNI_EINVAL;
      }
    // -Xnoconcgc
    } else if (match_option(option, "-Xnoconcgc")) {
      if (FLAG_SET_CMDLINE(bool, UseConcMarkSweepGC, false) != Flag::SUCCESS) {
        return JNI_EINVAL;
      }
    // -Xbatch
    } else if (match_option(option, "-Xbatch")) {
      if (FLAG_SET_CMDLINE(bool, BackgroundCompilation, false) != Flag::SUCCESS) {
        return JNI_EINVAL;
      }
    // -Xmn for compatibility with other JVM vendors
    } else if (match_option(option, "-Xmn", &tail)) {
      julong long_initial_young_size = 0;
      ArgsRange errcode = parse_memory_size(tail, &long_initial_young_size, 1);
      if (errcode != arg_in_range) {
        jio_fprintf(defaultStream::error_stream(),
                    "Invalid initial young generation size: %s\n", option->optionString);
        describe_range_error(errcode);
        return JNI_EINVAL;
      }
      if (FLAG_SET_CMDLINE(size_t, MaxNewSize, (size_t)long_initial_young_size) != Flag::SUCCESS) {
        return JNI_EINVAL;
      }
      if (FLAG_SET_CMDLINE(size_t, NewSize, (size_t)long_initial_young_size) != Flag::SUCCESS) {
        return JNI_EINVAL;
      }
    // -Xms
    } else if (match_option(option, "-Xms", &tail)) {
      julong long_initial_heap_size = 0;
      // an initial heap size of 0 means automatically determine
      ArgsRange errcode = parse_memory_size(tail, &long_initial_heap_size, 0);
      if (errcode != arg_in_range) {
        jio_fprintf(defaultStream::error_stream(),
                    "Invalid initial heap size: %s\n", option->optionString);
        describe_range_error(errcode);
        return JNI_EINVAL;
      }
      set_min_heap_size((size_t)long_initial_heap_size);
      // Currently the minimum size and the initial heap sizes are the same.
      // Can be overridden with -XX:InitialHeapSize.
      if (FLAG_SET_CMDLINE(size_t, InitialHeapSize, (size_t)long_initial_heap_size) != Flag::SUCCESS) {
        return JNI_EINVAL;
      }
    // -Xmx
    } else if (match_option(option, "-Xmx", &tail) || match_option(option, "-XX:MaxHeapSize=", &tail)) {
      julong long_max_heap_size = 0;
      ArgsRange errcode = parse_memory_size(tail, &long_max_heap_size, 1);
      if (errcode != arg_in_range) {
        jio_fprintf(defaultStream::error_stream(),
                    "Invalid maximum heap size: %s\n", option->optionString);
        describe_range_error(errcode);
        return JNI_EINVAL;
      }
      if (FLAG_SET_CMDLINE(size_t, MaxHeapSize, (size_t)long_max_heap_size) != Flag::SUCCESS) {
        return JNI_EINVAL;
      }
    // Xmaxf
    } else if (match_option(option, "-Xmaxf", &tail)) {
      char* err;
      int maxf = (int)(strtod(tail, &err) * 100);
      if (*err != '\0' || *tail == '\0') {
        jio_fprintf(defaultStream::error_stream(),
                    "Bad max heap free percentage size: %s\n",
                    option->optionString);
        return JNI_EINVAL;
      } else {
        if (FLAG_SET_CMDLINE(uintx, MaxHeapFreeRatio, maxf) != Flag::SUCCESS) {
            return JNI_EINVAL;
        }
      }
    // Xminf
    } else if (match_option(option, "-Xminf", &tail)) {
      char* err;
      int minf = (int)(strtod(tail, &err) * 100);
      if (*err != '\0' || *tail == '\0') {
        jio_fprintf(defaultStream::error_stream(),
                    "Bad min heap free percentage size: %s\n",
                    option->optionString);
        return JNI_EINVAL;
      } else {
        if (FLAG_SET_CMDLINE(uintx, MinHeapFreeRatio, minf) != Flag::SUCCESS) {
          return JNI_EINVAL;
        }
      }
    // -Xss
    } else if (match_option(option, "-Xss", &tail)) {
      julong long_ThreadStackSize = 0;
      ArgsRange errcode = parse_memory_size(tail, &long_ThreadStackSize, 1000);
      if (errcode != arg_in_range) {
        jio_fprintf(defaultStream::error_stream(),
                    "Invalid thread stack size: %s\n", option->optionString);
        describe_range_error(errcode);
        return JNI_EINVAL;
      }
      // Internally track ThreadStackSize in units of 1024 bytes.
      if (FLAG_SET_CMDLINE(intx, ThreadStackSize,
                       round_to((int)long_ThreadStackSize, K) / K) != Flag::SUCCESS) {
        return JNI_EINVAL;
      }
    // -Xoss, -Xsqnopause, -Xoptimize, -Xboundthreads, -Xusealtsigs
    } else if (match_option(option, "-Xoss", &tail) ||
               match_option(option, "-Xsqnopause") ||
               match_option(option, "-Xoptimize") ||
               match_option(option, "-Xboundthreads") ||
               match_option(option, "-Xusealtsigs")) {
      // All these options are deprecated in JDK 9 and will be removed in a future release
      char version[256];
      JDK_Version::jdk(9).to_string(version, sizeof(version));
      warning("Ignoring option %s; support was removed in %s", option->optionString, version);
    } else if (match_option(option, "-XX:CodeCacheExpansionSize=", &tail)) {
      julong long_CodeCacheExpansionSize = 0;
      ArgsRange errcode = parse_memory_size(tail, &long_CodeCacheExpansionSize, os::vm_page_size());
      if (errcode != arg_in_range) {
        jio_fprintf(defaultStream::error_stream(),
                   "Invalid argument: %s. Must be at least %luK.\n", option->optionString,
                   os::vm_page_size()/K);
        return JNI_EINVAL;
      }
      if (FLAG_SET_CMDLINE(uintx, CodeCacheExpansionSize, (uintx)long_CodeCacheExpansionSize) != Flag::SUCCESS) {
        return JNI_EINVAL;
      }
    } else if (match_option(option, "-Xmaxjitcodesize", &tail) ||
               match_option(option, "-XX:ReservedCodeCacheSize=", &tail)) {
      julong long_ReservedCodeCacheSize = 0;

      ArgsRange errcode = parse_memory_size(tail, &long_ReservedCodeCacheSize, 1);
      if (errcode != arg_in_range) {
        jio_fprintf(defaultStream::error_stream(),
                    "Invalid maximum code cache size: %s.\n", option->optionString);
        return JNI_EINVAL;
      }
      if (FLAG_SET_CMDLINE(uintx, ReservedCodeCacheSize, (uintx)long_ReservedCodeCacheSize) != Flag::SUCCESS) {
        return JNI_EINVAL;
      }
      // -XX:NonNMethodCodeHeapSize=
    } else if (match_option(option, "-XX:NonNMethodCodeHeapSize=", &tail)) {
      julong long_NonNMethodCodeHeapSize = 0;

      ArgsRange errcode = parse_memory_size(tail, &long_NonNMethodCodeHeapSize, 1);
      if (errcode != arg_in_range) {
        jio_fprintf(defaultStream::error_stream(),
                    "Invalid maximum non-nmethod code heap size: %s.\n", option->optionString);
        return JNI_EINVAL;
      }
      if (FLAG_SET_CMDLINE(uintx, NonNMethodCodeHeapSize, (uintx)long_NonNMethodCodeHeapSize) != Flag::SUCCESS) {
        return JNI_EINVAL;
      }
      // -XX:ProfiledCodeHeapSize=
    } else if (match_option(option, "-XX:ProfiledCodeHeapSize=", &tail)) {
      julong long_ProfiledCodeHeapSize = 0;

      ArgsRange errcode = parse_memory_size(tail, &long_ProfiledCodeHeapSize, 1);
      if (errcode != arg_in_range) {
        jio_fprintf(defaultStream::error_stream(),
                    "Invalid maximum profiled code heap size: %s.\n", option->optionString);
        return JNI_EINVAL;
      }
      if (FLAG_SET_CMDLINE(uintx, ProfiledCodeHeapSize, (uintx)long_ProfiledCodeHeapSize) != Flag::SUCCESS) {
        return JNI_EINVAL;
      }
      // -XX:NonProfiledCodeHeapSizee=
    } else if (match_option(option, "-XX:NonProfiledCodeHeapSize=", &tail)) {
      julong long_NonProfiledCodeHeapSize = 0;

      ArgsRange errcode = parse_memory_size(tail, &long_NonProfiledCodeHeapSize, 1);
      if (errcode != arg_in_range) {
        jio_fprintf(defaultStream::error_stream(),
                    "Invalid maximum non-profiled code heap size: %s.\n", option->optionString);
        return JNI_EINVAL;
      }
      if (FLAG_SET_CMDLINE(uintx, NonProfiledCodeHeapSize, (uintx)long_NonProfiledCodeHeapSize) != Flag::SUCCESS) {
        return JNI_EINVAL;
      }
    // -green
    } else if (match_option(option, "-green")) {
      jio_fprintf(defaultStream::error_stream(),
                  "Green threads support not available\n");
          return JNI_EINVAL;
    // -native
    } else if (match_option(option, "-native")) {
          // HotSpot always uses native threads, ignore silently for compatibility
    // -Xrs
    } else if (match_option(option, "-Xrs")) {
          // Classic/EVM option, new functionality
      if (FLAG_SET_CMDLINE(bool, ReduceSignalUsage, true) != Flag::SUCCESS) {
        return JNI_EINVAL;
      }
    // -Xprof
    } else if (match_option(option, "-Xprof")) {
#if INCLUDE_FPROF
      _has_profile = true;
#else // INCLUDE_FPROF
      jio_fprintf(defaultStream::error_stream(),
        "Flat profiling is not supported in this VM.\n");
      return JNI_ERR;
#endif // INCLUDE_FPROF
    // -Xconcurrentio
    } else if (match_option(option, "-Xconcurrentio")) {
      if (FLAG_SET_CMDLINE(bool, UseLWPSynchronization, true) != Flag::SUCCESS) {
        return JNI_EINVAL;
      }
      if (FLAG_SET_CMDLINE(bool, BackgroundCompilation, false) != Flag::SUCCESS) {
        return JNI_EINVAL;
      }
      if (FLAG_SET_CMDLINE(intx, DeferThrSuspendLoopCount, 1) != Flag::SUCCESS) {
        return JNI_EINVAL;
      }
      if (FLAG_SET_CMDLINE(bool, UseTLAB, false) != Flag::SUCCESS) {
        return JNI_EINVAL;
      }
      if (FLAG_SET_CMDLINE(size_t, NewSizeThreadIncrease, 16 * K) != Flag::SUCCESS) {  // 20Kb per thread added to new generation
        return JNI_EINVAL;
      }

      // -Xinternalversion
    } else if (match_option(option, "-Xinternalversion")) {
      jio_fprintf(defaultStream::output_stream(), "%s\n",
                  VM_Version::internal_vm_info_string());
      vm_exit(0);
#ifndef PRODUCT
    // -Xprintflags
    } else if (match_option(option, "-Xprintflags")) {
      CommandLineFlags::printFlags(tty, false);
      vm_exit(0);
#endif
    // -D
    } else if (match_option(option, "-D", &tail)) {
      const char* value;
      if (match_option(option, "-Djava.endorsed.dirs=", &value) &&
            *value!= '\0' && strcmp(value, "\"\"") != 0) {
        // abort if -Djava.endorsed.dirs is set
        jio_fprintf(defaultStream::output_stream(),
          "-Djava.endorsed.dirs=%s is not supported. Endorsed standards and standalone APIs\n"
          "in modular form will be supported via the concept of upgradeable modules.\n", value);
        return JNI_EINVAL;
      }
      if (match_option(option, "-Djava.ext.dirs=", &value) &&
            *value != '\0' && strcmp(value, "\"\"") != 0) {
        // abort if -Djava.ext.dirs is set
        jio_fprintf(defaultStream::output_stream(),
          "-Djava.ext.dirs=%s is not supported.  Use -classpath instead.\n", value);
        return JNI_EINVAL;
      }
      // Check for module related properties.  They must be set using the modules
      // options. For example: use "--add-modules=java.sql", not
      // "-Djdk.module.addmods=java.sql"
      if (is_internal_module_property(option->optionString + 2)) {
        needs_module_property_warning = true;
        continue;
      }

      if (!add_property(tail)) {
        return JNI_ENOMEM;
      }
      // Out of the box management support
      if (match_option(option, "-Dcom.sun.management", &tail)) {
#if INCLUDE_MANAGEMENT
        if (FLAG_SET_CMDLINE(bool, ManagementServer, true) != Flag::SUCCESS) {
          return JNI_EINVAL;
        }
        // management agent in module java.management
        if (!create_numbered_property("jdk.module.addmods", "java.management", addmods_count++)) {
          return JNI_ENOMEM;
        }
#else
        jio_fprintf(defaultStream::output_stream(),
          "-Dcom.sun.management is not supported in this VM.\n");
        return JNI_ERR;
#endif
      }
    // -Xint
    } else if (match_option(option, "-Xint")) {
          set_mode_flags(_int);
    // -Xmixed
    } else if (match_option(option, "-Xmixed")) {
          set_mode_flags(_mixed);
    // -Xcomp
    } else if (match_option(option, "-Xcomp")) {
      // for testing the compiler; turn off all flags that inhibit compilation
          set_mode_flags(_comp);
    // -Xshare:dump
    } else if (match_option(option, "-Xshare:dump")) {
      if (FLAG_SET_CMDLINE(bool, DumpSharedSpaces, true) != Flag::SUCCESS) {
        return JNI_EINVAL;
      }
      set_mode_flags(_int);     // Prevent compilation, which creates objects
    // -Xshare:on
    } else if (match_option(option, "-Xshare:on")) {
      if (FLAG_SET_CMDLINE(bool, UseSharedSpaces, true) != Flag::SUCCESS) {
        return JNI_EINVAL;
      }
      if (FLAG_SET_CMDLINE(bool, RequireSharedSpaces, true) != Flag::SUCCESS) {
        return JNI_EINVAL;
      }
    // -Xshare:auto
    } else if (match_option(option, "-Xshare:auto")) {
      if (FLAG_SET_CMDLINE(bool, UseSharedSpaces, true) != Flag::SUCCESS) {
        return JNI_EINVAL;
      }
      if (FLAG_SET_CMDLINE(bool, RequireSharedSpaces, false) != Flag::SUCCESS) {
        return JNI_EINVAL;
      }
    // -Xshare:off
    } else if (match_option(option, "-Xshare:off")) {
      if (FLAG_SET_CMDLINE(bool, UseSharedSpaces, false) != Flag::SUCCESS) {
        return JNI_EINVAL;
      }
      if (FLAG_SET_CMDLINE(bool, RequireSharedSpaces, false) != Flag::SUCCESS) {
        return JNI_EINVAL;
      }
    // -Xverify
    } else if (match_option(option, "-Xverify", &tail)) {
      if (strcmp(tail, ":all") == 0 || strcmp(tail, "") == 0) {
        if (FLAG_SET_CMDLINE(bool, BytecodeVerificationLocal, true) != Flag::SUCCESS) {
          return JNI_EINVAL;
        }
        if (FLAG_SET_CMDLINE(bool, BytecodeVerificationRemote, true) != Flag::SUCCESS) {
          return JNI_EINVAL;
        }
      } else if (strcmp(tail, ":remote") == 0) {
        if (FLAG_SET_CMDLINE(bool, BytecodeVerificationLocal, false) != Flag::SUCCESS) {
          return JNI_EINVAL;
        }
        if (FLAG_SET_CMDLINE(bool, BytecodeVerificationRemote, true) != Flag::SUCCESS) {
          return JNI_EINVAL;
        }
      } else if (strcmp(tail, ":none") == 0) {
        if (FLAG_SET_CMDLINE(bool, BytecodeVerificationLocal, false) != Flag::SUCCESS) {
          return JNI_EINVAL;
        }
        if (FLAG_SET_CMDLINE(bool, BytecodeVerificationRemote, false) != Flag::SUCCESS) {
          return JNI_EINVAL;
        }
      } else if (is_bad_option(option, args->ignoreUnrecognized, "verification")) {
        return JNI_EINVAL;
      }
    // -Xdebug
    } else if (match_option(option, "-Xdebug")) {
      // note this flag has been used, then ignore
      set_xdebug_mode(true);
    // -Xnoagent
    } else if (match_option(option, "-Xnoagent")) {
      // For compatibility with classic. HotSpot refuses to load the old style agent.dll.
    } else if (match_option(option, "-Xloggc:", &tail)) {
      // Deprecated flag to redirect GC output to a file. -Xloggc:<filename>
      log_warning(gc)("-Xloggc is deprecated. Will use -Xlog:gc:%s instead.", tail);
      _gc_log_filename = os::strdup_check_oom(tail);
    } else if (match_option(option, "-Xlog", &tail)) {
      bool ret = false;
      if (strcmp(tail, ":help") == 0) {
        LogConfiguration::print_command_line_help(defaultStream::output_stream());
        vm_exit(0);
      } else if (strcmp(tail, ":disable") == 0) {
        LogConfiguration::disable_logging();
        ret = true;
      } else if (*tail == '\0') {
        ret = LogConfiguration::parse_command_line_arguments();
        assert(ret, "-Xlog without arguments should never fail to parse");
      } else if (*tail == ':') {
        ret = LogConfiguration::parse_command_line_arguments(tail + 1);
      }
      if (ret == false) {
        jio_fprintf(defaultStream::error_stream(),
                    "Invalid -Xlog option '-Xlog%s'\n",
                    tail);
        return JNI_EINVAL;
      }
    // JNI hooks
    } else if (match_option(option, "-Xcheck", &tail)) {
      if (!strcmp(tail, ":jni")) {
#if !INCLUDE_JNI_CHECK
        warning("JNI CHECKING is not supported in this VM");
#else
        CheckJNICalls = true;
#endif // INCLUDE_JNI_CHECK
      } else if (is_bad_option(option, args->ignoreUnrecognized,
                                     "check")) {
        return JNI_EINVAL;
      }
    } else if (match_option(option, "vfprintf")) {
      _vfprintf_hook = CAST_TO_FN_PTR(vfprintf_hook_t, option->extraInfo);
    } else if (match_option(option, "exit")) {
      _exit_hook = CAST_TO_FN_PTR(exit_hook_t, option->extraInfo);
    } else if (match_option(option, "abort")) {
      _abort_hook = CAST_TO_FN_PTR(abort_hook_t, option->extraInfo);
    // -XX:+AggressiveHeap
    } else if (match_option(option, "-XX:+AggressiveHeap")) {
      jint result = set_aggressive_heap_flags();
      if (result != JNI_OK) {
          return result;
      }
    // Need to keep consistency of MaxTenuringThreshold and AlwaysTenure/NeverTenure;
    // and the last option wins.
    } else if (match_option(option, "-XX:+NeverTenure")) {
      if (FLAG_SET_CMDLINE(bool, NeverTenure, true) != Flag::SUCCESS) {
        return JNI_EINVAL;
      }
      if (FLAG_SET_CMDLINE(bool, AlwaysTenure, false) != Flag::SUCCESS) {
        return JNI_EINVAL;
      }
      if (FLAG_SET_CMDLINE(uintx, MaxTenuringThreshold, markOopDesc::max_age + 1) != Flag::SUCCESS) {
        return JNI_EINVAL;
      }
    } else if (match_option(option, "-XX:+AlwaysTenure")) {
      if (FLAG_SET_CMDLINE(bool, NeverTenure, false) != Flag::SUCCESS) {
        return JNI_EINVAL;
      }
      if (FLAG_SET_CMDLINE(bool, AlwaysTenure, true) != Flag::SUCCESS) {
        return JNI_EINVAL;
      }
      if (FLAG_SET_CMDLINE(uintx, MaxTenuringThreshold, 0) != Flag::SUCCESS) {
        return JNI_EINVAL;
      }
    } else if (match_option(option, "-XX:MaxTenuringThreshold=", &tail)) {
      uintx max_tenuring_thresh = 0;
      if (!parse_uintx(tail, &max_tenuring_thresh, 0)) {
        jio_fprintf(defaultStream::error_stream(),
                    "Improperly specified VM option \'MaxTenuringThreshold=%s\'\n", tail);
        return JNI_EINVAL;
      }

      if (FLAG_SET_CMDLINE(uintx, MaxTenuringThreshold, max_tenuring_thresh) != Flag::SUCCESS) {
        return JNI_EINVAL;
      }

      if (MaxTenuringThreshold == 0) {
        if (FLAG_SET_CMDLINE(bool, NeverTenure, false) != Flag::SUCCESS) {
          return JNI_EINVAL;
        }
        if (FLAG_SET_CMDLINE(bool, AlwaysTenure, true) != Flag::SUCCESS) {
          return JNI_EINVAL;
        }
      } else {
        if (FLAG_SET_CMDLINE(bool, NeverTenure, false) != Flag::SUCCESS) {
          return JNI_EINVAL;
        }
        if (FLAG_SET_CMDLINE(bool, AlwaysTenure, false) != Flag::SUCCESS) {
          return JNI_EINVAL;
        }
      }
    } else if (match_option(option, "-XX:+DisplayVMOutputToStderr")) {
      if (FLAG_SET_CMDLINE(bool, DisplayVMOutputToStdout, false) != Flag::SUCCESS) {
        return JNI_EINVAL;
      }
      if (FLAG_SET_CMDLINE(bool, DisplayVMOutputToStderr, true) != Flag::SUCCESS) {
        return JNI_EINVAL;
      }
    } else if (match_option(option, "-XX:+DisplayVMOutputToStdout")) {
      if (FLAG_SET_CMDLINE(bool, DisplayVMOutputToStderr, false) != Flag::SUCCESS) {
        return JNI_EINVAL;
      }
      if (FLAG_SET_CMDLINE(bool, DisplayVMOutputToStdout, true) != Flag::SUCCESS) {
        return JNI_EINVAL;
      }
    } else if (match_option(option, "-XX:+ExtendedDTraceProbes")) {
#if defined(DTRACE_ENABLED)
      if (FLAG_SET_CMDLINE(bool, ExtendedDTraceProbes, true) != Flag::SUCCESS) {
        return JNI_EINVAL;
      }
      if (FLAG_SET_CMDLINE(bool, DTraceMethodProbes, true) != Flag::SUCCESS) {
        return JNI_EINVAL;
      }
      if (FLAG_SET_CMDLINE(bool, DTraceAllocProbes, true) != Flag::SUCCESS) {
        return JNI_EINVAL;
      }
      if (FLAG_SET_CMDLINE(bool, DTraceMonitorProbes, true) != Flag::SUCCESS) {
        return JNI_EINVAL;
      }
#else // defined(DTRACE_ENABLED)
      jio_fprintf(defaultStream::error_stream(),
                  "ExtendedDTraceProbes flag is not applicable for this configuration\n");
      return JNI_EINVAL;
#endif // defined(DTRACE_ENABLED)
#ifdef ASSERT
    } else if (match_option(option, "-XX:+FullGCALot")) {
      if (FLAG_SET_CMDLINE(bool, FullGCALot, true) != Flag::SUCCESS) {
        return JNI_EINVAL;
      }
      // disable scavenge before parallel mark-compact
      if (FLAG_SET_CMDLINE(bool, ScavengeBeforeFullGC, false) != Flag::SUCCESS) {
        return JNI_EINVAL;
      }
#endif
#if !INCLUDE_MANAGEMENT
    } else if (match_option(option, "-XX:+ManagementServer")) {
        jio_fprintf(defaultStream::error_stream(),
          "ManagementServer is not supported in this VM.\n");
        return JNI_ERR;
#endif // INCLUDE_MANAGEMENT
    } else if (match_option(option, "-XX:", &tail)) { // -XX:xxxx
      // Skip -XX:Flags= and -XX:VMOptionsFile= since those cases have
      // already been handled
      if ((strncmp(tail, "Flags=", strlen("Flags=")) != 0) &&
          (strncmp(tail, "VMOptionsFile=", strlen("VMOptionsFile=")) != 0)) {
        if (!process_argument(tail, args->ignoreUnrecognized, origin)) {
          return JNI_EINVAL;
        }
      }
    // Unknown option
    } else if (is_bad_option(option, args->ignoreUnrecognized)) {
      return JNI_ERR;
    }
  }

  // PrintSharedArchiveAndExit will turn on
  //   -Xshare:on
  //   -Xlog:class+path=info
  if (PrintSharedArchiveAndExit) {
    if (FLAG_SET_CMDLINE(bool, UseSharedSpaces, true) != Flag::SUCCESS) {
      return JNI_EINVAL;
    }
    if (FLAG_SET_CMDLINE(bool, RequireSharedSpaces, true) != Flag::SUCCESS) {
      return JNI_EINVAL;
    }
    LogConfiguration::configure_stdout(LogLevel::Info, true, LOG_TAGS(class, path));
  }

  // Change the default value for flags  which have different default values
  // when working with older JDKs.
#ifdef LINUX
 if (JDK_Version::current().compare_major(6) <= 0 &&
      FLAG_IS_DEFAULT(UseLinuxPosixThreadCPUClocks)) {
    FLAG_SET_DEFAULT(UseLinuxPosixThreadCPUClocks, false);
  }
#endif // LINUX
  fix_appclasspath();
  return JNI_OK;
}

void Arguments::add_patch_mod_prefix(const char* module_name, const char* path, bool* patch_mod_javabase) {
  // For java.base check for duplicate --patch-module options being specified on the command line.
  // This check is only required for java.base, all other duplicate module specifications
  // will be checked during module system initialization.  The module system initialization
  // will throw an ExceptionInInitializerError if this situation occurs.
  if (strcmp(module_name, "java.base") == 0) {
    if (*patch_mod_javabase) {
      vm_exit_during_initialization("Cannot specify java.base more than once to --patch-module");
    } else {
      *patch_mod_javabase = true;
    }
  }

  // Create GrowableArray lazily, only if --patch-module has been specified
  if (_patch_mod_prefix == NULL) {
    _patch_mod_prefix = new (ResourceObj::C_HEAP, mtArguments) GrowableArray<ModulePatchPath*>(10, true);
  }

  _patch_mod_prefix->push(new ModulePatchPath(module_name, path));
}

// Remove all empty paths from the app classpath (if IgnoreEmptyClassPaths is enabled)
//
// This is necessary because some apps like to specify classpath like -cp foo.jar:${XYZ}:bar.jar
// in their start-up scripts. If XYZ is empty, the classpath will look like "-cp foo.jar::bar.jar".
// Java treats such empty paths as if the user specified "-cp foo.jar:.:bar.jar". I.e., an empty
// path is treated as the current directory.
//
// This causes problems with CDS, which requires that all directories specified in the classpath
// must be empty. In most cases, applications do NOT want to load classes from the current
// directory anyway. Adding -XX:+IgnoreEmptyClassPaths will make these applications' start-up
// scripts compatible with CDS.
void Arguments::fix_appclasspath() {
  if (IgnoreEmptyClassPaths) {
    const char separator = *os::path_separator();
    const char* src = _java_class_path->value();

    // skip over all the leading empty paths
    while (*src == separator) {
      src ++;
    }

    char* copy = os::strdup_check_oom(src, mtArguments);

    // trim all trailing empty paths
    for (char* tail = copy + strlen(copy) - 1; tail >= copy && *tail == separator; tail--) {
      *tail = '\0';
    }

    char from[3] = {separator, separator, '\0'};
    char to  [2] = {separator, '\0'};
    while (StringUtils::replace_no_expand(copy, from, to) > 0) {
      // Keep replacing "::" -> ":" until we have no more "::" (non-windows)
      // Keep replacing ";;" -> ";" until we have no more ";;" (windows)
    }

    _java_class_path->set_writeable_value(copy);
    FreeHeap(copy); // a copy was made by set_value, so don't need this anymore
  }
}

static bool has_jar_files(const char* directory) {
  DIR* dir = os::opendir(directory);
  if (dir == NULL) return false;

  struct dirent *entry;
  char *dbuf = NEW_C_HEAP_ARRAY(char, os::readdir_buf_size(directory), mtArguments);
  bool hasJarFile = false;
  while (!hasJarFile && (entry = os::readdir(dir, (dirent *) dbuf)) != NULL) {
    const char* name = entry->d_name;
    const char* ext = name + strlen(name) - 4;
    hasJarFile = ext > name && (os::file_name_strcmp(ext, ".jar") == 0);
  }
  FREE_C_HEAP_ARRAY(char, dbuf);
  os::closedir(dir);
  return hasJarFile ;
}

static int check_non_empty_dirs(const char* path) {
  const char separator = *os::path_separator();
  const char* const end = path + strlen(path);
  int nonEmptyDirs = 0;
  while (path < end) {
    const char* tmp_end = strchr(path, separator);
    if (tmp_end == NULL) {
      if (has_jar_files(path)) {
        nonEmptyDirs++;
        jio_fprintf(defaultStream::output_stream(),
          "Non-empty directory: %s\n", path);
      }
      path = end;
    } else {
      char* dirpath = NEW_C_HEAP_ARRAY(char, tmp_end - path + 1, mtArguments);
      memcpy(dirpath, path, tmp_end - path);
      dirpath[tmp_end - path] = '\0';
      if (has_jar_files(dirpath)) {
        nonEmptyDirs++;
        jio_fprintf(defaultStream::output_stream(),
          "Non-empty directory: %s\n", dirpath);
      }
      FREE_C_HEAP_ARRAY(char, dirpath);
      path = tmp_end + 1;
    }
  }
  return nonEmptyDirs;
}

jint Arguments::finalize_vm_init_args() {
  // check if the default lib/endorsed directory exists; if so, error
  char path[JVM_MAXPATHLEN];
  const char* fileSep = os::file_separator();
  sprintf(path, "%s%slib%sendorsed", Arguments::get_java_home(), fileSep, fileSep);

  if (CheckEndorsedAndExtDirs) {
    int nonEmptyDirs = 0;
    // check endorsed directory
    nonEmptyDirs += check_non_empty_dirs(path);
    // check the extension directories
    nonEmptyDirs += check_non_empty_dirs(Arguments::get_ext_dirs());
    if (nonEmptyDirs > 0) {
      return JNI_ERR;
    }
  }

  DIR* dir = os::opendir(path);
  if (dir != NULL) {
    jio_fprintf(defaultStream::output_stream(),
      "<JAVA_HOME>/lib/endorsed is not supported. Endorsed standards and standalone APIs\n"
      "in modular form will be supported via the concept of upgradeable modules.\n");
    os::closedir(dir);
    return JNI_ERR;
  }

  sprintf(path, "%s%slib%sext", Arguments::get_java_home(), fileSep, fileSep);
  dir = os::opendir(path);
  if (dir != NULL) {
    jio_fprintf(defaultStream::output_stream(),
      "<JAVA_HOME>/lib/ext exists, extensions mechanism no longer supported; "
      "Use -classpath instead.\n.");
    os::closedir(dir);
    return JNI_ERR;
  }

  // This must be done after all arguments have been processed.
  // java_compiler() true means set to "NONE" or empty.
  if (java_compiler() && !xdebug_mode()) {
    // For backwards compatibility, we switch to interpreted mode if
    // -Djava.compiler="NONE" or "" is specified AND "-Xdebug" was
    // not specified.
    set_mode_flags(_int);
  }

  // CompileThresholdScaling == 0.0 is same as -Xint: Disable compilation (enable interpreter-only mode),
  // but like -Xint, leave compilation thresholds unaffected.
  // With tiered compilation disabled, setting CompileThreshold to 0 disables compilation as well.
  if ((CompileThresholdScaling == 0.0) || (!TieredCompilation && CompileThreshold == 0)) {
    set_mode_flags(_int);
  }

  // eventually fix up InitialTenuringThreshold if only MaxTenuringThreshold is set
  if (FLAG_IS_DEFAULT(InitialTenuringThreshold) && (InitialTenuringThreshold > MaxTenuringThreshold)) {
    FLAG_SET_ERGO(uintx, InitialTenuringThreshold, MaxTenuringThreshold);
  }

#if !defined(COMPILER2) && !INCLUDE_JVMCI
  // Don't degrade server performance for footprint
  if (FLAG_IS_DEFAULT(UseLargePages) &&
      MaxHeapSize < LargePageHeapSizeThreshold) {
    // No need for large granularity pages w/small heaps.
    // Note that large pages are enabled/disabled for both the
    // Java heap and the code cache.
    FLAG_SET_DEFAULT(UseLargePages, false);
  }

#elif defined(COMPILER2)
  if (!FLAG_IS_DEFAULT(OptoLoopAlignment) && FLAG_IS_DEFAULT(MaxLoopPad)) {
    FLAG_SET_DEFAULT(MaxLoopPad, OptoLoopAlignment-1);
  }
#endif

#if !defined(COMPILER2) && !INCLUDE_JVMCI
  UNSUPPORTED_OPTION(ProfileInterpreter);
  NOT_PRODUCT(UNSUPPORTED_OPTION(TraceProfileInterpreter));
#endif

#ifndef TIERED
  // Tiered compilation is undefined.
  UNSUPPORTED_OPTION(TieredCompilation);
#endif

#if INCLUDE_JVMCI
  if (EnableJVMCI &&
      !create_numbered_property("jdk.module.addmods", "jdk.vm.ci", addmods_count++)) {
    return JNI_ENOMEM;
  }
#endif

  // If we are running in a headless jre, force java.awt.headless property
  // to be true unless the property has already been set.
  // Also allow the OS environment variable JAVA_AWT_HEADLESS to set headless state.
  if (os::is_headless_jre()) {
    const char* headless = Arguments::get_property("java.awt.headless");
    if (headless == NULL) {
      const char *headless_env = ::getenv("JAVA_AWT_HEADLESS");
      if (headless_env == NULL) {
        if (!add_property("java.awt.headless=true")) {
          return JNI_ENOMEM;
        }
      } else {
        char buffer[256];
        jio_snprintf(buffer, sizeof(buffer), "java.awt.headless=%s", headless_env);
        if (!add_property(buffer)) {
          return JNI_ENOMEM;
        }
      }
    }
  }

  if (UseConcMarkSweepGC && FLAG_IS_DEFAULT(UseParNewGC) && !UseParNewGC) {
    // CMS can only be used with ParNew
    FLAG_SET_ERGO(bool, UseParNewGC, true);
  }

  if (!check_vm_args_consistency()) {
    return JNI_ERR;
  }

  return JNI_OK;
}

// Helper class for controlling the lifetime of JavaVMInitArgs
// objects.  The contents of the JavaVMInitArgs are guaranteed to be
// deleted on the destruction of the ScopedVMInitArgs object.
class ScopedVMInitArgs : public StackObj {
 private:
  JavaVMInitArgs _args;
  char*          _container_name;
  bool           _is_set;
  char*          _vm_options_file_arg;

 public:
  ScopedVMInitArgs(const char *container_name) {
    _args.version = JNI_VERSION_1_2;
    _args.nOptions = 0;
    _args.options = NULL;
    _args.ignoreUnrecognized = false;
    _container_name = (char *)container_name;
    _is_set = false;
    _vm_options_file_arg = NULL;
  }

  // Populates the JavaVMInitArgs object represented by this
  // ScopedVMInitArgs object with the arguments in options.  The
  // allocated memory is deleted by the destructor.  If this method
  // returns anything other than JNI_OK, then this object is in a
  // partially constructed state, and should be abandoned.
  jint set_args(GrowableArray<JavaVMOption>* options) {
    _is_set = true;
    JavaVMOption* options_arr = NEW_C_HEAP_ARRAY_RETURN_NULL(
        JavaVMOption, options->length(), mtArguments);
    if (options_arr == NULL) {
      return JNI_ENOMEM;
    }
    _args.options = options_arr;

    for (int i = 0; i < options->length(); i++) {
      options_arr[i] = options->at(i);
      options_arr[i].optionString = os::strdup(options_arr[i].optionString);
      if (options_arr[i].optionString == NULL) {
        // Rely on the destructor to do cleanup.
        _args.nOptions = i;
        return JNI_ENOMEM;
      }
    }

    _args.nOptions = options->length();
    _args.ignoreUnrecognized = IgnoreUnrecognizedVMOptions;
    return JNI_OK;
  }

  JavaVMInitArgs* get()             { return &_args; }
  char* container_name()            { return _container_name; }
  bool  is_set()                    { return _is_set; }
  bool  found_vm_options_file_arg() { return _vm_options_file_arg != NULL; }
  char* vm_options_file_arg()       { return _vm_options_file_arg; }

  void set_vm_options_file_arg(const char *vm_options_file_arg) {
    if (_vm_options_file_arg != NULL) {
      os::free(_vm_options_file_arg);
    }
    _vm_options_file_arg = os::strdup_check_oom(vm_options_file_arg);
  }

  ~ScopedVMInitArgs() {
    if (_vm_options_file_arg != NULL) {
      os::free(_vm_options_file_arg);
    }
    if (_args.options == NULL) return;
    for (int i = 0; i < _args.nOptions; i++) {
      os::free(_args.options[i].optionString);
    }
    FREE_C_HEAP_ARRAY(JavaVMOption, _args.options);
  }

  // Insert options into this option list, to replace option at
  // vm_options_file_pos (-XX:VMOptionsFile)
  jint insert(const JavaVMInitArgs* args,
              const JavaVMInitArgs* args_to_insert,
              const int vm_options_file_pos) {
    assert(_args.options == NULL, "shouldn't be set yet");
    assert(args_to_insert->nOptions != 0, "there should be args to insert");
    assert(vm_options_file_pos != -1, "vm_options_file_pos should be set");

    int length = args->nOptions + args_to_insert->nOptions - 1;
    GrowableArray<JavaVMOption> *options = new (ResourceObj::C_HEAP, mtArguments)
              GrowableArray<JavaVMOption>(length, true);    // Construct new option array
    for (int i = 0; i < args->nOptions; i++) {
      if (i == vm_options_file_pos) {
        // insert the new options starting at the same place as the
        // -XX:VMOptionsFile option
        for (int j = 0; j < args_to_insert->nOptions; j++) {
          options->push(args_to_insert->options[j]);
        }
      } else {
        options->push(args->options[i]);
      }
    }
    // make into options array
    jint result = set_args(options);
    delete options;
    return result;
  }
};

jint Arguments::parse_java_options_environment_variable(ScopedVMInitArgs* args) {
  return parse_options_environment_variable("_JAVA_OPTIONS", args);
}

jint Arguments::parse_java_tool_options_environment_variable(ScopedVMInitArgs* args) {
  return parse_options_environment_variable("JAVA_TOOL_OPTIONS", args);
}

jint Arguments::parse_options_environment_variable(const char* name,
                                                   ScopedVMInitArgs* vm_args) {
  char *buffer = ::getenv(name);

  // Don't check this environment variable if user has special privileges
  // (e.g. unix su command).
  if (buffer == NULL || os::have_special_privileges()) {
    return JNI_OK;
  }

  if ((buffer = os::strdup(buffer)) == NULL) {
    return JNI_ENOMEM;
  }

  int retcode = parse_options_buffer(name, buffer, strlen(buffer), vm_args);

  os::free(buffer);
  return retcode;
}

jint Arguments::parse_vm_options_file(const char* file_name, ScopedVMInitArgs* vm_args) {
  // read file into buffer
  int fd = ::open(file_name, O_RDONLY);
  if (fd < 0) {
    jio_fprintf(defaultStream::error_stream(),
                "Could not open options file '%s'\n",
                file_name);
    return JNI_ERR;
  }

  struct stat stbuf;
  int retcode = os::stat(file_name, &stbuf);
  if (retcode != 0) {
    jio_fprintf(defaultStream::error_stream(),
                "Could not stat options file '%s'\n",
                file_name);
    os::close(fd);
    return JNI_ERR;
  }

  if (stbuf.st_size == 0) {
    // tell caller there is no option data and that is ok
    os::close(fd);
    return JNI_OK;
  }

  // '+ 1' for NULL termination even with max bytes
  size_t bytes_alloc = stbuf.st_size + 1;

  char *buf = NEW_C_HEAP_ARRAY_RETURN_NULL(char, bytes_alloc, mtArguments);
  if (NULL == buf) {
    jio_fprintf(defaultStream::error_stream(),
                "Could not allocate read buffer for options file parse\n");
    os::close(fd);
    return JNI_ENOMEM;
  }

  memset(buf, 0, bytes_alloc);

  // Fill buffer
  // Use ::read() instead of os::read because os::read()
  // might do a thread state transition
  // and it is too early for that here

  ssize_t bytes_read = ::read(fd, (void *)buf, (unsigned)bytes_alloc);
  os::close(fd);
  if (bytes_read < 0) {
    FREE_C_HEAP_ARRAY(char, buf);
    jio_fprintf(defaultStream::error_stream(),
                "Could not read options file '%s'\n", file_name);
    return JNI_ERR;
  }

  if (bytes_read == 0) {
    // tell caller there is no option data and that is ok
    FREE_C_HEAP_ARRAY(char, buf);
    return JNI_OK;
  }

  retcode = parse_options_buffer(file_name, buf, bytes_read, vm_args);

  FREE_C_HEAP_ARRAY(char, buf);
  return retcode;
}

jint Arguments::parse_options_buffer(const char* name, char* buffer, const size_t buf_len, ScopedVMInitArgs* vm_args) {
  GrowableArray<JavaVMOption> *options = new (ResourceObj::C_HEAP, mtArguments) GrowableArray<JavaVMOption>(2, true);    // Construct option array

  // some pointers to help with parsing
  char *buffer_end = buffer + buf_len;
  char *opt_hd = buffer;
  char *wrt = buffer;
  char *rd = buffer;

  // parse all options
  while (rd < buffer_end) {
    // skip leading white space from the input string
    while (rd < buffer_end && isspace(*rd)) {
      rd++;
    }

    if (rd >= buffer_end) {
      break;
    }

    // Remember this is where we found the head of the token.
    opt_hd = wrt;

    // Tokens are strings of non white space characters separated
    // by one or more white spaces.
    while (rd < buffer_end && !isspace(*rd)) {
      if (*rd == '\'' || *rd == '"') {      // handle a quoted string
        int quote = *rd;                    // matching quote to look for
        rd++;                               // don't copy open quote
        while (rd < buffer_end && *rd != quote) {
                                            // include everything (even spaces)
                                            // up until the close quote
          *wrt++ = *rd++;                   // copy to option string
        }

        if (rd < buffer_end) {
          rd++;                             // don't copy close quote
        } else {
                                            // did not see closing quote
          jio_fprintf(defaultStream::error_stream(),
                      "Unmatched quote in %s\n", name);
          delete options;
          return JNI_ERR;
        }
      } else {
        *wrt++ = *rd++;                     // copy to option string
      }
    }

    // steal a white space character and set it to NULL
    *wrt++ = '\0';
    // We now have a complete token

    JavaVMOption option;
    option.optionString = opt_hd;
    option.extraInfo = NULL;

    options->append(option);                // Fill in option

    rd++;  // Advance to next character
  }

  // Fill out JavaVMInitArgs structure.
  jint status = vm_args->set_args(options);

  delete options;
  return status;
}

void Arguments::set_shared_spaces_flags() {
  if (DumpSharedSpaces) {
    if (Arguments::get_patch_mod_prefix() != NULL) {
      vm_exit_during_initialization(
        "Cannot use the following option when dumping the shared archive: --patch-module");
    }

    if (RequireSharedSpaces) {
      warning("Cannot dump shared archive while using shared archive");
    }
    UseSharedSpaces = false;
#ifdef _LP64
    if (!UseCompressedOops || !UseCompressedClassPointers) {
      vm_exit_during_initialization(
        "Cannot dump shared archive when UseCompressedOops or UseCompressedClassPointers is off.", NULL);
    }
  } else {
    if (!UseCompressedOops || !UseCompressedClassPointers) {
      no_shared_spaces("UseCompressedOops and UseCompressedClassPointers must be on for UseSharedSpaces.");
    }
#endif
  }
}

// Sharing support
// Construct the path to the archive
static char* get_shared_archive_path() {
  char *shared_archive_path;
  if (SharedArchiveFile == NULL) {
    char jvm_path[JVM_MAXPATHLEN];
    os::jvm_path(jvm_path, sizeof(jvm_path));
    char *end = strrchr(jvm_path, *os::file_separator());
    if (end != NULL) *end = '\0';
    size_t jvm_path_len = strlen(jvm_path);
    size_t file_sep_len = strlen(os::file_separator());
    const size_t len = jvm_path_len + file_sep_len + 20;
    shared_archive_path = NEW_C_HEAP_ARRAY(char, len, mtArguments);
    if (shared_archive_path != NULL) {
      jio_snprintf(shared_archive_path, len, "%s%sclasses.jsa",
        jvm_path, os::file_separator());
    }
  } else {
    shared_archive_path = os::strdup_check_oom(SharedArchiveFile, mtArguments);
  }
  return shared_archive_path;
}

#ifndef PRODUCT
// Determine whether LogVMOutput should be implicitly turned on.
static bool use_vm_log() {
  if (LogCompilation || !FLAG_IS_DEFAULT(LogFile) ||
      PrintCompilation || PrintInlining || PrintDependencies || PrintNativeNMethods ||
      PrintDebugInfo || PrintRelocations || PrintNMethods || PrintExceptionHandlers ||
      PrintAssembly || TraceDeoptimization || TraceDependencies ||
      (VerifyDependencies && FLAG_IS_CMDLINE(VerifyDependencies))) {
    return true;
  }

#ifdef COMPILER1
  if (PrintC1Statistics) {
    return true;
  }
#endif // COMPILER1

#ifdef COMPILER2
  if (PrintOptoAssembly || PrintOptoStatistics) {
    return true;
  }
#endif // COMPILER2

  return false;
}

#endif // PRODUCT

bool Arguments::args_contains_vm_options_file_arg(const JavaVMInitArgs* args) {
  for (int index = 0; index < args->nOptions; index++) {
    const JavaVMOption* option = args->options + index;
    const char* tail;
    if (match_option(option, "-XX:VMOptionsFile=", &tail)) {
      return true;
    }
  }
  return false;
}

jint Arguments::insert_vm_options_file(const JavaVMInitArgs* args,
                                       const char* vm_options_file,
                                       const int vm_options_file_pos,
                                       ScopedVMInitArgs* vm_options_file_args,
                                       ScopedVMInitArgs* args_out) {
  jint code = parse_vm_options_file(vm_options_file, vm_options_file_args);
  if (code != JNI_OK) {
    return code;
  }

  if (vm_options_file_args->get()->nOptions < 1) {
    return JNI_OK;
  }

  if (args_contains_vm_options_file_arg(vm_options_file_args->get())) {
    jio_fprintf(defaultStream::error_stream(),
                "A VM options file may not refer to a VM options file. "
                "Specification of '-XX:VMOptionsFile=<file-name>' in the "
                "options file '%s' in options container '%s' is an error.\n",
                vm_options_file_args->vm_options_file_arg(),
                vm_options_file_args->container_name());
    return JNI_EINVAL;
  }

  return args_out->insert(args, vm_options_file_args->get(),
                          vm_options_file_pos);
}

// Expand -XX:VMOptionsFile found in args_in as needed.
// mod_args and args_out parameters may return values as needed.
jint Arguments::expand_vm_options_as_needed(const JavaVMInitArgs* args_in,
                                            ScopedVMInitArgs* mod_args,
                                            JavaVMInitArgs** args_out) {
  jint code = match_special_option_and_act(args_in, mod_args);
  if (code != JNI_OK) {
    return code;
  }

  if (mod_args->is_set()) {
    // args_in contains -XX:VMOptionsFile and mod_args contains the
    // original options from args_in along with the options expanded
    // from the VMOptionsFile. Return a short-hand to the caller.
    *args_out = mod_args->get();
  } else {
    *args_out = (JavaVMInitArgs *)args_in;  // no changes so use args_in
  }
  return JNI_OK;
}

jint Arguments::match_special_option_and_act(const JavaVMInitArgs* args,
                                             ScopedVMInitArgs* args_out) {
  // Remaining part of option string
  const char* tail;
  ScopedVMInitArgs vm_options_file_args(args_out->container_name());

  for (int index = 0; index < args->nOptions; index++) {
    const JavaVMOption* option = args->options + index;
    if (ArgumentsExt::process_options(option)) {
      continue;
    }
    if (match_option(option, "-XX:Flags=", &tail)) {
      Arguments::set_jvm_flags_file(tail);
      continue;
    }
    if (match_option(option, "-XX:VMOptionsFile=", &tail)) {
      if (vm_options_file_args.found_vm_options_file_arg()) {
        jio_fprintf(defaultStream::error_stream(),
                    "The option '%s' is already specified in the options "
                    "container '%s' so the specification of '%s' in the "
                    "same options container is an error.\n",
                    vm_options_file_args.vm_options_file_arg(),
                    vm_options_file_args.container_name(),
                    option->optionString);
        return JNI_EINVAL;
      }
      vm_options_file_args.set_vm_options_file_arg(option->optionString);
      // If there's a VMOptionsFile, parse that
      jint code = insert_vm_options_file(args, tail, index,
                                         &vm_options_file_args, args_out);
      if (code != JNI_OK) {
        return code;
      }
      args_out->set_vm_options_file_arg(vm_options_file_args.vm_options_file_arg());
      if (args_out->is_set()) {
        // The VMOptions file inserted some options so switch 'args'
        // to the new set of options, and continue processing which
        // preserves "last option wins" semantics.
        args = args_out->get();
        // The first option from the VMOptionsFile replaces the
        // current option.  So we back track to process the
        // replacement option.
        index--;
      }
      continue;
    }
    if (match_option(option, "-XX:+PrintVMOptions")) {
      PrintVMOptions = true;
      continue;
    }
    if (match_option(option, "-XX:-PrintVMOptions")) {
      PrintVMOptions = false;
      continue;
    }
    if (match_option(option, "-XX:+IgnoreUnrecognizedVMOptions")) {
      IgnoreUnrecognizedVMOptions = true;
      continue;
    }
    if (match_option(option, "-XX:-IgnoreUnrecognizedVMOptions")) {
      IgnoreUnrecognizedVMOptions = false;
      continue;
    }
    if (match_option(option, "-XX:+PrintFlagsInitial")) {
      CommandLineFlags::printFlags(tty, false);
      vm_exit(0);
    }
    if (match_option(option, "-XX:NativeMemoryTracking", &tail)) {
#if INCLUDE_NMT
      // The launcher did not setup nmt environment variable properly.
      if (!MemTracker::check_launcher_nmt_support(tail)) {
        warning("Native Memory Tracking did not setup properly, using wrong launcher?");
      }

      // Verify if nmt option is valid.
      if (MemTracker::verify_nmt_option()) {
        // Late initialization, still in single-threaded mode.
        if (MemTracker::tracking_level() >= NMT_summary) {
          MemTracker::init();
        }
      } else {
        vm_exit_during_initialization("Syntax error, expecting -XX:NativeMemoryTracking=[off|summary|detail]", NULL);
      }
      continue;
#else
      jio_fprintf(defaultStream::error_stream(),
        "Native Memory Tracking is not supported in this VM\n");
      return JNI_ERR;
#endif
    }

#ifndef PRODUCT
    if (match_option(option, "-XX:+PrintFlagsWithComments")) {
      CommandLineFlags::printFlags(tty, true);
      vm_exit(0);
    }
#endif
  }
  return JNI_OK;
}

static void print_options(const JavaVMInitArgs *args) {
  const char* tail;
  for (int index = 0; index < args->nOptions; index++) {
    const JavaVMOption *option = args->options + index;
    if (match_option(option, "-XX:", &tail)) {
      logOption(tail);
    }
  }
}

bool Arguments::handle_deprecated_print_gc_flags() {
  if (PrintGC) {
    log_warning(gc)("-XX:+PrintGC is deprecated. Will use -Xlog:gc instead.");
  }
  if (PrintGCDetails) {
    log_warning(gc)("-XX:+PrintGCDetails is deprecated. Will use -Xlog:gc* instead.");
  }

  if (_gc_log_filename != NULL) {
    // -Xloggc was used to specify a filename
    const char* gc_conf = PrintGCDetails ? "gc*" : "gc";

    LogTarget(Error, logging) target;
    LogStreamCHeap errstream(target);
    return LogConfiguration::parse_log_arguments(_gc_log_filename, gc_conf, NULL, NULL, &errstream);
  } else if (PrintGC || PrintGCDetails) {
    LogConfiguration::configure_stdout(LogLevel::Info, !PrintGCDetails, LOG_TAGS(gc));
  }
  return true;
}

// Parse entry point called from JNI_CreateJavaVM

jint Arguments::parse(const JavaVMInitArgs* initial_cmd_args) {
  assert(verify_special_jvm_flags(), "deprecated and obsolete flag table inconsistent");

  // Initialize ranges, constraints and writeables
  CommandLineFlagRangeList::init();
  CommandLineFlagConstraintList::init();
  CommandLineFlagWriteableList::init();

  // If flag "-XX:Flags=flags-file" is used it will be the first option to be processed.
  const char* hotspotrc = ".hotspotrc";
  bool settings_file_specified = false;
  bool needs_hotspotrc_warning = false;
  ScopedVMInitArgs initial_java_tool_options_args("env_var='JAVA_TOOL_OPTIONS'");
  ScopedVMInitArgs initial_java_options_args("env_var='_JAVA_OPTIONS'");

  // Pointers to current working set of containers
  JavaVMInitArgs* cur_cmd_args;
  JavaVMInitArgs* cur_java_options_args;
  JavaVMInitArgs* cur_java_tool_options_args;

  // Containers for modified/expanded options
  ScopedVMInitArgs mod_cmd_args("cmd_line_args");
  ScopedVMInitArgs mod_java_tool_options_args("env_var='JAVA_TOOL_OPTIONS'");
  ScopedVMInitArgs mod_java_options_args("env_var='_JAVA_OPTIONS'");


  jint code =
      parse_java_tool_options_environment_variable(&initial_java_tool_options_args);
  if (code != JNI_OK) {
    return code;
  }

  code = parse_java_options_environment_variable(&initial_java_options_args);
  if (code != JNI_OK) {
    return code;
  }

  code = expand_vm_options_as_needed(initial_java_tool_options_args.get(),
                                     &mod_java_tool_options_args,
                                     &cur_java_tool_options_args);
  if (code != JNI_OK) {
    return code;
  }

  code = expand_vm_options_as_needed(initial_cmd_args,
                                     &mod_cmd_args,
                                     &cur_cmd_args);
  if (code != JNI_OK) {
    return code;
  }

  code = expand_vm_options_as_needed(initial_java_options_args.get(),
                                     &mod_java_options_args,
                                     &cur_java_options_args);
  if (code != JNI_OK) {
    return code;
  }

  const char* flags_file = Arguments::get_jvm_flags_file();
  settings_file_specified = (flags_file != NULL);

  if (IgnoreUnrecognizedVMOptions) {
    cur_cmd_args->ignoreUnrecognized = true;
    cur_java_tool_options_args->ignoreUnrecognized = true;
    cur_java_options_args->ignoreUnrecognized = true;
  }

  // Parse specified settings file
  if (settings_file_specified) {
    if (!process_settings_file(flags_file, true,
                               cur_cmd_args->ignoreUnrecognized)) {
      return JNI_EINVAL;
    }
  } else {
#ifdef ASSERT
    // Parse default .hotspotrc settings file
    if (!process_settings_file(".hotspotrc", false,
                               cur_cmd_args->ignoreUnrecognized)) {
      return JNI_EINVAL;
    }
#else
    struct stat buf;
    if (os::stat(hotspotrc, &buf) == 0) {
      needs_hotspotrc_warning = true;
    }
#endif
  }

  if (PrintVMOptions) {
    print_options(cur_java_tool_options_args);
    print_options(cur_cmd_args);
    print_options(cur_java_options_args);
  }

  // Parse JavaVMInitArgs structure passed in, as well as JAVA_TOOL_OPTIONS and _JAVA_OPTIONS
  jint result = parse_vm_init_args(cur_java_tool_options_args,
                                   cur_java_options_args,
                                   cur_cmd_args);

  if (result != JNI_OK) {
    return result;
  }

  // Call get_shared_archive_path() here, after possible SharedArchiveFile option got parsed.
  SharedArchivePath = get_shared_archive_path();
  if (SharedArchivePath == NULL) {
    return JNI_ENOMEM;
  }

  // Set up VerifySharedSpaces
  if (FLAG_IS_DEFAULT(VerifySharedSpaces) && SharedArchiveFile != NULL) {
    VerifySharedSpaces = true;
  }

  // Delay warning until here so that we've had a chance to process
  // the -XX:-PrintWarnings flag
  if (needs_hotspotrc_warning) {
    warning("%s file is present but has been ignored.  "
            "Run with -XX:Flags=%s to load the file.",
            hotspotrc, hotspotrc);
  }

  if (needs_module_property_warning) {
    warning("Ignoring system property options whose names match the '-Djdk.module.*'."
            " names that are reserved for internal use.");
  }

#if defined(_ALLBSD_SOURCE) || defined(AIX)  // UseLargePages is not yet supported on BSD and AIX.
  UNSUPPORTED_OPTION(UseLargePages);
#endif

  ArgumentsExt::report_unsupported_options();

#ifndef PRODUCT
  if (TraceBytecodesAt != 0) {
    TraceBytecodes = true;
  }
  if (CountCompiledCalls) {
    if (UseCounterDecay) {
      warning("UseCounterDecay disabled because CountCalls is set");
      UseCounterDecay = false;
    }
  }
#endif // PRODUCT

  if (ScavengeRootsInCode == 0) {
    if (!FLAG_IS_DEFAULT(ScavengeRootsInCode)) {
      warning("Forcing ScavengeRootsInCode non-zero");
    }
    ScavengeRootsInCode = 1;
  }

  if (!handle_deprecated_print_gc_flags()) {
    return JNI_EINVAL;
  }

  // Set object alignment values.
  set_object_alignment();

#if !INCLUDE_CDS
  if (DumpSharedSpaces || RequireSharedSpaces) {
    jio_fprintf(defaultStream::error_stream(),
      "Shared spaces are not supported in this VM\n");
    return JNI_ERR;
  }
  if ((UseSharedSpaces && FLAG_IS_CMDLINE(UseSharedSpaces)) || PrintSharedSpaces) {
    warning("Shared spaces are not supported in this VM");
    FLAG_SET_DEFAULT(UseSharedSpaces, false);
    FLAG_SET_DEFAULT(PrintSharedSpaces, false);
  }
  no_shared_spaces("CDS Disabled");
#endif // INCLUDE_CDS

  return JNI_OK;
}

jint Arguments::apply_ergo() {

  // Set flags based on ergonomics.
  set_ergonomics_flags();

  set_shared_spaces_flags();

  // Check the GC selections again.
  if (!check_gc_consistency()) {
    return JNI_EINVAL;
  }

  if (TieredCompilation) {
    set_tiered_flags();
  } else {
    int max_compilation_policy_choice = 1;
#ifdef COMPILER2
    max_compilation_policy_choice = 2;
#endif
    // Check if the policy is valid.
    if (CompilationPolicyChoice >= max_compilation_policy_choice) {
      vm_exit_during_initialization(
        "Incompatible compilation policy selected", NULL);
    }
    // Scale CompileThreshold
    // CompileThresholdScaling == 0.0 is equivalent to -Xint and leaves CompileThreshold unchanged.
    if (!FLAG_IS_DEFAULT(CompileThresholdScaling) && CompileThresholdScaling > 0.0) {
      FLAG_SET_ERGO(intx, CompileThreshold, scaled_compile_threshold(CompileThreshold));
    }
  }

#ifdef COMPILER2
#ifndef PRODUCT
  if (PrintIdealGraphLevel > 0) {
    FLAG_SET_ERGO(bool, PrintIdealGraph, true);
  }
#endif
#endif

  // Set heap size based on available physical memory
  set_heap_size();

  ArgumentsExt::set_gc_specific_flags();

  // Initialize Metaspace flags and alignments
  Metaspace::ergo_initialize();

  // Set bytecode rewriting flags
  set_bytecode_flags();

  // Set flags if Aggressive optimization flags (-XX:+AggressiveOpts) enabled
  jint code = set_aggressive_opts_flags();
  if (code != JNI_OK) {
    return code;
  }

  // Turn off biased locking for locking debug mode flags,
  // which are subtly different from each other but neither works with
  // biased locking
  if (UseHeavyMonitors
#ifdef COMPILER1
      || !UseFastLocking
#endif // COMPILER1
#if INCLUDE_JVMCI
      || !JVMCIUseFastLocking
#endif
    ) {
    if (!FLAG_IS_DEFAULT(UseBiasedLocking) && UseBiasedLocking) {
      // flag set to true on command line; warn the user that they
      // can't enable biased locking here
      warning("Biased Locking is not supported with locking debug flags"
              "; ignoring UseBiasedLocking flag." );
    }
    UseBiasedLocking = false;
  }

#ifdef CC_INTERP
  // Clear flags not supported on zero.
  FLAG_SET_DEFAULT(ProfileInterpreter, false);
  FLAG_SET_DEFAULT(UseBiasedLocking, false);
  LP64_ONLY(FLAG_SET_DEFAULT(UseCompressedOops, false));
  LP64_ONLY(FLAG_SET_DEFAULT(UseCompressedClassPointers, false));
#endif // CC_INTERP

#ifdef COMPILER2
  if (!EliminateLocks) {
    EliminateNestedLocks = false;
  }
  if (!Inline) {
    IncrementalInline = false;
  }
#ifndef PRODUCT
  if (!IncrementalInline) {
    AlwaysIncrementalInline = false;
  }
#endif
  if (!UseTypeSpeculation && FLAG_IS_DEFAULT(TypeProfileLevel)) {
    // nothing to use the profiling, turn if off
    FLAG_SET_DEFAULT(TypeProfileLevel, 0);
  }
#endif

  if (PrintAssembly && FLAG_IS_DEFAULT(DebugNonSafepoints)) {
    warning("PrintAssembly is enabled; turning on DebugNonSafepoints to gain additional output");
    DebugNonSafepoints = true;
  }

  if (FLAG_IS_CMDLINE(CompressedClassSpaceSize) && !UseCompressedClassPointers) {
    warning("Setting CompressedClassSpaceSize has no effect when compressed class pointers are not used");
  }

  if (UseOnStackReplacement && !UseLoopCounter) {
    warning("On-stack-replacement requires loop counters; enabling loop counters");
    FLAG_SET_DEFAULT(UseLoopCounter, true);
  }

#ifndef PRODUCT
  if (!LogVMOutput && FLAG_IS_DEFAULT(LogVMOutput)) {
    if (use_vm_log()) {
      LogVMOutput = true;
    }
  }
#endif // PRODUCT

  if (PrintCommandLineFlags) {
    CommandLineFlags::printSetFlags(tty);
  }

  // Apply CPU specific policy for the BiasedLocking
  if (UseBiasedLocking) {
    if (!VM_Version::use_biased_locking() &&
        !(FLAG_IS_CMDLINE(UseBiasedLocking))) {
      UseBiasedLocking = false;
    }
  }
#ifdef COMPILER2
  if (!UseBiasedLocking || EmitSync != 0) {
    UseOptoBiasInlining = false;
  }
#endif

  return JNI_OK;
}

jint Arguments::adjust_after_os() {
  if (UseNUMA) {
    if (UseParallelGC || UseParallelOldGC) {
      if (FLAG_IS_DEFAULT(MinHeapDeltaBytes)) {
         FLAG_SET_DEFAULT(MinHeapDeltaBytes, 64*M);
      }
    }
    // UseNUMAInterleaving is set to ON for all collectors and
    // platforms when UseNUMA is set to ON. NUMA-aware collectors
    // such as the parallel collector for Linux and Solaris will
    // interleave old gen and survivor spaces on top of NUMA
    // allocation policy for the eden space.
    // Non NUMA-aware collectors such as CMS, G1 and Serial-GC on
    // all platforms and ParallelGC on Windows will interleave all
    // of the heap spaces across NUMA nodes.
    if (FLAG_IS_DEFAULT(UseNUMAInterleaving)) {
      FLAG_SET_ERGO(bool, UseNUMAInterleaving, true);
    }
  }
  return JNI_OK;
}

int Arguments::PropertyList_count(SystemProperty* pl) {
  int count = 0;
  while(pl != NULL) {
    count++;
    pl = pl->next();
  }
  return count;
}

// Return the number of readable properties.
int Arguments::PropertyList_readable_count(SystemProperty* pl) {
  int count = 0;
  while(pl != NULL) {
    if (pl->is_readable()) {
      count++;
    }
    pl = pl->next();
  }
  return count;
}

const char* Arguments::PropertyList_get_value(SystemProperty *pl, const char* key) {
  assert(key != NULL, "just checking");
  SystemProperty* prop;
  for (prop = pl; prop != NULL; prop = prop->next()) {
    if (strcmp(key, prop->key()) == 0) return prop->value();
  }
  return NULL;
}

// Return the value of the requested property provided that it is a readable property.
const char* Arguments::PropertyList_get_readable_value(SystemProperty *pl, const char* key) {
  assert(key != NULL, "just checking");
  SystemProperty* prop;
  // Return the property value if the keys match and the property is not internal or
  // it's the special internal property "jdk.boot.class.path.append".
  for (prop = pl; prop != NULL; prop = prop->next()) {
    if (strcmp(key, prop->key()) == 0) {
      if (!prop->internal()) {
        return prop->value();
      } else if (strcmp(key, "jdk.boot.class.path.append") == 0) {
        return prop->value();
      } else {
        // Property is internal and not jdk.boot.class.path.append so return NULL.
        return NULL;
      }
    }
  }
  return NULL;
}

const char* Arguments::PropertyList_get_key_at(SystemProperty *pl, int index) {
  int count = 0;
  const char* ret_val = NULL;

  while(pl != NULL) {
    if(count >= index) {
      ret_val = pl->key();
      break;
    }
    count++;
    pl = pl->next();
  }

  return ret_val;
}

char* Arguments::PropertyList_get_value_at(SystemProperty* pl, int index) {
  int count = 0;
  char* ret_val = NULL;

  while(pl != NULL) {
    if(count >= index) {
      ret_val = pl->value();
      break;
    }
    count++;
    pl = pl->next();
  }

  return ret_val;
}

void Arguments::PropertyList_add(SystemProperty** plist, SystemProperty *new_p) {
  SystemProperty* p = *plist;
  if (p == NULL) {
    *plist = new_p;
  } else {
    while (p->next() != NULL) {
      p = p->next();
    }
    p->set_next(new_p);
  }
}

void Arguments::PropertyList_add(SystemProperty** plist, const char* k, const char* v,
                                 bool writeable, bool internal) {
  if (plist == NULL)
    return;

  SystemProperty* new_p = new SystemProperty(k, v, writeable, internal);
  PropertyList_add(plist, new_p);
}

void Arguments::PropertyList_add(SystemProperty *element) {
  PropertyList_add(&_system_properties, element);
}

// This add maintains unique property key in the list.
void Arguments::PropertyList_unique_add(SystemProperty** plist, const char* k, const char* v,
                                        PropertyAppendable append, PropertyWriteable writeable,
                                        PropertyInternal internal) {
  if (plist == NULL)
    return;

  // If property key exist then update with new value.
  SystemProperty* prop;
  for (prop = *plist; prop != NULL; prop = prop->next()) {
    if (strcmp(k, prop->key()) == 0) {
      if (append == AppendProperty) {
        prop->append_value(v);
      } else {
        prop->set_value(v);
      }
      return;
    }
  }

  PropertyList_add(plist, k, v, writeable == WriteableProperty, internal == InternalProperty);
}

// Copies src into buf, replacing "%%" with "%" and "%p" with pid
// Returns true if all of the source pointed by src has been copied over to
// the destination buffer pointed by buf. Otherwise, returns false.
// Notes:
// 1. If the length (buflen) of the destination buffer excluding the
// NULL terminator character is not long enough for holding the expanded
// pid characters, it also returns false instead of returning the partially
// expanded one.
// 2. The passed in "buflen" should be large enough to hold the null terminator.
bool Arguments::copy_expand_pid(const char* src, size_t srclen,
                                char* buf, size_t buflen) {
  const char* p = src;
  char* b = buf;
  const char* src_end = &src[srclen];
  char* buf_end = &buf[buflen - 1];

  while (p < src_end && b < buf_end) {
    if (*p == '%') {
      switch (*(++p)) {
      case '%':         // "%%" ==> "%"
        *b++ = *p++;
        break;
      case 'p':  {       //  "%p" ==> current process id
        // buf_end points to the character before the last character so
        // that we could write '\0' to the end of the buffer.
        size_t buf_sz = buf_end - b + 1;
        int ret = jio_snprintf(b, buf_sz, "%d", os::current_process_id());

        // if jio_snprintf fails or the buffer is not long enough to hold
        // the expanded pid, returns false.
        if (ret < 0 || ret >= (int)buf_sz) {
          return false;
        } else {
          b += ret;
          assert(*b == '\0', "fail in copy_expand_pid");
          if (p == src_end && b == buf_end + 1) {
            // reach the end of the buffer.
            return true;
          }
        }
        p++;
        break;
      }
      default :
        *b++ = '%';
      }
    } else {
      *b++ = *p++;
    }
  }
  *b = '\0';
  return (p == src_end); // return false if not all of the source was copied
}<|MERGE_RESOLUTION|>--- conflicted
+++ resolved
@@ -2546,11 +2546,8 @@
 
 unsigned int addreads_count = 0;
 unsigned int addexports_count = 0;
-<<<<<<< HEAD
+unsigned int addexports_private_count = 0;
 unsigned int addmods_count = 0;
-=======
-unsigned int addexports_private_count = 0;
->>>>>>> de3e1aff
 unsigned int patch_mod_count = 0;
 
 bool Arguments::create_property(const char* prop_name, const char* prop_value, PropertyInternal internal) {
