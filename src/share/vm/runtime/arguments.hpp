/*
 * Copyright (c) 1997, 2016, Oracle and/or its affiliates. All rights reserved.
 * DO NOT ALTER OR REMOVE COPYRIGHT NOTICES OR THIS FILE HEADER.
 *
 * This code is free software; you can redistribute it and/or modify it
 * under the terms of the GNU General Public License version 2 only, as
 * published by the Free Software Foundation.
 *
 * This code is distributed in the hope that it will be useful, but WITHOUT
 * ANY WARRANTY; without even the implied warranty of MERCHANTABILITY or
 * FITNESS FOR A PARTICULAR PURPOSE.  See the GNU General Public License
 * version 2 for more details (a copy is included in the LICENSE file that
 * accompanied this code).
 *
 * You should have received a copy of the GNU General Public License version
 * 2 along with this work; if not, write to the Free Software Foundation,
 * Inc., 51 Franklin St, Fifth Floor, Boston, MA 02110-1301 USA.
 *
 * Please contact Oracle, 500 Oracle Parkway, Redwood Shores, CA 94065 USA
 * or visit www.oracle.com if you need additional information or have any
 * questions.
 *
 */

#ifndef SHARE_VM_RUNTIME_ARGUMENTS_HPP
#define SHARE_VM_RUNTIME_ARGUMENTS_HPP

#include "logging/logLevel.hpp"
#include "logging/logTag.hpp"
#include "runtime/java.hpp"
#include "runtime/os.hpp"
#include "runtime/perfData.hpp"
#include "utilities/debug.hpp"

// Arguments parses the command line and recognizes options

// Invocation API hook typedefs (these should really be defined in jni.hpp)
extern "C" {
  typedef void (JNICALL *abort_hook_t)(void);
  typedef void (JNICALL *exit_hook_t)(jint code);
  typedef jint (JNICALL *vfprintf_hook_t)(FILE *fp, const char *format, va_list args)  ATTRIBUTE_PRINTF(2, 0);
}

// PathString is used as:
//  - the underlying value for a SystemProperty
//  - the path portion of an --patch-module module/path pair
//  - the string that represents the system boot class path, Arguments::_system_boot_class_path.
class PathString : public CHeapObj<mtArguments> {
 protected:
  char* _value;
 public:
  char* value() const { return _value; }

  bool set_value(const char *value) {
    if (_value != NULL) {
      FreeHeap(_value);
    }
    _value = AllocateHeap(strlen(value)+1, mtArguments);
    assert(_value != NULL, "Unable to allocate space for new path value");
    if (_value != NULL) {
      strcpy(_value, value);
    } else {
      // not able to allocate
      return false;
    }
    return true;
  }

  void append_value(const char *value) {
    char *sp;
    size_t len = 0;
    if (value != NULL) {
      len = strlen(value);
      if (_value != NULL) {
        len += strlen(_value);
      }
      sp = AllocateHeap(len+2, mtArguments);
      assert(sp != NULL, "Unable to allocate space for new append path value");
      if (sp != NULL) {
        if (_value != NULL) {
          strcpy(sp, _value);
          strcat(sp, os::path_separator());
          strcat(sp, value);
          FreeHeap(_value);
        } else {
          strcpy(sp, value);
        }
        _value = sp;
      }
    }
  }

  PathString(const char* value) {
    if (value == NULL) {
      _value = NULL;
    } else {
      _value = AllocateHeap(strlen(value)+1, mtArguments);
      strcpy(_value, value);
    }
  }

  ~PathString() {
    if (_value != NULL) {
      FreeHeap(_value);
      _value = NULL;
    }
  }
};

// ModulePatchPath records the module/path pair as specified to --patch-module.
class ModulePatchPath : public CHeapObj<mtInternal> {
private:
  char* _module_name;
  PathString* _path;
public:
  ModulePatchPath(const char* module_name, const char* path) {
    assert(module_name != NULL && path != NULL, "Invalid module name or path value");
    size_t len = strlen(module_name) + 1;
    _module_name = AllocateHeap(len, mtInternal);
    strncpy(_module_name, module_name, len); // copy the trailing null
    _path =  new PathString(path);
  }

  ~ModulePatchPath() {
    if (_module_name != NULL) {
      FreeHeap(_module_name);
      _module_name = NULL;
    }
    if (_path != NULL) {
      delete _path;
      _path = NULL;
    }
  }

  inline void set_path(const char* path) { _path->set_value(path); }
  inline const char* module_name() const { return _module_name; }
  inline char* path_string() const { return _path->value(); }
};

// Element describing System and User (-Dkey=value flags) defined property.
//
// An internal SystemProperty is one that has been removed in
// jdk.internal.VM.saveAndRemoveProperties, like jdk.boot.class.path.append.
//
class SystemProperty : public PathString {
 private:
  char*           _key;
  SystemProperty* _next;
  bool            _internal;
  bool            _writeable;
  bool writeable() { return _writeable; }

 public:
  // Accessors
  char* value() const                 { return PathString::value(); }
  const char* key() const             { return _key; }
  bool internal() const               { return _internal; }
  SystemProperty* next() const        { return _next; }
  void set_next(SystemProperty* next) { _next = next; }

  bool is_readable() const {
    return !_internal || strcmp(_key, "jdk.boot.class.path.append") == 0;
  }

  // A system property should only have its value set
  // via an external interface if it is a writeable property.
  // The internal, non-writeable property jdk.boot.class.path.append
  // is the only exception to this rule.  It can be set externally
  // via -Xbootclasspath/a or JVMTI OnLoad phase call to AddToBootstrapClassLoaderSearch.
  // In those cases for jdk.boot.class.path.append, the base class
  // set_value and append_value methods are called directly.
  bool set_writeable_value(const char *value) {
    if (writeable()) {
      return set_value(value);
    }
    return false;
  }

  // Constructor
  SystemProperty(const char* key, const char* value, bool writeable, bool internal = false) : PathString(value) {
    if (key == NULL) {
      _key = NULL;
    } else {
      _key = AllocateHeap(strlen(key)+1, mtArguments);
      strcpy(_key, key);
    }
    _next = NULL;
    _internal = internal;
    _writeable = writeable;
  }
};


// For use by -agentlib, -agentpath and -Xrun
class AgentLibrary : public CHeapObj<mtArguments> {
  friend class AgentLibraryList;
public:
  // Is this library valid or not. Don't rely on os_lib == NULL as statically
  // linked lib could have handle of RTLD_DEFAULT which == 0 on some platforms
  enum AgentState {
    agent_invalid = 0,
    agent_valid   = 1
  };

 private:
  char*           _name;
  char*           _options;
  void*           _os_lib;
  bool            _is_absolute_path;
  bool            _is_static_lib;
  AgentState      _state;
  AgentLibrary*   _next;

 public:
  // Accessors
  const char* name() const                  { return _name; }
  char* options() const                     { return _options; }
  bool is_absolute_path() const             { return _is_absolute_path; }
  void* os_lib() const                      { return _os_lib; }
  void set_os_lib(void* os_lib)             { _os_lib = os_lib; }
  AgentLibrary* next() const                { return _next; }
  bool is_static_lib() const                { return _is_static_lib; }
  void set_static_lib(bool is_static_lib)   { _is_static_lib = is_static_lib; }
  bool valid()                              { return (_state == agent_valid); }
  void set_valid()                          { _state = agent_valid; }
  void set_invalid()                        { _state = agent_invalid; }

  // Constructor
  AgentLibrary(const char* name, const char* options, bool is_absolute_path, void* os_lib) {
    _name = AllocateHeap(strlen(name)+1, mtArguments);
    strcpy(_name, name);
    if (options == NULL) {
      _options = NULL;
    } else {
      _options = AllocateHeap(strlen(options)+1, mtArguments);
      strcpy(_options, options);
    }
    _is_absolute_path = is_absolute_path;
    _os_lib = os_lib;
    _next = NULL;
    _state = agent_invalid;
    _is_static_lib = false;
  }
};

// maintain an order of entry list of AgentLibrary
class AgentLibraryList VALUE_OBJ_CLASS_SPEC {
 private:
  AgentLibrary*   _first;
  AgentLibrary*   _last;
 public:
  bool is_empty() const                     { return _first == NULL; }
  AgentLibrary* first() const               { return _first; }

  // add to the end of the list
  void add(AgentLibrary* lib) {
    if (is_empty()) {
      _first = _last = lib;
    } else {
      _last->_next = lib;
      _last = lib;
    }
    lib->_next = NULL;
  }

  // search for and remove a library known to be in the list
  void remove(AgentLibrary* lib) {
    AgentLibrary* curr;
    AgentLibrary* prev = NULL;
    for (curr = first(); curr != NULL; prev = curr, curr = curr->next()) {
      if (curr == lib) {
        break;
      }
    }
    assert(curr != NULL, "always should be found");

    if (curr != NULL) {
      // it was found, by-pass this library
      if (prev == NULL) {
        _first = curr->_next;
      } else {
        prev->_next = curr->_next;
      }
      if (curr == _last) {
        _last = prev;
      }
      curr->_next = NULL;
    }
  }

  AgentLibraryList() {
    _first = NULL;
    _last = NULL;
  }
};

// Helper class for controlling the lifetime of JavaVMInitArgs objects.
class ScopedVMInitArgs;

// Most logging functions require 5 tags. Some of them may be _NO_TAG.
typedef struct {
  const char* alias_name;
  LogLevelType level;
  bool exactMatch;
  LogTagType tag0;
  LogTagType tag1;
  LogTagType tag2;
  LogTagType tag3;
  LogTagType tag4;
  LogTagType tag5;
} AliasedLoggingFlag;

class Arguments : AllStatic {
  friend class VMStructs;
  friend class JvmtiExport;
  friend class CodeCacheExtensions;
 public:
  // Operation modi
  enum Mode {
    _int,       // corresponds to -Xint
    _mixed,     // corresponds to -Xmixed
    _comp       // corresponds to -Xcomp
  };

  enum ArgsRange {
    arg_unreadable = -3,
    arg_too_small  = -2,
    arg_too_big    = -1,
    arg_in_range   = 0
  };

  enum PropertyAppendable {
    AppendProperty,
    AddProperty
  };

  enum PropertyWriteable {
    WriteableProperty,
    UnwriteableProperty
  };

  enum PropertyInternal {
    InternalProperty,
    ExternalProperty
  };

 private:

  // a pointer to the flags file name if it is specified
  static char*  _jvm_flags_file;
  // an array containing all flags specified in the .hotspotrc file
  static char** _jvm_flags_array;
  static int    _num_jvm_flags;
  // an array containing all jvm arguments specified in the command line
  static char** _jvm_args_array;
  static int    _num_jvm_args;
  // string containing all java command (class/jarfile name and app args)
  static char* _java_command;

  // Property list
  static SystemProperty* _system_properties;

  // Quick accessor to System properties in the list:
  static SystemProperty *_sun_boot_library_path;
  static SystemProperty *_java_library_path;
  static SystemProperty *_java_home;
  static SystemProperty *_java_class_path;
  static SystemProperty *_jdk_boot_class_path_append;

  // --patch-module=module=<file>(<pathsep><file>)*
  // Each element contains the associated module name, path
  // string pair as specified to --patch-module.
  static GrowableArray<ModulePatchPath*>* _patch_mod_prefix;

  // The constructed value of the system class path after
  // argument processing and JVMTI OnLoad additions via
  // calls to AddToBootstrapClassLoaderSearch.  This is the
  // final form before ClassLoader::setup_bootstrap_search().
  // Note: since --patch-module is a module name/path pair, the
  // system boot class path string no longer contains the "prefix"
  // to the boot class path base piece as it did when
  // -Xbootclasspath/p was supported.
  static PathString *_system_boot_class_path;

  // Set if a modular java runtime image is present vs. a build with exploded modules
  static bool _has_jimage;

  // temporary: to emit warning if the default ext dirs are not empty.
  // remove this variable when the warning is no longer needed.
  static char* _ext_dirs;

  // java.vendor.url.bug, bug reporting URL for fatal errors.
  static const char* _java_vendor_url_bug;

  // sun.java.launcher, private property to provide information about
  // java launcher
  static const char* _sun_java_launcher;

  // sun.java.launcher.pid, private property
  static int    _sun_java_launcher_pid;

  // was this VM created via the -XXaltjvm=<path> option
  static bool   _sun_java_launcher_is_altjvm;

  // Option flags
  static bool   _has_profile;
  static const char*  _gc_log_filename;
  // Value of the conservative maximum heap alignment needed
  static size_t  _conservative_max_heap_alignment;

  static uintx  _min_heap_size;

  // -Xrun arguments
  static AgentLibraryList _libraryList;
  static void add_init_library(const char* name, char* options)
    { _libraryList.add(new AgentLibrary(name, options, false, NULL)); }

  // -agentlib and -agentpath arguments
  static AgentLibraryList _agentList;
  static void add_init_agent(const char* name, char* options, bool absolute_path)
    { _agentList.add(new AgentLibrary(name, options, absolute_path, NULL)); }

  // Late-binding agents not started via arguments
  static void add_loaded_agent(AgentLibrary *agentLib)
    { _agentList.add(agentLib); }
  static void add_loaded_agent(const char* name, char* options, bool absolute_path, void* os_lib)
    { _agentList.add(new AgentLibrary(name, options, absolute_path, os_lib)); }

  // Operation modi
  static Mode _mode;
  static void set_mode_flags(Mode mode);
  static bool _java_compiler;
  static void set_java_compiler(bool arg) { _java_compiler = arg; }
  static bool java_compiler()   { return _java_compiler; }

  // -Xdebug flag
  static bool _xdebug_mode;
  static void set_xdebug_mode(bool arg) { _xdebug_mode = arg; }
  static bool xdebug_mode()             { return _xdebug_mode; }

  // Used to save default settings
  static bool _AlwaysCompileLoopMethods;
  static bool _UseOnStackReplacement;
  static bool _BackgroundCompilation;
  static bool _ClipInlining;
  static bool _CIDynamicCompilePriority;
  static intx _Tier3InvokeNotifyFreqLog;
  static intx _Tier4InvocationThreshold;

  // Tiered
  static void set_tiered_flags();
  // CMS/ParNew garbage collectors
  static void set_parnew_gc_flags();
  static void set_cms_and_parnew_gc_flags();
  // UseParallel[Old]GC
  static void set_parallel_gc_flags();
  // Garbage-First (UseG1GC)
  static void set_g1_gc_flags();
  // GC ergonomics
  static void set_conservative_max_heap_alignment();
  static void set_use_compressed_oops();
  static void set_use_compressed_klass_ptrs();
  static void select_gc();
  static void set_ergonomics_flags();
  static void set_shared_spaces_flags();
  // limits the given memory size by the maximum amount of memory this process is
  // currently allowed to allocate or reserve.
  static julong limit_by_allocatable_memory(julong size);
  // Setup heap size
  static void set_heap_size();
  // Based on automatic selection criteria, should the
  // low pause collector be used.
  static bool should_auto_select_low_pause_collector();

  // Bytecode rewriting
  static void set_bytecode_flags();

  // Invocation API hooks
  static abort_hook_t     _abort_hook;
  static exit_hook_t      _exit_hook;
  static vfprintf_hook_t  _vfprintf_hook;

  // System properties
  static bool add_property(const char* prop, PropertyWriteable writeable=WriteableProperty,
                           PropertyInternal internal=ExternalProperty);

  static bool create_property(const char* prop_name, const char* prop_value, PropertyInternal internal);
  static bool create_numbered_property(const char* prop_base_name, const char* prop_value, unsigned int count);

  static int process_patch_mod_option(const char* patch_mod_tail, bool* patch_mod_javabase);

  // Miscellaneous system property setter
  static bool append_to_addmods_property(const char* module_name);

  // Aggressive optimization flags.
  static jint set_aggressive_opts_flags();

  static jint set_aggressive_heap_flags();

  // Argument parsing
  static void do_pd_flag_adjustments();
  static bool parse_argument(const char* arg, Flag::Flags origin);
  static bool process_argument(const char* arg, jboolean ignore_unrecognized, Flag::Flags origin);
  static void process_java_launcher_argument(const char*, void*);
  static void process_java_compiler_argument(const char* arg);
  static jint parse_options_environment_variable(const char* name, ScopedVMInitArgs* vm_args);
  static jint parse_java_tool_options_environment_variable(ScopedVMInitArgs* vm_args);
  static jint parse_java_options_environment_variable(ScopedVMInitArgs* vm_args);
  static jint parse_vm_options_file(const char* file_name, ScopedVMInitArgs* vm_args);
  static jint parse_options_buffer(const char* name, char* buffer, const size_t buf_len, ScopedVMInitArgs* vm_args);
  static jint insert_vm_options_file(const JavaVMInitArgs* args,
                                     const char* vm_options_file,
                                     const int vm_options_file_pos,
                                     ScopedVMInitArgs* vm_options_file_args,
                                     ScopedVMInitArgs* args_out);
  static bool args_contains_vm_options_file_arg(const JavaVMInitArgs* args);
  static jint expand_vm_options_as_needed(const JavaVMInitArgs* args_in,
                                          ScopedVMInitArgs* mod_args,
                                          JavaVMInitArgs** args_out);
  static jint match_special_option_and_act(const JavaVMInitArgs* args,
                                           ScopedVMInitArgs* args_out);

  static bool handle_deprecated_print_gc_flags();

  static jint parse_vm_init_args(const JavaVMInitArgs *java_tool_options_args,
                                 const JavaVMInitArgs *java_options_args,
                                 const JavaVMInitArgs *cmd_line_args);
  static jint parse_each_vm_init_arg(const JavaVMInitArgs* args, bool* patch_mod_javabase, Flag::Flags origin);
  static jint finalize_vm_init_args();
  static bool is_bad_option(const JavaVMOption* option, jboolean ignore, const char* option_type);

  static bool is_bad_option(const JavaVMOption* option, jboolean ignore) {
    return is_bad_option(option, ignore, NULL);
  }

  static void describe_range_error(ArgsRange errcode);
  static ArgsRange check_memory_size(julong size, julong min_size);
  static ArgsRange parse_memory_size(const char* s, julong* long_arg,
                                     julong min_size);
  // Parse a string for a unsigned integer.  Returns true if value
  // is an unsigned integer greater than or equal to the minimum
  // parameter passed and returns the value in uintx_arg.  Returns
  // false otherwise, with uintx_arg undefined.
  static bool parse_uintx(const char* value, uintx* uintx_arg,
                          uintx min_size);

  // methods to build strings from individual args
  static void build_jvm_args(const char* arg);
  static void build_jvm_flags(const char* arg);
  static void add_string(char*** bldarray, int* count, const char* arg);
  static const char* build_resource_string(char** args, int count);

  static bool methodExists(
    char* className, char* methodName,
    int classesNum, char** classes, bool* allMethods,
    int methodsNum, char** methods, bool* allClasses
  );

  static void parseOnlyLine(
    const char* line,
    short* classesNum, short* classesMax, char*** classes, bool** allMethods,
    short* methodsNum, short* methodsMax, char*** methods, bool** allClasses
  );

  // Returns true if the flag is obsolete (and not yet expired).
  // In this case the 'version' buffer is filled in with
  // the version number when the flag became obsolete.
  static bool is_obsolete_flag(const char* flag_name, JDK_Version* version);

#ifndef PRODUCT
  static const char* removed_develop_logging_flag_name(const char* name);
#endif // PRODUCT

  // Returns 1 if the flag is deprecated (and not yet obsolete or expired).
  //     In this case the 'version' buffer is filled in with the version number when
  //     the flag became deprecated.
  // Returns -1 if the flag is expired or obsolete.
  // Returns 0 otherwise.
  static int is_deprecated_flag(const char* flag_name, JDK_Version* version);

  // Return the real name for the flag passed on the command line (either an alias name or "flag_name").
  static const char* real_flag_name(const char *flag_name);

  // Return the "real" name for option arg if arg is an alias, and print a warning if arg is deprecated.
  // Return NULL if the arg has expired.
  static const char* handle_aliases_and_deprecation(const char* arg, bool warn);
  static bool lookup_logging_aliases(const char* arg, char* buffer);
  static AliasedLoggingFlag catch_logging_aliases(const char* name, bool on);
  static short  CompileOnlyClassesNum;
  static short  CompileOnlyClassesMax;
  static char** CompileOnlyClasses;
  static bool*  CompileOnlyAllMethods;

  static short  CompileOnlyMethodsNum;
  static short  CompileOnlyMethodsMax;
  static char** CompileOnlyMethods;
  static bool*  CompileOnlyAllClasses;

  static short  InterpretOnlyClassesNum;
  static short  InterpretOnlyClassesMax;
  static char** InterpretOnlyClasses;
  static bool*  InterpretOnlyAllMethods;

  static bool   CheckCompileOnly;

  static char*  SharedArchivePath;

 public:
  // Scale compile thresholds
  // Returns threshold scaled with CompileThresholdScaling
  static intx scaled_compile_threshold(intx threshold, double scale);
  static intx scaled_compile_threshold(intx threshold) {
    return scaled_compile_threshold(threshold, CompileThresholdScaling);
  }
  // Returns freq_log scaled with CompileThresholdScaling
  static intx scaled_freq_log(intx freq_log, double scale);
  static intx scaled_freq_log(intx freq_log) {
    return scaled_freq_log(freq_log, CompileThresholdScaling);
  }

  // Parses the arguments, first phase
  static jint parse(const JavaVMInitArgs* args);
  // Apply ergonomics
  static jint apply_ergo();
  // Adjusts the arguments after the OS have adjusted the arguments
  static jint adjust_after_os();

  static void set_gc_specific_flags();
  static bool gc_selected(); // whether a gc has been selected
  static void select_gc_ergonomically();
#if INCLUDE_JVMCI
  // Check consistency of jvmci vm argument settings.
  static bool check_jvmci_args_consistency();
#endif
  // Check for consistency in the selection of the garbage collector.
  static bool check_gc_consistency();        // Check user-selected gc
  // Check consistency or otherwise of VM argument settings
  static bool check_vm_args_consistency();
  // Used by os_solaris
  static bool process_settings_file(const char* file_name, bool should_exist, jboolean ignore_unrecognized);

  static size_t conservative_max_heap_alignment() { return _conservative_max_heap_alignment; }
  // Return the maximum size a heap with compressed oops can take
  static size_t max_heap_for_compressed_oops();

  // return a char* array containing all options
  static char** jvm_flags_array()          { return _jvm_flags_array; }
  static char** jvm_args_array()           { return _jvm_args_array; }
  static int num_jvm_flags()               { return _num_jvm_flags; }
  static int num_jvm_args()                { return _num_jvm_args; }
  // return the arguments passed to the Java application
  static const char* java_command()        { return _java_command; }

  // print jvm_flags, jvm_args and java_command
  static void print_on(outputStream* st);
  static void print_summary_on(outputStream* st);

  // convenient methods to get and set jvm_flags_file
  static const char* get_jvm_flags_file()  { return _jvm_flags_file; }
  static void set_jvm_flags_file(const char *value) {
    if (_jvm_flags_file != NULL) {
      os::free(_jvm_flags_file);
    }
    _jvm_flags_file = os::strdup_check_oom(value);
  }
  // convenient methods to obtain / print jvm_flags and jvm_args
  static const char* jvm_flags()           { return build_resource_string(_jvm_flags_array, _num_jvm_flags); }
  static const char* jvm_args()            { return build_resource_string(_jvm_args_array, _num_jvm_args); }
  static void print_jvm_flags_on(outputStream* st);
  static void print_jvm_args_on(outputStream* st);

  // -Dkey=value flags
  static SystemProperty*  system_properties()   { return _system_properties; }
  static const char*    get_property(const char* key);

  // -Djava.vendor.url.bug
  static const char* java_vendor_url_bug()  { return _java_vendor_url_bug; }

  // -Dsun.java.launcher
  static const char* sun_java_launcher()    { return _sun_java_launcher; }
  // Was VM created by a Java launcher?
  static bool created_by_java_launcher();
  // -Dsun.java.launcher.is_altjvm
  static bool sun_java_launcher_is_altjvm();
  // -Dsun.java.launcher.pid
  static int sun_java_launcher_pid()        { return _sun_java_launcher_pid; }

  // -Xprof
  static bool has_profile()                 { return _has_profile; }

  // -Xms
  static size_t min_heap_size()             { return _min_heap_size; }
  static void  set_min_heap_size(size_t v)  { _min_heap_size = v;  }

  // -Xrun
  static AgentLibrary* libraries()          { return _libraryList.first(); }
  static bool init_libraries_at_startup()   { return !_libraryList.is_empty(); }
  static void convert_library_to_agent(AgentLibrary* lib)
                                            { _libraryList.remove(lib);
                                              _agentList.add(lib); }

  // -agentlib -agentpath
  static AgentLibrary* agents()             { return _agentList.first(); }
  static bool init_agents_at_startup()      { return !_agentList.is_empty(); }

  // abort, exit, vfprintf hooks
  static abort_hook_t    abort_hook()       { return _abort_hook; }
  static exit_hook_t     exit_hook()        { return _exit_hook; }
  static vfprintf_hook_t vfprintf_hook()    { return _vfprintf_hook; }

  static bool GetCheckCompileOnly ()        { return CheckCompileOnly; }

  static const char* GetSharedArchivePath() { return SharedArchivePath; }

  static bool CompileMethod(char* className, char* methodName) {
    return
      methodExists(
        className, methodName,
        CompileOnlyClassesNum, CompileOnlyClasses, CompileOnlyAllMethods,
        CompileOnlyMethodsNum, CompileOnlyMethods, CompileOnlyAllClasses
      );
  }

  // Java launcher properties
  static void process_sun_java_launcher_properties(JavaVMInitArgs* args);

  // System properties
  static void init_system_properties();

  // Update/Initialize System properties after JDK version number is known
  static void init_version_specific_system_properties();

  // Property List manipulation
  static void PropertyList_add(SystemProperty *element);
  static void PropertyList_add(SystemProperty** plist, SystemProperty *element);
  static void PropertyList_add(SystemProperty** plist, const char* k, const char* v, bool writeable, bool internal);

  static void PropertyList_unique_add(SystemProperty** plist, const char* k, const char* v,
                                      PropertyAppendable append, PropertyWriteable writeable,
                                      PropertyInternal internal);
  static const char* PropertyList_get_value(SystemProperty* plist, const char* key);
  static const char* PropertyList_get_readable_value(SystemProperty* plist, const char* key);
  static int  PropertyList_count(SystemProperty* pl);
  static int  PropertyList_readable_count(SystemProperty* pl);
  static const char* PropertyList_get_key_at(SystemProperty* pl,int index);
  static char* PropertyList_get_value_at(SystemProperty* pl,int index);

  static bool is_internal_module_property(const char* option);

  // Miscellaneous System property value getter and setters.
  static void set_dll_dir(const char *value) { _sun_boot_library_path->set_value(value); }
  static void set_java_home(const char *value) { _java_home->set_value(value); }
  static void set_library_path(const char *value) { _java_library_path->set_value(value); }
  static void set_ext_dirs(char *value)     { _ext_dirs = os::strdup_check_oom(value); }

  // Set up the underlying pieces of the system boot class path
<<<<<<< HEAD
  static void add_patch_mod_prefix(const char *module_name, const char *path, bool* patch_mod_javabase);
  static void set_sysclasspath(const char *value) {
=======
  static void add_xpatchprefix(const char *module_name, const char *path, bool* xpatch_javabase);
  static void set_sysclasspath(const char *value, bool has_jimage) {
    // During start up, set by os::set_boot_path()
    assert(get_sysclasspath() == NULL, "System boot class path previously set");
>>>>>>> a642a57c
    _system_boot_class_path->set_value(value);
    _has_jimage = has_jimage;
  }
  static void append_sysclasspath(const char *value) {
    _system_boot_class_path->append_value(value);
    _jdk_boot_class_path_append->append_value(value);
  }

  static GrowableArray<ModulePatchPath*>* get_patch_mod_prefix() { return _patch_mod_prefix; }
  static char* get_sysclasspath() { return _system_boot_class_path->value(); }
  static char* get_jdk_boot_class_path_append() { return _jdk_boot_class_path_append->value(); }
  static bool has_jimage() { return _has_jimage; }

  static char* get_java_home()    { return _java_home->value(); }
  static char* get_dll_dir()      { return _sun_boot_library_path->value(); }
  static char* get_ext_dirs()     { return _ext_dirs;  }
  static char* get_appclasspath() { return _java_class_path->value(); }
  static void  fix_appclasspath();


  // Operation modi
  static Mode mode()                        { return _mode; }
  static bool is_interpreter_only() { return mode() == _int; }


  // Utility: copies src into buf, replacing "%%" with "%" and "%p" with pid.
  static bool copy_expand_pid(const char* src, size_t srclen, char* buf, size_t buflen);

  static void check_unsupported_dumping_properties() NOT_CDS_RETURN;

  static bool atojulong(const char *s, julong* result);
};

// Disable options not supported in this release, with a warning if they
// were explicitly requested on the command-line
#define UNSUPPORTED_OPTION(opt)                          \
do {                                                     \
  if (opt) {                                             \
    if (FLAG_IS_CMDLINE(opt)) {                          \
      warning("-XX:+" #opt " not supported in this VM"); \
    }                                                    \
    FLAG_SET_DEFAULT(opt, false);                        \
  }                                                      \
} while(0)

#endif // SHARE_VM_RUNTIME_ARGUMENTS_HPP<|MERGE_RESOLUTION|>--- conflicted
+++ resolved
@@ -754,15 +754,10 @@
   static void set_ext_dirs(char *value)     { _ext_dirs = os::strdup_check_oom(value); }
 
   // Set up the underlying pieces of the system boot class path
-<<<<<<< HEAD
   static void add_patch_mod_prefix(const char *module_name, const char *path, bool* patch_mod_javabase);
-  static void set_sysclasspath(const char *value) {
-=======
-  static void add_xpatchprefix(const char *module_name, const char *path, bool* xpatch_javabase);
   static void set_sysclasspath(const char *value, bool has_jimage) {
     // During start up, set by os::set_boot_path()
     assert(get_sysclasspath() == NULL, "System boot class path previously set");
->>>>>>> a642a57c
     _system_boot_class_path->set_value(value);
     _has_jimage = has_jimage;
   }
