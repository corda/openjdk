#ifdef USE_PRAGMA_IDENT_HDR
#pragma ident "@(#)arguments.hpp	1.104 07/09/04 17:30:49 JVM"
#endif
/*
 * Copyright 1997-2009 Sun Microsystems, Inc.  All Rights Reserved.
 * DO NOT ALTER OR REMOVE COPYRIGHT NOTICES OR THIS FILE HEADER.
 *
 * This code is free software; you can redistribute it and/or modify it
 * under the terms of the GNU General Public License version 2 only, as
 * published by the Free Software Foundation.
 *
 * This code is distributed in the hope that it will be useful, but WITHOUT
 * ANY WARRANTY; without even the implied warranty of MERCHANTABILITY or
 * FITNESS FOR A PARTICULAR PURPOSE.  See the GNU General Public License
 * version 2 for more details (a copy is included in the LICENSE file that
 * accompanied this code).
 *
 * You should have received a copy of the GNU General Public License version
 * 2 along with this work; if not, write to the Free Software Foundation,
 * Inc., 51 Franklin St, Fifth Floor, Boston, MA 02110-1301 USA.
 *
 * Please contact Sun Microsystems, Inc., 4150 Network Circle, Santa Clara,
 * CA 95054 USA or visit www.sun.com if you need additional information or
 * have any questions.
 *  
 */

// Arguments parses the command line and recognizes options

// Invocation API hook typedefs (these should really be defined in jni.hpp)
extern "C" {
  typedef void (JNICALL *abort_hook_t)(void);
  typedef void (JNICALL *exit_hook_t)(jint code);
  typedef jint (JNICALL *vfprintf_hook_t)(FILE *fp, const char *format, va_list args);
}

// Forward declarations

class SysClassPath;

// Element describing System and User (-Dkey=value flags) defined property.

class SystemProperty: public CHeapObj {
 private:
  char*           _key;
  char*           _value;
  SystemProperty* _next;
  bool            _writeable;
  bool writeable()   { return _writeable; }

 public:
  // Accessors
  const char* key() const                   { return _key; }
  char* value() const                       { return _value; }
  SystemProperty* next() const              { return _next; }
  void set_next(SystemProperty* next)       { _next = next; }
  bool set_value(char *value) {
    if (writeable()) {
      if (_value != NULL) {
        FreeHeap(_value);
      }
      _value = AllocateHeap(strlen(value)+1);
      if (_value != NULL) {
        strcpy(_value, value);
      }
      return true;
    }
    return false;
  }
    
  void append_value(const char *value) {
    char *sp;
    size_t len = 0;
    if (value != NULL) {
      len = strlen(value);
      if (_value != NULL) {
        len += strlen(_value);
      }
      sp = AllocateHeap(len+2);
      if (sp != NULL) {
        if (_value != NULL) {
          strcpy(sp, _value);
          strcat(sp, os::path_separator());
          strcat(sp, value);
          FreeHeap(_value);
        } else {
          strcpy(sp, value);
        }
        _value = sp;
      }
    }
  } 

  // Constructor
  SystemProperty(const char* key, const char* value, bool writeable) {
    if (key == NULL) {
      _key = NULL;
    } else {
      _key = AllocateHeap(strlen(key)+1);
      strcpy(_key, key);
    }
    if (value == NULL) {
      _value = NULL;
    } else {
      _value = AllocateHeap(strlen(value)+1);
      strcpy(_value, value);
    }
    _next = NULL;
    _writeable = writeable;
  }
};


// For use by -agentlib, -agentpath and -Xrun
class AgentLibrary : public CHeapObj {
  friend class AgentLibraryList;
 private:
  char*           _name;
  char*           _options;
  void*           _os_lib;
  bool            _is_absolute_path;
  AgentLibrary*   _next;

 public:
  // Accessors
  const char* name() const                  { return _name; }
  char* options() const                     { return _options; }
  bool is_absolute_path() const             { return _is_absolute_path; }
  void* os_lib() const                      { return _os_lib; }
  void set_os_lib(void* os_lib)             { _os_lib = os_lib; }
  AgentLibrary* next() const                { return _next; }

  // Constructor
  AgentLibrary(const char* name, const char* options, bool is_absolute_path, void* os_lib) {
    _name = AllocateHeap(strlen(name)+1);
    strcpy(_name, name);
    if (options == NULL) {
      _options = NULL;
    } else {
      _options = AllocateHeap(strlen(options)+1);
      strcpy(_options, options);
    }
    _is_absolute_path = is_absolute_path;
    _os_lib = os_lib;
    _next = NULL;
  }
};

// maintain an order of entry list of AgentLibrary
class AgentLibraryList VALUE_OBJ_CLASS_SPEC {
 private:
  AgentLibrary*   _first;
  AgentLibrary*   _last;
 public:
  bool is_empty() const                     { return _first == NULL; }
  AgentLibrary* first() const               { return _first; }

  // add to the end of the list
  void add(AgentLibrary* lib) { 
    if (is_empty()) { 
      _first = _last = lib; 
    } else { 
      _last->_next = lib; 
      _last = lib; 
    }
    lib->_next = NULL;
  }

  // search for and remove a library known to be in the list
  void remove(AgentLibrary* lib) { 
    AgentLibrary* curr;
    AgentLibrary* prev = NULL;
    for (curr = first(); curr != NULL; prev = curr, curr = curr->next()) {
      if (curr == lib) {
        break;
      }
    }
    assert(curr != NULL, "always should be found");

    if (curr != NULL) {
      // it was found, by-pass this library
      if (prev == NULL) {
        _first = curr->_next;
      } else {
        prev->_next = curr->_next;
      }
      if (curr == _last) {
        _last = prev;
      }
      curr->_next = NULL;
    }
  }

  AgentLibraryList() {
    _first = NULL;
    _last = NULL;
  }
};  


class Arguments : AllStatic {
  friend class VMStructs;
  friend class JvmtiExport;
 public:
  // Operation modi
  enum Mode {
    _int,       // corresponds to -Xint
    _mixed,     // corresponds to -Xmixed
    _comp       // corresponds to -Xcomp
  };

  enum ArgsRange {
    arg_unreadable = -3,
    arg_too_small  = -2,
    arg_too_big    = -1,
    arg_in_range   = 0
  };

 private:  

  // an array containing all flags specified in the .hotspotrc file
  static char** _jvm_flags_array;
  static int    _num_jvm_flags;
  // an array containing all jvm arguments specified in the command line
  static char** _jvm_args_array;
  static int    _num_jvm_args;
  // string containing all java command (class/jarfile name and app args)
  static char* _java_command;

  // Property list 
  static SystemProperty* _system_properties;
  
  // Quick accessor to System properties in the list:
  static SystemProperty *_java_ext_dirs;
  static SystemProperty *_java_endorsed_dirs;
  static SystemProperty *_sun_boot_library_path;
  static SystemProperty *_java_library_path;
  static SystemProperty *_java_home;
  static SystemProperty *_java_class_path;
  static SystemProperty *_sun_boot_class_path;

  // Meta-index for knowing what packages are in the boot class path
  static char* _meta_index_path;
  static char* _meta_index_dir;
    
  // java.vendor.url.bug, bug reporting URL for fatal errors.
  static const char* _java_vendor_url_bug;

  // sun.java.launcher, private property to provide information about 
  // java/gamma launcher
  static const char* _sun_java_launcher;

  // sun.java.launcher.pid, private property
  static int    _sun_java_launcher_pid;

  // Option flags       
  static bool   _has_profile;  
  static bool   _has_alloc_profile;
  static const char*  _gc_log_filename;
  static uintx  _initial_heap_size;
  static uintx  _min_heap_size;

  // -Xrun arguments
  static AgentLibraryList _libraryList;
  static void add_init_library(const char* name, char* options)
    { _libraryList.add(new AgentLibrary(name, options, false, NULL)); }

  // -agentlib and -agentpath arguments
  static AgentLibraryList _agentList;
  static void add_init_agent(const char* name, char* options, bool absolute_path)
    { _agentList.add(new AgentLibrary(name, options, absolute_path, NULL)); }

  // Late-binding agents not started via arguments
  static void add_loaded_agent(const char* name, char* options, bool absolute_path, void* os_lib)
    { _agentList.add(new AgentLibrary(name, options, absolute_path, os_lib)); }

  // Operation modi
  static Mode _mode;
  static void set_mode_flags(Mode mode);
  static bool _java_compiler;
  static void set_java_compiler(bool arg) { _java_compiler = arg; }
  static bool java_compiler()   { return _java_compiler; }

  // -Xdebug flag
  static bool _xdebug_mode;
  static void set_xdebug_mode(bool arg) { _xdebug_mode = arg; }
  static bool xdebug_mode()             { return _xdebug_mode; }

  // Used to save default settings
  static bool _AlwaysCompileLoopMethods;
  static bool _UseOnStackReplacement;
  static bool _BackgroundCompilation;
  static bool _ClipInlining;
  static bool _CIDynamicCompilePriority;
  static intx _Tier2CompileThreshold;

  // CMS/ParNew garbage collectors
  static void set_parnew_gc_flags();
  static void set_cms_and_parnew_gc_flags();
  // UseParallel[Old]GC
  static void set_parallel_gc_flags();
  // Garbage-First (UseG1GC)
  static void set_g1_gc_flags();
  // GC ergonomics
  static void set_ergonomics_flags();
  // Setup heap size for a server platform
  static void set_server_heap_size();
  // Based on automatic selection criteria, should the
  // low pause collector be used.
  static bool should_auto_select_low_pause_collector();

  // Bytecode rewriting
  static void set_bytecode_flags();

  // Invocation API hooks
  static abort_hook_t     _abort_hook;
  static exit_hook_t      _exit_hook;
  static vfprintf_hook_t  _vfprintf_hook;

  // System properties
  static bool add_property(const char* prop);

  // Aggressive optimization flags.
  static void set_aggressive_opts_flags();

  // Argument parsing
  static void do_pd_flag_adjustments();
  static bool parse_argument(const char* arg, FlagValueOrigin origin);
  static bool process_argument(const char* arg, jboolean ignore_unrecognized, FlagValueOrigin origin);
  static void process_java_launcher_argument(const char*, void*);
  static void process_java_compiler_argument(char* arg);
  static jint parse_options_environment_variable(const char* name, SysClassPath* scp_p, bool* scp_assembly_required_p);
  static jint parse_java_tool_options_environment_variable(SysClassPath* scp_p, bool* scp_assembly_required_p);
  static jint parse_java_options_environment_variable(SysClassPath* scp_p, bool* scp_assembly_required_p);
  static jint parse_vm_init_args(const JavaVMInitArgs* args);
  static jint parse_each_vm_init_arg(const JavaVMInitArgs* args, SysClassPath* scp_p, bool* scp_assembly_required_p, FlagValueOrigin origin);
  static jint finalize_vm_init_args(SysClassPath* scp_p, bool scp_assembly_required);
  static bool is_bad_option(const JavaVMOption* option, jboolean ignore,
    const char* option_type);
  static bool is_bad_option(const JavaVMOption* option, jboolean ignore) {
    return is_bad_option(option, ignore, NULL);
  }
  static bool verify_percentage(uintx value, const char* name);
  static void describe_range_error(ArgsRange errcode);
<<<<<<< HEAD
  static ArgsRange check_memory_size(julong size, julong min_size);
  static ArgsRange parse_memory_size(const char* s, julong* long_arg,
                                     julong min_size);
=======
  static ArgsRange check_memory_size(jlong size, jlong min_size);
  static ArgsRange parse_memory_size(const char* s, jlong* long_arg,
				     jlong min_size);
>>>>>>> 2571633a

  // methods to build strings from individual args
  static void build_jvm_args(const char* arg);
  static void build_jvm_flags(const char* arg);
  static void add_string(char*** bldarray, int* count, const char* arg);
  static const char* build_resource_string(char** args, int count);

  static bool methodExists(
    char* className, char* methodName, 
    int classesNum, char** classes, bool* allMethods,
    int methodsNum, char** methods, bool* allClasses
  );

  static void parseOnlyLine(
    const char* line,
    short* classesNum, short* classesMax, char*** classes, bool** allMethods,
    short* methodsNum, short* methodsMax, char*** methods, bool** allClasses
  ); 

  // Returns true if the string s is in the list of flags that have recently
  // been made obsolete.  If we detect one of these flags on the command
  // line, instead of failing we print a warning message and ignore the
  // flag.  This gives the user a release or so to stop using the flag.
  static bool is_newly_obsolete(const char* s, JDK_Version* buffer);

  static short	CompileOnlyClassesNum;
  static short	CompileOnlyClassesMax;
  static char**	CompileOnlyClasses;
  static bool*	CompileOnlyAllMethods;

  static short	CompileOnlyMethodsNum;
  static short	CompileOnlyMethodsMax;
  static char**	CompileOnlyMethods;
  static bool*	CompileOnlyAllClasses;
  
  static short	InterpretOnlyClassesNum;
  static short	InterpretOnlyClassesMax;
  static char**	InterpretOnlyClasses;
  static bool*	InterpretOnlyAllMethods;

  static bool	CheckCompileOnly;

  static char*  SharedArchivePath;

 public:
  // Parses the arguments
  static jint parse(const JavaVMInitArgs* args);
  // Check for consistency in the selection of the garbage collector.
  static bool check_gc_consistency();
  // Check consistecy or otherwise of VM argument settings
  static bool check_vm_args_consistency();
  // Used by os_solaris
  static bool process_settings_file(const char* file_name, bool should_exist, jboolean ignore_unrecognized);

  // return a char* array containing all options 
  static char** jvm_flags_array()          { return _jvm_flags_array; }
  static char** jvm_args_array()           { return _jvm_args_array; }
  static int num_jvm_flags()               { return _num_jvm_flags; }
  static int num_jvm_args()                { return _num_jvm_args; }
  // return the arguments passed to the Java application
  static const char* java_command()        { return _java_command; }

  // print jvm_flags, jvm_args and java_command
  static void print_on(outputStream* st);

  // convenient methods to obtain / print jvm_flags and jvm_args
  static const char* jvm_flags()           { return build_resource_string(_jvm_flags_array, _num_jvm_flags); }
  static const char* jvm_args()            { return build_resource_string(_jvm_args_array, _num_jvm_args); }
  static void print_jvm_flags_on(outputStream* st);
  static void print_jvm_args_on(outputStream* st);

  // -Dkey=value flags
  static SystemProperty*  system_properties()   { return _system_properties; }
  static const char*    get_property(const char* key);

  // -Djava.vendor.url.bug
  static const char* java_vendor_url_bug()  { return _java_vendor_url_bug; }

  // -Dsun.java.launcher
  static const char* sun_java_launcher()    { return _sun_java_launcher; }
  // Was VM created by a Java launcher?
  static bool created_by_java_launcher();
  // -Dsun.java.launcher.pid
  static int sun_java_launcher_pid()        { return _sun_java_launcher_pid; }

  // -Xloggc:<file>, if not specified will be NULL
  static const char* gc_log_filename()      { return _gc_log_filename; }

  // -Xprof/-Xaprof
  static bool has_profile()                 { return _has_profile; }
  static bool has_alloc_profile()           { return _has_alloc_profile; }

  // -Xms , -Xmx
  static uintx initial_heap_size()          { return _initial_heap_size; }
  static void  set_initial_heap_size(uintx v) { _initial_heap_size = v;  }
  static uintx min_heap_size()              { return _min_heap_size; }
  static void  set_min_heap_size(uintx v)   { _min_heap_size = v;  }

  // -Xrun
  static AgentLibrary* libraries()          { return _libraryList.first(); }
  static bool init_libraries_at_startup()   { return !_libraryList.is_empty(); }
  static void convert_library_to_agent(AgentLibrary* lib)
                                            { _libraryList.remove(lib); 
                                              _agentList.add(lib); }

  // -agentlib -agentpath
  static AgentLibrary* agents()             { return _agentList.first(); }
  static bool init_agents_at_startup()      { return !_agentList.is_empty(); }

  // abort, exit, vfprintf hooks
  static abort_hook_t    abort_hook()       { return _abort_hook; }
  static exit_hook_t     exit_hook()        { return _exit_hook; }
  static vfprintf_hook_t vfprintf_hook()    { return _vfprintf_hook; }

  static bool GetCheckCompileOnly ()	    { return CheckCompileOnly; }

  static const char* GetSharedArchivePath() { return SharedArchivePath; }

  static bool CompileMethod(char* className, char* methodName) {
    return
      methodExists(
        className, methodName, 
        CompileOnlyClassesNum, CompileOnlyClasses, CompileOnlyAllMethods,
        CompileOnlyMethodsNum, CompileOnlyMethods, CompileOnlyAllClasses
      );
  }

  // Java launcher properties
  static void process_sun_java_launcher_properties(JavaVMInitArgs* args);

  // System properties
  static void init_system_properties();

  // Property List manipulation
  static void PropertyList_add(SystemProperty** plist, SystemProperty *element);
  static void PropertyList_add(SystemProperty** plist, const char* k, char* v);
  static void PropertyList_unique_add(SystemProperty** plist, const char* k, char* v) {
    PropertyList_unique_add(plist, k, v, false);
  }
  static void PropertyList_unique_add(SystemProperty** plist, const char* k, char* v, jboolean append);
  static const char* PropertyList_get_value(SystemProperty* plist, const char* key);
  static int  PropertyList_count(SystemProperty* pl);
  static const char* PropertyList_get_key_at(SystemProperty* pl,int index);
  static char* PropertyList_get_value_at(SystemProperty* pl,int index);
    
  // Miscellaneous System property value getter and setters.
  static void set_dll_dir(char *value) { _sun_boot_library_path->set_value(value); }
  static void set_java_home(char *value) { _java_home->set_value(value); }       
  static void set_library_path(char *value) { _java_library_path->set_value(value); }
  static void set_ext_dirs(char *value) { _java_ext_dirs->set_value(value); }
  static void set_endorsed_dirs(char *value) { _java_endorsed_dirs->set_value(value); }
  static void set_sysclasspath(char *value) { _sun_boot_class_path->set_value(value); }
  static void append_sysclasspath(const char *value) { _sun_boot_class_path->append_value(value); }
  static void set_meta_index_path(char* meta_index_path, char* meta_index_dir) {
    _meta_index_path = meta_index_path;
    _meta_index_dir  = meta_index_dir;
  }
 
  static char *get_java_home() { return _java_home->value(); }
  static char *get_dll_dir() { return _sun_boot_library_path->value(); }
  static char *get_endorsed_dir() { return _java_endorsed_dirs->value(); }
  static char *get_sysclasspath() { return _sun_boot_class_path->value(); }
  static char* get_meta_index_path() { return _meta_index_path; }
  static char* get_meta_index_dir()  { return _meta_index_dir;  }
             
  // Operation modi
  static Mode mode()                        { return _mode; }

  // Utility: copies src into buf, replacing "%%" with "%" and "%p" with pid.
  static bool copy_expand_pid(const char* src, size_t srclen, char* buf, size_t buflen);

#ifdef KERNEL
  // For java kernel vm, return property string for kernel properties.
  static char *get_kernel_properties();
#endif // KERNEL
};<|MERGE_RESOLUTION|>--- conflicted
+++ resolved
@@ -342,15 +342,9 @@
   }
   static bool verify_percentage(uintx value, const char* name);
   static void describe_range_error(ArgsRange errcode);
-<<<<<<< HEAD
   static ArgsRange check_memory_size(julong size, julong min_size);
   static ArgsRange parse_memory_size(const char* s, julong* long_arg,
                                      julong min_size);
-=======
-  static ArgsRange check_memory_size(jlong size, jlong min_size);
-  static ArgsRange parse_memory_size(const char* s, jlong* long_arg,
-				     jlong min_size);
->>>>>>> 2571633a
 
   // methods to build strings from individual args
   static void build_jvm_args(const char* arg);
