--- conflicted
+++ resolved
@@ -1,10 +1,3 @@
-<<<<<<< HEAD
-=======
-#ifdef USE_PRAGMA_IDENT_HDR
-#pragma ident "@(#)biasedLocking.cpp	1.15 07/05/23 10:53:58 JVM"
-#endif
-
->>>>>>> 2571633a
 /*
  * Copyright 2005-2008 Sun Microsystems, Inc.  All Rights Reserved.
  * DO NOT ALTER OR REMOVE COPYRIGHT NOTICES OR THIS FILE HEADER.
