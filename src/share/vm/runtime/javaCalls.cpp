--- conflicted
+++ resolved
@@ -449,16 +449,11 @@
     _is_oop = is_oop;
     _is_return = false;
     _return_type = return_type;
-<<<<<<< HEAD
     _pos = 0;
     _value = value;
     _thread = thread;
 
     if (!is_static) {
-=======
-    _pos = 0;    
-    if (!is_static) {      
->>>>>>> 2571633a
       check_value(true); // Receiver must be an oop
     }
   }
@@ -497,7 +492,6 @@
     if (_is_return) {
       check_return_type(t);
       return;
-<<<<<<< HEAD
     }
 
     // verify handle and the oop pointed to by handle
@@ -517,9 +511,6 @@
       assert(!bad, "Bad JNI oop argument");
     }
 
-=======
-    }    
->>>>>>> 2571633a
     check_value(true);
   }
 
