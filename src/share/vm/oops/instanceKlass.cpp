--- conflicted
+++ resolved
@@ -447,10 +447,7 @@
       this_oop->set_initialization_state_and_notify(initialization_error, THREAD);
       CLEAR_PENDING_EXCEPTION;   // ignore any exception thrown, class initialization error is thrown below
     }
-<<<<<<< HEAD
-=======
     DTRACE_CLASSINIT_PROBE_WAIT(error, instanceKlass::cast(this_oop()), -1,wait);
->>>>>>> eb8bd999
     if (e->is_a(SystemDictionary::Error_klass())) {
       THROW_OOP(e());
     } else {
@@ -1087,7 +1084,6 @@
   if (jmeths == NULL ||   // no cache yet
       length <= idnum ||  // cache is too short
       id == NULL) {       // cache doesn't contain entry
-<<<<<<< HEAD
 
     // This function can be called by the VMThread so we have to do all
     // things that might block on a safepoint before grabbing the lock.
@@ -1097,17 +1093,6 @@
     jmethodID  to_dealloc_id     = NULL;
     jmethodID* to_dealloc_jmeths = NULL;
 
-=======
-
-    // This function can be called by the VMThread so we have to do all
-    // things that might block on a safepoint before grabbing the lock.
-    // Otherwise, we can deadlock with the VMThread or have a cache
-    // consistency issue. These vars keep track of what we might have
-    // to free after the lock is dropped.
-    jmethodID  to_dealloc_id     = NULL;
-    jmethodID* to_dealloc_jmeths = NULL;
-
->>>>>>> eb8bd999
     // may not allocate new_jmeths or use it if we allocate it
     jmethodID* new_jmeths = NULL;
     if (length <= idnum) {
@@ -1275,13 +1260,8 @@
     if (indices == NULL || (length = (size_t)indices[0]) <= idnum) {
       size_t size = MAX2(idnum+1, (size_t)idnum_allocated_count());
       int* new_indices = NEW_C_HEAP_ARRAY(int, size+1);
-<<<<<<< HEAD
       new_indices[0] =(int)size;  // array size held in the first element
       // Copy the existing entries, if any
-=======
-      new_indices[0] = (int)size;
-      // copy any existing entries
->>>>>>> eb8bd999
       size_t i;
       for (i = 0; i < length; i++) {
         new_indices[i+1] = indices[i+1];
