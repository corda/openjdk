--- conflicted
+++ resolved
@@ -160,11 +160,6 @@
   st->print(" - klass:  "); c->holder_klass()->print_value_on(st); st->cr();
 }
 
-<<<<<<< HEAD
-#endif //PRODUCT
-
-=======
->>>>>>> eb8bd999
 void compiledICHolderKlass::oop_print_value_on(oop obj, outputStream* st) {
   assert(obj->is_compiledICHolder(), "must be compiledICHolder");
   Klass::oop_print_value_on(obj, st);
