/*
 * Copyright (c) 1998, 2009, Oracle and/or its affiliates. All rights reserved.
 * DO NOT ALTER OR REMOVE COPYRIGHT NOTICES OR THIS FILE HEADER.
 *
 * This code is free software; you can redistribute it and/or modify it
 * under the terms of the GNU General Public License version 2 only, as
 * published by the Free Software Foundation.
 *
 * This code is distributed in the hope that it will be useful, but WITHOUT
 * ANY WARRANTY; without even the implied warranty of MERCHANTABILITY or
 * FITNESS FOR A PARTICULAR PURPOSE.  See the GNU General Public License
 * version 2 for more details (a copy is included in the LICENSE file that
 * accompanied this code).
 *
 * You should have received a copy of the GNU General Public License version
 * 2 along with this work; if not, write to the Free Software Foundation,
 * Inc., 51 Franklin St, Fifth Floor, Boston, MA 02110-1301 USA.
 *
 * Please contact Oracle, 500 Oracle Parkway, Redwood Shores, CA 94065 USA
 * or visit www.oracle.com if you need additional information or have any
 * questions.
 *
 */

#include "incls/_precompiled.incl"
#include "incls/_cpCacheOop.cpp.incl"


// Implememtation of ConstantPoolCacheEntry

void ConstantPoolCacheEntry::initialize_entry(int index) {
  assert(0 < index && index < 0x10000, "sanity check");
  _indices = index;
  assert(constant_pool_index() == index, "");
}

void ConstantPoolCacheEntry::initialize_secondary_entry(int main_index) {
  assert(0 <= main_index && main_index < 0x10000, "sanity check");
  _indices = (main_index << 16);
  assert(main_entry_index() == main_index, "");
}

int ConstantPoolCacheEntry::as_flags(TosState state, bool is_final,
                    bool is_vfinal, bool is_volatile,
                    bool is_method_interface, bool is_method) {
  int f = state;

  assert( state < number_of_states, "Invalid state in as_flags");

  f <<= 1;
  if (is_final) f |= 1;
  f <<= 1;
  if (is_vfinal) f |= 1;
  f <<= 1;
  if (is_volatile) f |= 1;
  f <<= 1;
  if (is_method_interface) f |= 1;
  f <<= 1;
  if (is_method) f |= 1;
  f <<= ConstantPoolCacheEntry::hotSwapBit;
  // Preserve existing flag bit values
#ifdef ASSERT
  int old_state = ((_flags >> tosBits) & 0x0F);
  assert(old_state == 0 || old_state == state,
         "inconsistent cpCache flags state");
#endif
  return (_flags | f) ;
}

void ConstantPoolCacheEntry::set_bytecode_1(Bytecodes::Code code) {
#ifdef ASSERT
  // Read once.
  volatile Bytecodes::Code c = bytecode_1();
  assert(c == 0 || c == code || code == 0, "update must be consistent");
#endif
  // Need to flush pending stores here before bytecode is written.
  OrderAccess::release_store_ptr(&_indices, _indices | ((u_char)code << 16));
}

void ConstantPoolCacheEntry::set_bytecode_2(Bytecodes::Code code) {
#ifdef ASSERT
  // Read once.
  volatile Bytecodes::Code c = bytecode_2();
  assert(c == 0 || c == code || code == 0, "update must be consistent");
#endif
  // Need to flush pending stores here before bytecode is written.
  OrderAccess::release_store_ptr(&_indices, _indices | ((u_char)code << 24));
}

#ifdef ASSERT
// It is possible to have two different dummy methodOops created
// when the resolve code for invoke interface executes concurrently
// Hence the assertion below is weakened a bit for the invokeinterface
// case.
bool ConstantPoolCacheEntry::same_methodOop(oop cur_f1, oop f1) {
  return (cur_f1 == f1 || ((methodOop)cur_f1)->name() ==
         ((methodOop)f1)->name() || ((methodOop)cur_f1)->signature() ==
         ((methodOop)f1)->signature());
}
#endif

// Note that concurrent update of both bytecodes can leave one of them
// reset to zero.  This is harmless; the interpreter will simply re-resolve
// the damaged entry.  More seriously, the memory synchronization is needed
// to flush other fields (f1, f2) completely to memory before the bytecodes
// are updated, lest other processors see a non-zero bytecode but zero f1/f2.
void ConstantPoolCacheEntry::set_field(Bytecodes::Code get_code,
                                       Bytecodes::Code put_code,
                                       KlassHandle field_holder,
                                       int orig_field_index,
                                       int field_offset,
                                       TosState field_type,
                                       bool is_final,
                                       bool is_volatile) {
  set_f1(field_holder());
  set_f2(field_offset);
  // The field index is used by jvm/ti and is the index into fields() array
  // in holder instanceKlass.  This is scaled by instanceKlass::next_offset.
  assert((orig_field_index % instanceKlass::next_offset) == 0, "wierd index");
  const int field_index = orig_field_index / instanceKlass::next_offset;
  assert(field_index <= field_index_mask,
         "field index does not fit in low flag bits");
  set_flags(as_flags(field_type, is_final, false, is_volatile, false, false) |
            (field_index & field_index_mask));
  set_bytecode_1(get_code);
  set_bytecode_2(put_code);
  NOT_PRODUCT(verify(tty));
}

int  ConstantPoolCacheEntry::field_index() const {
  return (_flags & field_index_mask) * instanceKlass::next_offset;
}

void ConstantPoolCacheEntry::set_method(Bytecodes::Code invoke_code,
                                        methodHandle method,
                                        int vtable_index) {
  assert(!is_secondary_entry(), "");
  assert(method->interpreter_entry() != NULL, "should have been set at this point");
  assert(!method->is_obsolete(),  "attempt to write obsolete method to cpCache");
  bool change_to_virtual = (invoke_code == Bytecodes::_invokeinterface);

  int byte_no = -1;
  bool needs_vfinal_flag = false;
  switch (invoke_code) {
    case Bytecodes::_invokevirtual:
    case Bytecodes::_invokeinterface: {
        if (method->can_be_statically_bound()) {
          set_f2((intptr_t)method());
          needs_vfinal_flag = true;
        } else {
          assert(vtable_index >= 0, "valid index");
          set_f2(vtable_index);
        }
        byte_no = 2;
        break;
    }

    case Bytecodes::_invokedynamic:  // similar to _invokevirtual
      if (TraceInvokeDynamic) {
        tty->print_cr("InvokeDynamic set_method%s method="PTR_FORMAT" index=%d",
                      (is_secondary_entry() ? " secondary" : ""),
                      (intptr_t)method(), vtable_index);
        method->print();
        this->print(tty, 0);
      }
      assert(method->can_be_statically_bound(), "must be a MH invoker method");
      assert(AllowTransitionalJSR292 || _f2 >= constantPoolOopDesc::CPCACHE_INDEX_TAG, "BSM index initialized");
      set_f1(method());
      needs_vfinal_flag = false;  // _f2 is not an oop
      assert(!is_vfinal(), "f2 not an oop");
      byte_no = 1;  // coordinate this with bytecode_number & is_resolved
      break;

    case Bytecodes::_invokespecial:
      // Preserve the value of the vfinal flag on invokevirtual bytecode
      // which may be shared with this constant pool cache entry.
      needs_vfinal_flag = is_resolved(Bytecodes::_invokevirtual) && is_vfinal();
      // fall through
    case Bytecodes::_invokestatic:
      set_f1(method());
      byte_no = 1;
      break;
    default:
      ShouldNotReachHere();
      break;
  }

  set_flags(as_flags(as_TosState(method->result_type()),
                     method->is_final_method(),
                     needs_vfinal_flag,
                     false,
                     change_to_virtual,
                     true)|
            method()->size_of_parameters());

  // Note:  byte_no also appears in TemplateTable::resolve.
  if (byte_no == 1) {
    set_bytecode_1(invoke_code);
  } else if (byte_no == 2)  {
    if (change_to_virtual) {
      // NOTE: THIS IS A HACK - BE VERY CAREFUL!!!
      //
      // Workaround for the case where we encounter an invokeinterface, but we
      // should really have an _invokevirtual since the resolved method is a
      // virtual method in java.lang.Object. This is a corner case in the spec
      // but is presumably legal. javac does not generate this code.
      //
      // We set bytecode_1() to _invokeinterface, because that is the
      // bytecode # used by the interpreter to see if it is resolved.
      // We set bytecode_2() to _invokevirtual.
      // See also interpreterRuntime.cpp. (8/25/2000)
      // Only set resolved for the invokeinterface case if method is public.
      // Otherwise, the method needs to be reresolved with caller for each
      // interface call.
      if (method->is_public()) set_bytecode_1(invoke_code);
      set_bytecode_2(Bytecodes::_invokevirtual);
    } else {
      set_bytecode_2(invoke_code);
    }
  } else {
    ShouldNotReachHere();
  }
  NOT_PRODUCT(verify(tty));
}


void ConstantPoolCacheEntry::set_interface_call(methodHandle method, int index) {
  assert(!is_secondary_entry(), "");
  klassOop interf = method->method_holder();
  assert(instanceKlass::cast(interf)->is_interface(), "must be an interface");
  set_f1(interf);
  set_f2(index);
  set_flags(as_flags(as_TosState(method->result_type()), method->is_final_method(), false, false, false, true) | method()->size_of_parameters());
  set_bytecode_1(Bytecodes::_invokeinterface);
}


<<<<<<< HEAD
void ConstantPoolCacheEntry::set_dynamic_call(Handle call_site, int extra_data) {
  methodOop method = (methodOop) java_dyn_CallSite::vmmethod(call_site());
  assert(method->is_method(), "must be initialized properly");
  int param_size = method->size_of_parameters();
=======
void ConstantPoolCacheEntry::initialize_bootstrap_method_index_in_cache(int bsm_cache_index) {
  assert(!is_secondary_entry(), "only for JVM_CONSTANT_InvokeDynamic main entry");
  assert(_f2 == 0, "initialize once");
  assert(bsm_cache_index == (int)(u2)bsm_cache_index, "oob");
  set_f2(bsm_cache_index + constantPoolOopDesc::CPCACHE_INDEX_TAG);
}

int ConstantPoolCacheEntry::bootstrap_method_index_in_cache() {
  assert(!is_secondary_entry(), "only for JVM_CONSTANT_InvokeDynamic main entry");
  intptr_t bsm_cache_index = (intptr_t) _f2 - constantPoolOopDesc::CPCACHE_INDEX_TAG;
  assert(bsm_cache_index == (intptr_t)(u2)bsm_cache_index, "oob");
  return (int) bsm_cache_index;
}

void ConstantPoolCacheEntry::set_dynamic_call(Handle call_site,
                                              methodHandle signature_invoker) {
  assert(is_secondary_entry(), "");
  int param_size = signature_invoker->size_of_parameters();
>>>>>>> eb8bd999
  assert(param_size >= 1, "method argument size must include MH.this");
  param_size -= 1;              // do not count MH.this; it is not stacked for invokedynamic
  if (Atomic::cmpxchg_ptr(call_site(), &_f1, NULL) == NULL) {
    // racing threads might be trying to install their own favorites
    set_f1(call_site());
  }
  bool is_final = true;
  assert(signature_invoker->is_final_method(), "is_final");
  set_flags(as_flags(as_TosState(signature_invoker->result_type()), is_final, false, false, false, true) | param_size);
  // do not do set_bytecode on a secondary CP cache entry
  //set_bytecode_1(Bytecodes::_invokedynamic);
}


class LocalOopClosure: public OopClosure {
 private:
  void (*_f)(oop*);

 public:
  LocalOopClosure(void f(oop*))        { _f = f; }
  virtual void do_oop(oop* o)          { _f(o); }
  virtual void do_oop(narrowOop *o)    { ShouldNotReachHere(); }
};


void ConstantPoolCacheEntry::oops_do(void f(oop*)) {
  LocalOopClosure blk(f);
  oop_iterate(&blk);
}


void ConstantPoolCacheEntry::oop_iterate(OopClosure* blk) {
  assert(in_words(size()) == 4, "check code below - may need adjustment");
  // field[1] is always oop or NULL
  blk->do_oop((oop*)&_f1);
  if (is_vfinal()) {
    blk->do_oop((oop*)&_f2);
  }
}


void ConstantPoolCacheEntry::oop_iterate_m(OopClosure* blk, MemRegion mr) {
  assert(in_words(size()) == 4, "check code below - may need adjustment");
  // field[1] is always oop or NULL
  if (mr.contains((oop *)&_f1)) blk->do_oop((oop*)&_f1);
  if (is_vfinal()) {
    if (mr.contains((oop *)&_f2)) blk->do_oop((oop*)&_f2);
  }
}


void ConstantPoolCacheEntry::follow_contents() {
  assert(in_words(size()) == 4, "check code below - may need adjustment");
  // field[1] is always oop or NULL
  MarkSweep::mark_and_push((oop*)&_f1);
  if (is_vfinal()) {
    MarkSweep::mark_and_push((oop*)&_f2);
  }
}

#ifndef SERIALGC
void ConstantPoolCacheEntry::follow_contents(ParCompactionManager* cm) {
  assert(in_words(size()) == 4, "check code below - may need adjustment");
  // field[1] is always oop or NULL
  PSParallelCompact::mark_and_push(cm, (oop*)&_f1);
  if (is_vfinal()) {
    PSParallelCompact::mark_and_push(cm, (oop*)&_f2);
  }
}
#endif // SERIALGC

void ConstantPoolCacheEntry::adjust_pointers() {
  assert(in_words(size()) == 4, "check code below - may need adjustment");
  // field[1] is always oop or NULL
  MarkSweep::adjust_pointer((oop*)&_f1);
  if (is_vfinal()) {
    MarkSweep::adjust_pointer((oop*)&_f2);
  }
}

#ifndef SERIALGC
void ConstantPoolCacheEntry::update_pointers() {
  assert(in_words(size()) == 4, "check code below - may need adjustment");
  // field[1] is always oop or NULL
  PSParallelCompact::adjust_pointer((oop*)&_f1);
  if (is_vfinal()) {
    PSParallelCompact::adjust_pointer((oop*)&_f2);
  }
}

void ConstantPoolCacheEntry::update_pointers(HeapWord* beg_addr,
                                             HeapWord* end_addr) {
  assert(in_words(size()) == 4, "check code below - may need adjustment");
  // field[1] is always oop or NULL
  PSParallelCompact::adjust_pointer((oop*)&_f1, beg_addr, end_addr);
  if (is_vfinal()) {
    PSParallelCompact::adjust_pointer((oop*)&_f2, beg_addr, end_addr);
  }
}
#endif // SERIALGC

// RedefineClasses() API support:
// If this constantPoolCacheEntry refers to old_method then update it
// to refer to new_method.
bool ConstantPoolCacheEntry::adjust_method_entry(methodOop old_method,
       methodOop new_method, bool * trace_name_printed) {

  if (is_vfinal()) {
    // virtual and final so f2() contains method ptr instead of vtable index
    if (f2() == (intptr_t)old_method) {
      // match old_method so need an update
      _f2 = (intptr_t)new_method;
      if (RC_TRACE_IN_RANGE(0x00100000, 0x00400000)) {
        if (!(*trace_name_printed)) {
          // RC_TRACE_MESG macro has an embedded ResourceMark
          RC_TRACE_MESG(("adjust: name=%s",
            Klass::cast(old_method->method_holder())->external_name()));
          *trace_name_printed = true;
        }
        // RC_TRACE macro has an embedded ResourceMark
        RC_TRACE(0x00400000, ("cpc vf-entry update: %s(%s)",
          new_method->name()->as_C_string(),
          new_method->signature()->as_C_string()));
      }

      return true;
    }

    // f1() is not used with virtual entries so bail out
    return false;
  }

  if ((oop)_f1 == NULL) {
    // NULL f1() means this is a virtual entry so bail out
    // We are assuming that the vtable index does not need change.
    return false;
  }

  if ((oop)_f1 == old_method) {
    _f1 = new_method;
    if (RC_TRACE_IN_RANGE(0x00100000, 0x00400000)) {
      if (!(*trace_name_printed)) {
        // RC_TRACE_MESG macro has an embedded ResourceMark
        RC_TRACE_MESG(("adjust: name=%s",
          Klass::cast(old_method->method_holder())->external_name()));
        *trace_name_printed = true;
      }
      // RC_TRACE macro has an embedded ResourceMark
      RC_TRACE(0x00400000, ("cpc entry update: %s(%s)",
        new_method->name()->as_C_string(),
        new_method->signature()->as_C_string()));
    }

    return true;
  }

  return false;
}

bool ConstantPoolCacheEntry::is_interesting_method_entry(klassOop k) {
  if (!is_method_entry()) {
    // not a method entry so not interesting by default
    return false;
  }

  methodOop m = NULL;
  if (is_vfinal()) {
    // virtual and final so _f2 contains method ptr instead of vtable index
    m = (methodOop)_f2;
  } else if ((oop)_f1 == NULL) {
    // NULL _f1 means this is a virtual entry so also not interesting
    return false;
  } else {
    if (!((oop)_f1)->is_method()) {
      // _f1 can also contain a klassOop for an interface
      return false;
    }
    m = (methodOop)_f1;
  }

  assert(m != NULL && m->is_method(), "sanity check");
  if (m == NULL || !m->is_method() || m->method_holder() != k) {
    // robustness for above sanity checks or method is not in
    // the interesting class
    return false;
  }

  // the method is in the interesting class so the entry is interesting
  return true;
}

void ConstantPoolCacheEntry::print(outputStream* st, int index) const {
  // print separator
  if (index == 0) tty->print_cr("                 -------------");
  // print entry
  tty->print("%3d  ("PTR_FORMAT")  ", index, (intptr_t)this);
  if (is_secondary_entry())
    tty->print_cr("[%5d|secondary]", main_entry_index());
  else
    tty->print_cr("[%02x|%02x|%5d]", bytecode_2(), bytecode_1(), constant_pool_index());
  tty->print_cr("                 [   "PTR_FORMAT"]", (intptr_t)(oop)_f1);
  tty->print_cr("                 [   "PTR_FORMAT"]", (intptr_t)_f2);
  tty->print_cr("                 [   "PTR_FORMAT"]", (intptr_t)_flags);
  tty->print_cr("                 -------------");
}

void ConstantPoolCacheEntry::verify(outputStream* st) const {
  // not implemented yet
}

// Implementation of ConstantPoolCache

void constantPoolCacheOopDesc::initialize(intArray& inverse_index_map) {
  assert(inverse_index_map.length() == length(), "inverse index map must have same length as cache");
  for (int i = 0; i < length(); i++) {
    ConstantPoolCacheEntry* e = entry_at(i);
    int original_index = inverse_index_map[i];
    if ((original_index & Rewriter::_secondary_entry_tag) != 0) {
      int main_index = (original_index - Rewriter::_secondary_entry_tag);
      assert(!entry_at(main_index)->is_secondary_entry(), "valid main index");
      e->initialize_secondary_entry(main_index);
    } else {
      e->initialize_entry(original_index);
    }
    assert(entry_at(i) == e, "sanity");
  }
}

// RedefineClasses() API support:
// If any entry of this constantPoolCache points to any of
// old_methods, replace it with the corresponding new_method.
void constantPoolCacheOopDesc::adjust_method_entries(methodOop* old_methods, methodOop* new_methods,
                                                     int methods_length, bool * trace_name_printed) {

  if (methods_length == 0) {
    // nothing to do if there are no methods
    return;
  }

  // get shorthand for the interesting class
  klassOop old_holder = old_methods[0]->method_holder();

  for (int i = 0; i < length(); i++) {
    if (!entry_at(i)->is_interesting_method_entry(old_holder)) {
      // skip uninteresting methods
      continue;
    }

    // The constantPoolCache contains entries for several different
    // things, but we only care about methods. In fact, we only care
    // about methods in the same class as the one that contains the
    // old_methods. At this point, we have an interesting entry.

    for (int j = 0; j < methods_length; j++) {
      methodOop old_method = old_methods[j];
      methodOop new_method = new_methods[j];

      if (entry_at(i)->adjust_method_entry(old_method, new_method,
          trace_name_printed)) {
        // current old_method matched this entry and we updated it so
        // break out and get to the next interesting entry if there one
        break;
      }
    }
  }
}<|MERGE_RESOLUTION|>--- conflicted
+++ resolved
@@ -235,12 +235,6 @@
 }
 
 
-<<<<<<< HEAD
-void ConstantPoolCacheEntry::set_dynamic_call(Handle call_site, int extra_data) {
-  methodOop method = (methodOop) java_dyn_CallSite::vmmethod(call_site());
-  assert(method->is_method(), "must be initialized properly");
-  int param_size = method->size_of_parameters();
-=======
 void ConstantPoolCacheEntry::initialize_bootstrap_method_index_in_cache(int bsm_cache_index) {
   assert(!is_secondary_entry(), "only for JVM_CONSTANT_InvokeDynamic main entry");
   assert(_f2 == 0, "initialize once");
@@ -259,7 +253,6 @@
                                               methodHandle signature_invoker) {
   assert(is_secondary_entry(), "");
   int param_size = signature_invoker->size_of_parameters();
->>>>>>> eb8bd999
   assert(param_size >= 1, "method argument size must include MH.this");
   param_size -= 1;              // do not count MH.this; it is not stacked for invokedynamic
   if (Atomic::cmpxchg_ptr(call_site(), &_f1, NULL) == NULL) {
