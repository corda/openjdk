#ifdef USE_PRAGMA_IDENT_HDR
#pragma ident "@(#)oop.inline.hpp	1.142 07/09/25 16:47:44 JVM"
#endif
/*
 * Copyright 1997-2008 Sun Microsystems, Inc.  All Rights Reserved.
 * DO NOT ALTER OR REMOVE COPYRIGHT NOTICES OR THIS FILE HEADER.
 *
 * This code is free software; you can redistribute it and/or modify it
 * under the terms of the GNU General Public License version 2 only, as
 * published by the Free Software Foundation.
 *
 * This code is distributed in the hope that it will be useful, but WITHOUT
 * ANY WARRANTY; without even the implied warranty of MERCHANTABILITY or
 * FITNESS FOR A PARTICULAR PURPOSE.  See the GNU General Public License
 * version 2 for more details (a copy is included in the LICENSE file that
 * accompanied this code).
 *
 * You should have received a copy of the GNU General Public License version
 * 2 along with this work; if not, write to the Free Software Foundation,
 * Inc., 51 Franklin St, Fifth Floor, Boston, MA 02110-1301 USA.
 *
 * Please contact Sun Microsystems, Inc., 4150 Network Circle, Santa Clara,
 * CA 95054 USA or visit www.sun.com if you need additional information or
 * have any questions.
 *  
 */

// Implementation of all inlined member functions defined in oop.hpp
// We need a separate file to avoid circular references

inline void oopDesc::release_set_mark(markOop m) {
  OrderAccess::release_store_ptr(&_mark, m);
}

inline markOop oopDesc::cas_set_mark(markOop new_mark, markOop old_mark) {
  return (markOop) Atomic::cmpxchg_ptr(new_mark, &_mark, old_mark);
}

inline klassOop oopDesc::klass() const {
  if (UseCompressedOops) {
    return (klassOop)decode_heap_oop_not_null(_metadata._compressed_klass);
  } else {
    return _metadata._klass;
  }
}

inline klassOop oopDesc::klass_or_null() const volatile {
  // can be NULL in CMS
  if (UseCompressedOops) {
    return (klassOop)decode_heap_oop(_metadata._compressed_klass);
  } else {
    return _metadata._klass;
  }
}

inline int oopDesc::klass_gap_offset_in_bytes() {
  assert(UseCompressedOops, "only applicable to compressed headers");
  return oopDesc::klass_offset_in_bytes() + sizeof(narrowOop);
}

inline oop* oopDesc::klass_addr() {
  // Only used internally and with CMS and will not work with
  // UseCompressedOops
  assert(!UseCompressedOops, "only supported with uncompressed oops");
  return (oop*) &_metadata._klass;
}

inline narrowOop* oopDesc::compressed_klass_addr() {
  assert(UseCompressedOops, "only called by compressed oops");
  return (narrowOop*) &_metadata._compressed_klass;
}

inline void oopDesc::set_klass(klassOop k) {
  // since klasses are promoted no store check is needed
  assert(Universe::is_bootstrapping() || k != NULL, "must be a real klassOop");
  assert(Universe::is_bootstrapping() || k->is_klass(), "not a klassOop");
  if (UseCompressedOops) {
    oop_store_without_check(compressed_klass_addr(), (oop)k);
  } else {
    oop_store_without_check(klass_addr(), (oop) k);
  }
}

inline int oopDesc::klass_gap() const {
  return *(int*)(((intptr_t)this) + klass_gap_offset_in_bytes());
}

inline void oopDesc::set_klass_gap(int v) {
  if (UseCompressedOops) {
    *(int*)(((intptr_t)this) + klass_gap_offset_in_bytes()) = v;
  }
}

inline void oopDesc::set_klass_to_list_ptr(oop k) {
  // This is only to be used during GC, for from-space objects, so no
  // barrier is needed.
  if (UseCompressedOops) {
    _metadata._compressed_klass = encode_heap_oop(k);  // may be null (parnew overflow handling)
  } else {
    _metadata._klass = (klassOop)k;
  }
}

inline void   oopDesc::init_mark()                 { set_mark(markOopDesc::prototype_for_object(this)); }
inline Klass* oopDesc::blueprint()           const { return klass()->klass_part(); }

inline bool oopDesc::is_a(klassOop k)        const { return blueprint()->is_subtype_of(k); }

inline bool oopDesc::is_instance()           const { return blueprint()->oop_is_instance(); }
inline bool oopDesc::is_instanceRef()        const { return blueprint()->oop_is_instanceRef(); }
inline bool oopDesc::is_array()              const { return blueprint()->oop_is_array(); }
inline bool oopDesc::is_objArray()           const { return blueprint()->oop_is_objArray(); }
inline bool oopDesc::is_typeArray()          const { return blueprint()->oop_is_typeArray(); }
inline bool oopDesc::is_javaArray()          const { return blueprint()->oop_is_javaArray(); }
inline bool oopDesc::is_symbol()             const { return blueprint()->oop_is_symbol(); }
inline bool oopDesc::is_klass()              const { return blueprint()->oop_is_klass(); }
inline bool oopDesc::is_thread()             const { return blueprint()->oop_is_thread(); }
inline bool oopDesc::is_method()             const { return blueprint()->oop_is_method(); }
inline bool oopDesc::is_constMethod()	     const { return blueprint()->oop_is_constMethod(); }
inline bool oopDesc::is_methodData()         const { return blueprint()->oop_is_methodData(); }
inline bool oopDesc::is_constantPool()       const { return blueprint()->oop_is_constantPool(); }
inline bool oopDesc::is_constantPoolCache()  const { return blueprint()->oop_is_constantPoolCache(); }
inline bool oopDesc::is_compiledICHolder()   const { return blueprint()->oop_is_compiledICHolder(); }

inline void*     oopDesc::field_base(int offset)        const { return (void*)&((char*)this)[offset]; }

template <class T> inline T* oopDesc::obj_field_addr(int offset) const { return (T*)field_base(offset); }
inline jbyte*    oopDesc::byte_field_addr(int offset)   const { return (jbyte*)   field_base(offset); }
inline jchar*    oopDesc::char_field_addr(int offset)   const { return (jchar*)   field_base(offset); }
inline jboolean* oopDesc::bool_field_addr(int offset)   const { return (jboolean*)field_base(offset); }
inline jint*     oopDesc::int_field_addr(int offset)    const { return (jint*)    field_base(offset); }
inline jshort*   oopDesc::short_field_addr(int offset)  const { return (jshort*)  field_base(offset); }
inline jlong*    oopDesc::long_field_addr(int offset)   const { return (jlong*)   field_base(offset); }
inline jfloat*   oopDesc::float_field_addr(int offset)  const { return (jfloat*)  field_base(offset); }
inline jdouble*  oopDesc::double_field_addr(int offset) const { return (jdouble*) field_base(offset); }
inline address*  oopDesc::address_field_addr(int offset) const { return (address*) field_base(offset); }


// Functions for getting and setting oops within instance objects.
// If the oops are compressed, the type passed to these overloaded functions
// is narrowOop.  All functions are overloaded so they can be called by
// template functions without conditionals (the compiler instantiates via
// the right type and inlines the appopriate code).

inline bool oopDesc::is_null(oop obj)       { return obj == NULL; }
inline bool oopDesc::is_null(narrowOop obj) { return obj == 0; }

// Algorithm for encoding and decoding oops from 64 bit pointers to 32 bit
// offset from the heap base.  Saving the check for null can save instructions
// in inner GC loops so these are separated.

inline narrowOop oopDesc::encode_heap_oop_not_null(oop v) {
  assert(!is_null(v), "oop value can never be zero");
  address heap_base = Universe::heap_base();
  uint64_t pd = (uint64_t)(pointer_delta((void*)v, (void*)heap_base, 1));
  assert(OopEncodingHeapMax > pd, "change encoding max if new encoding");
  uint64_t result = pd >> LogMinObjAlignmentInBytes;
  assert((result & CONST64(0xffffffff00000000)) == 0, "narrow oop overflow");
  return (narrowOop)result;
}

inline narrowOop oopDesc::encode_heap_oop(oop v) {
  return (is_null(v)) ? (narrowOop)0 : encode_heap_oop_not_null(v);
}

inline oop oopDesc::decode_heap_oop_not_null(narrowOop v) {
  assert(!is_null(v), "narrow oop value can never be zero");
  address heap_base = Universe::heap_base();
  return (oop)(void*)((uintptr_t)heap_base + ((uintptr_t)v << LogMinObjAlignmentInBytes));
}

inline oop oopDesc::decode_heap_oop(narrowOop v) {
  return is_null(v) ? (oop)NULL : decode_heap_oop_not_null(v);
}

inline oop oopDesc::decode_heap_oop_not_null(oop v) { return v; }
inline oop oopDesc::decode_heap_oop(oop v)  { return v; }

// Load an oop out of the Java heap as is without decoding.
// Called by GC to check for null before decoding.
inline oop       oopDesc::load_heap_oop(oop* p)          { return *p; }
inline narrowOop oopDesc::load_heap_oop(narrowOop* p)    { return *p; }

// Load and decode an oop out of the Java heap into a wide oop.
inline oop oopDesc::load_decode_heap_oop_not_null(oop* p)       { return *p; }
inline oop oopDesc::load_decode_heap_oop_not_null(narrowOop* p) {
  return decode_heap_oop_not_null(*p);
}

// Load and decode an oop out of the heap accepting null
inline oop oopDesc::load_decode_heap_oop(oop* p) { return *p; }
inline oop oopDesc::load_decode_heap_oop(narrowOop* p) {
  return decode_heap_oop(*p);
}

// Store already encoded heap oop into the heap.
inline void oopDesc::store_heap_oop(oop* p, oop v)                 { *p = v; }
inline void oopDesc::store_heap_oop(narrowOop* p, narrowOop v)     { *p = v; }

// Encode and store a heap oop.
inline void oopDesc::encode_store_heap_oop_not_null(narrowOop* p, oop v) {
  *p = encode_heap_oop_not_null(v);
}
inline void oopDesc::encode_store_heap_oop_not_null(oop* p, oop v) { *p = v; }

// Encode and store a heap oop allowing for null.
inline void oopDesc::encode_store_heap_oop(narrowOop* p, oop v) {
  *p = encode_heap_oop(v);
}
inline void oopDesc::encode_store_heap_oop(oop* p, oop v) { *p = v; }

// Store heap oop as is for volatile fields.
inline void oopDesc::release_store_heap_oop(volatile oop* p, oop v) {
  OrderAccess::release_store_ptr(p, v);
}
inline void oopDesc::release_store_heap_oop(volatile narrowOop* p,
                                            narrowOop v) {
  OrderAccess::release_store(p, v);
}

inline void oopDesc::release_encode_store_heap_oop_not_null(
                                                volatile narrowOop* p, oop v) {
  // heap oop is not pointer sized.
  OrderAccess::release_store(p, encode_heap_oop_not_null(v));
}

inline void oopDesc::release_encode_store_heap_oop_not_null(
                                                      volatile oop* p, oop v) {
  OrderAccess::release_store_ptr(p, v);
}

inline void oopDesc::release_encode_store_heap_oop(volatile oop* p,
                                                           oop v) {
  OrderAccess::release_store_ptr(p, v);
}
inline void oopDesc::release_encode_store_heap_oop(
                                                volatile narrowOop* p, oop v) {
  OrderAccess::release_store(p, encode_heap_oop(v));
}


// These functions are only used to exchange oop fields in instances,
// not headers.
inline oop oopDesc::atomic_exchange_oop(oop exchange_value, volatile HeapWord *dest) {
  if (UseCompressedOops) {
    // encode exchange value from oop to T
    narrowOop val = encode_heap_oop(exchange_value);
    narrowOop old = (narrowOop)Atomic::xchg(val, (narrowOop*)dest);
    // decode old from T to oop
    return decode_heap_oop(old);
  } else {
    return (oop)Atomic::xchg_ptr(exchange_value, (oop*)dest);
  }
}

inline oop oopDesc::atomic_compare_exchange_oop(oop exchange_value,
                                                volatile HeapWord *dest,
                                                oop compare_value) {
  if (UseCompressedOops) {
    // encode exchange and compare value from oop to T
    narrowOop val = encode_heap_oop(exchange_value);
    narrowOop cmp = encode_heap_oop(compare_value);

    narrowOop old = (narrowOop) Atomic::cmpxchg(val, (narrowOop*)dest, cmp);
    // decode old from T to oop
    return decode_heap_oop(old);
  } else {
    return (oop)Atomic::cmpxchg_ptr(exchange_value, (oop*)dest, compare_value);
  }
}

// In order to put or get a field out of an instance, must first check
// if the field has been compressed and uncompress it.
inline oop oopDesc::obj_field(int offset) const {
  return UseCompressedOops ?
    load_decode_heap_oop(obj_field_addr<narrowOop>(offset)) :
    load_decode_heap_oop(obj_field_addr<oop>(offset));
}
inline void oopDesc::obj_field_put(int offset, oop value) {
  UseCompressedOops ? oop_store(obj_field_addr<narrowOop>(offset), value) :
                      oop_store(obj_field_addr<oop>(offset),       value);
}
inline void oopDesc::obj_field_raw_put(int offset, oop value) {
  UseCompressedOops ?
    encode_store_heap_oop(obj_field_addr<narrowOop>(offset), value) :
    encode_store_heap_oop(obj_field_addr<oop>(offset),       value);
}

inline jbyte oopDesc::byte_field(int offset) const                  { return (jbyte) *byte_field_addr(offset);    }
inline void oopDesc::byte_field_put(int offset, jbyte contents)     { *byte_field_addr(offset) = (jint) contents; }

inline jboolean oopDesc::bool_field(int offset) const               { return (jboolean) *bool_field_addr(offset); }
inline void oopDesc::bool_field_put(int offset, jboolean contents)  { *bool_field_addr(offset) = (jint) contents; }

inline jchar oopDesc::char_field(int offset) const                  { return (jchar) *char_field_addr(offset);    }
inline void oopDesc::char_field_put(int offset, jchar contents)     { *char_field_addr(offset) = (jint) contents; }

inline jint oopDesc::int_field(int offset) const                    { return *int_field_addr(offset);        }
inline void oopDesc::int_field_put(int offset, jint contents)       { *int_field_addr(offset) = contents;    }

inline jshort oopDesc::short_field(int offset) const                { return (jshort) *short_field_addr(offset);  }
inline void oopDesc::short_field_put(int offset, jshort contents)   { *short_field_addr(offset) = (jint) contents;}

inline jlong oopDesc::long_field(int offset) const                  { return *long_field_addr(offset);       }
inline void oopDesc::long_field_put(int offset, jlong contents)     { *long_field_addr(offset) = contents;   }

inline jfloat oopDesc::float_field(int offset) const                { return *float_field_addr(offset);      }
inline void oopDesc::float_field_put(int offset, jfloat contents)   { *float_field_addr(offset) = contents;  }

inline jdouble oopDesc::double_field(int offset) const              { return *double_field_addr(offset);     }
inline void oopDesc::double_field_put(int offset, jdouble contents) { *double_field_addr(offset) = contents; }

inline address oopDesc::address_field(int offset) const              { return *address_field_addr(offset);     }
inline void oopDesc::address_field_put(int offset, address contents) { *address_field_addr(offset) = contents; }

inline oop oopDesc::obj_field_acquire(int offset) const {
  return UseCompressedOops ?
             decode_heap_oop((narrowOop)
               OrderAccess::load_acquire(obj_field_addr<narrowOop>(offset)))
           : decode_heap_oop((oop)
               OrderAccess::load_ptr_acquire(obj_field_addr<oop>(offset)));
}
inline void oopDesc::release_obj_field_put(int offset, oop value) {
  UseCompressedOops ?
    oop_store((volatile narrowOop*)obj_field_addr<narrowOop>(offset), value) :
    oop_store((volatile oop*)      obj_field_addr<oop>(offset),       value);
}

inline jbyte oopDesc::byte_field_acquire(int offset) const                  { return OrderAccess::load_acquire(byte_field_addr(offset));     }
inline void oopDesc::release_byte_field_put(int offset, jbyte contents)     { OrderAccess::release_store(byte_field_addr(offset), contents); }

inline jboolean oopDesc::bool_field_acquire(int offset) const               { return OrderAccess::load_acquire(bool_field_addr(offset));     }
inline void oopDesc::release_bool_field_put(int offset, jboolean contents)  { OrderAccess::release_store(bool_field_addr(offset), contents); }

inline jchar oopDesc::char_field_acquire(int offset) const                  { return OrderAccess::load_acquire(char_field_addr(offset));     }
inline void oopDesc::release_char_field_put(int offset, jchar contents)     { OrderAccess::release_store(char_field_addr(offset), contents); }

inline jint oopDesc::int_field_acquire(int offset) const                    { return OrderAccess::load_acquire(int_field_addr(offset));      }
inline void oopDesc::release_int_field_put(int offset, jint contents)       { OrderAccess::release_store(int_field_addr(offset), contents);  }

inline jshort oopDesc::short_field_acquire(int offset) const                { return (jshort)OrderAccess::load_acquire(short_field_addr(offset)); }
inline void oopDesc::release_short_field_put(int offset, jshort contents)   { OrderAccess::release_store(short_field_addr(offset), contents);     }

inline jlong oopDesc::long_field_acquire(int offset) const                  { return OrderAccess::load_acquire(long_field_addr(offset));       }
inline void oopDesc::release_long_field_put(int offset, jlong contents)     { OrderAccess::release_store(long_field_addr(offset), contents);   }

inline jfloat oopDesc::float_field_acquire(int offset) const                { return OrderAccess::load_acquire(float_field_addr(offset));      }
inline void oopDesc::release_float_field_put(int offset, jfloat contents)   { OrderAccess::release_store(float_field_addr(offset), contents);  }

inline jdouble oopDesc::double_field_acquire(int offset) const              { return OrderAccess::load_acquire(double_field_addr(offset));     }
inline void oopDesc::release_double_field_put(int offset, jdouble contents) { OrderAccess::release_store(double_field_addr(offset), contents); }

inline int oopDesc::size_given_klass(Klass* klass)  {
  int lh = klass->layout_helper();
  int s  = lh >> LogHeapWordSize;  // deliver size scaled by wordSize

  // lh is now a value computed at class initialization that may hint
  // at the size.  For instances, this is positive and equal to the
  // size.  For arrays, this is negative and provides log2 of the
  // array element size.  For other oops, it is zero and thus requires
  // a virtual call.
  //
  // We go to all this trouble because the size computation is at the
  // heart of phase 2 of mark-compaction, and called for every object,
  // alive or dead.  So the speed here is equal in importance to the
  // speed of allocation.

  if (lh <= Klass::_lh_neutral_value) {
    // The most common case is instances; fall through if so.
    if (lh < Klass::_lh_neutral_value) {
      // Second most common case is arrays.  We have to fetch the
      // length of the array, shift (multiply) it appropriately, 
      // up to wordSize, add the header, and align to object size.
      size_t size_in_bytes;
#ifdef _M_IA64
      // The Windows Itanium Aug 2002 SDK hoists this load above
      // the check for s < 0.  An oop at the end of the heap will
      // cause an access violation if this load is performed on a non
      // array oop.  Making the reference volatile prohibits this.
      // (%%% please explain by what magic the length is actually fetched!)
      volatile int *array_length;
      array_length = (volatile int *)( (intptr_t)this + 
                          arrayOopDesc::length_offset_in_bytes() );
      assert(array_length > 0, "Integer arithmetic problem somewhere");
      // Put into size_t to avoid overflow.
      size_in_bytes = (size_t) array_length;  
      size_in_bytes = size_in_bytes << Klass::layout_helper_log2_element_size(lh);
#else
      size_t array_length = (size_t) ((arrayOop)this)->length();
      size_in_bytes = array_length << Klass::layout_helper_log2_element_size(lh);
#endif
      size_in_bytes += Klass::layout_helper_header_size(lh);

      // This code could be simplified, but by keeping array_header_in_bytes
      // in units of bytes and doing it this way we can round up just once,
      // skipping the intermediate round to HeapWordSize.  Cast the result
      // of round_to to size_t to guarantee unsigned division == right shift.
      s = (int)((size_t)round_to(size_in_bytes, MinObjAlignmentInBytes) / 
	HeapWordSize);

      // UseParNewGC, UseParallelGC and UseG1GC can change the length field
      // of an "old copy" of an object array in the young gen so it indicates
      // the grey portion of an already copied array. This will cause the first
      // disjunct below to fail if the two comparands are computed across such
      // a concurrent change.
      // UseParNewGC also runs with promotion labs (which look like int
      // filler arrays) which are subject to changing their declared size
      // when finally retiring a PLAB; this also can cause the first disjunct
      // to fail for another worker thread that is concurrently walking the block
      // offset table. Both these invariant failures are benign for their
      // current uses; we relax the assertion checking to cover these two cases below:
      //     is_objArray() && is_forwarded()   // covers first scenario above
      //  || is_typeArray()                    // covers second scenario above
      // If and when UseParallelGC uses the same obj array oop stealing/chunking
      // technique, we will need to suitably modify the assertion.
      assert((s == klass->oop_size(this)) ||
             (Universe::heap()->is_gc_active() &&
              ((is_typeArray() && UseParNewGC) ||
               (is_objArray()  && is_forwarded() && (UseParNewGC || UseParallelGC || UseG1GC)))),
             "wrong array object size");
    } else {
      // Must be zero, so bite the bullet and take the virtual call.
      s = klass->oop_size(this);
    }
  }

  assert(s % MinObjAlignment == 0, "alignment check");
  assert(s > 0, "Bad size calculated");
  return s;
}


inline int oopDesc::size()  {
  return size_given_klass(blueprint());
}

inline bool oopDesc::is_parsable() {
  return blueprint()->oop_is_parsable(this);
}

inline void update_barrier_set(void* p, oop v) {
  assert(oopDesc::bs() != NULL, "Uninitialized bs in oop!");
  oopDesc::bs()->write_ref_field(p, v);
}

inline void update_barrier_set_pre(void* p, oop v) {
  oopDesc::bs()->write_ref_field_pre(p, v);
}

template <class T> inline void oop_store(T* p, oop v) {
  if (always_do_update_barrier) {
    oop_store((volatile T*)p, v);
  } else {
    update_barrier_set_pre(p, v);
    oopDesc::encode_store_heap_oop(p, v);
    update_barrier_set(p, v);
  }
}

template <class T> inline void oop_store(volatile T* p, oop v) {
  update_barrier_set_pre((void*)p, v);
  // Used by release_obj_field_put, so use release_store_ptr.
  oopDesc::release_encode_store_heap_oop(p, v);
  update_barrier_set((void*)p, v);
}

template <class T> inline void oop_store_without_check(T* p, oop v) {
  // XXX YSR FIX ME!!!
  if (always_do_update_barrier) {
    oop_store(p, v);
  } else {
    assert(!Universe::heap()->barrier_set()->write_ref_needs_barrier(p, v),
           "oop store without store check failed");
    oopDesc::encode_store_heap_oop(p, v);
  }
}

// When it absolutely has to get there.
template <class T> inline void oop_store_without_check(volatile T* p, oop v) {
  // XXX YSR FIX ME!!!
  if (always_do_update_barrier) {
    oop_store(p, v);
  } else {
    assert(!Universe::heap()->barrier_set()->write_ref_needs_barrier((T*)p, v),
           "oop store without store check failed");
    oopDesc::release_encode_store_heap_oop(p, v);
  }
}

// Should replace *addr = oop assignments where addr type depends on UseCompressedOops
// (without having to remember the function name this calls).
inline void oop_store_raw(HeapWord* addr, oop value) {
  if (UseCompressedOops) {
    oopDesc::encode_store_heap_oop((narrowOop*)addr, value);
  } else {
    oopDesc::encode_store_heap_oop((oop*)addr, value);
  }
}

// Used only for markSweep, scavenging
inline bool oopDesc::is_gc_marked() const {
  return mark()->is_marked();
}

inline bool oopDesc::is_locked() const {
  return mark()->is_locked();
}

inline bool oopDesc::is_unlocked() const {
  return mark()->is_unlocked();
}

inline bool oopDesc::has_bias_pattern() const {
  return mark()->has_bias_pattern();
}

inline bool check_obj_alignment(oop obj) {
  return (intptr_t)obj % MinObjAlignmentInBytes == 0;
}


// used only for asserts
inline bool oopDesc::is_oop(bool ignore_mark_word) const {
  oop obj = (oop) this;
  if (!check_obj_alignment(obj)) return false;
  if (!Universe::heap()->is_in_reserved(obj)) return false;
  // obj is aligned and accessible in heap
  // try to find metaclass cycle safely without seg faulting on bad input
  // we should reach klassKlassObj by following klass link at most 3 times
  for (int i = 0; i < 3; i++) {
    obj = obj->klass_or_null();
    // klass should be aligned and in permspace
    if (!check_obj_alignment(obj)) return false;
    if (!Universe::heap()->is_in_permanent(obj)) return false;
  }
  if (obj != Universe::klassKlassObj()) {
    // During a dump, the _klassKlassObj moved to a shared space.
    if (DumpSharedSpaces && Universe::klassKlassObj()->is_shared()) {
      return true;
    }
    return false;
  }

  // Header verification: the mark is typically non-NULL. If we're
  // at a safepoint, it must not be null.
  // Outside of a safepoint, the header could be changing (for example,
  // another thread could be inflating a lock on this object).
  if (ignore_mark_word) {
    return true;
  }
  if (mark() != NULL) {
    return true;
  }
  return !SafepointSynchronize::is_at_safepoint();
}


// used only for asserts
inline bool oopDesc::is_oop_or_null(bool ignore_mark_word) const {
  return this == NULL ? true : is_oop(ignore_mark_word);
}

#ifndef PRODUCT
// used only for asserts
inline bool oopDesc::is_unlocked_oop() const {
  if (!Universe::heap()->is_in_reserved(this)) return false;
  return mark()->is_unlocked();
}
#endif // PRODUCT

<<<<<<< HEAD
inline void oopDesc::follow_header() {
  if (UseCompressedOops) {
    MarkSweep::mark_and_push(compressed_klass_addr());
  } else {
    MarkSweep::mark_and_push(klass_addr());
  }
=======
inline void oopDesc::follow_header() { 
  MarkSweep::mark_and_push((oop*)&_klass);
>>>>>>> 2571633a
}

inline void oopDesc::follow_contents(void) {
  assert (is_gc_marked(), "should be marked");
  blueprint()->oop_follow_contents(this);
}


// Used by scavengers

inline bool oopDesc::is_forwarded() const { 
  // The extra heap check is needed since the obj might be locked, in which case the
  // mark would point to a stack location and have the sentinel bit cleared
  return mark()->is_marked();
}

// Used by scavengers
inline void oopDesc::forward_to(oop p) {
  assert(Universe::heap()->is_in_reserved(p),
         "forwarding to something not in heap");
  markOop m = markOopDesc::encode_pointer_as_mark(p);
  assert(m->decode_pointer() == p, "encoding must be reversable");
  set_mark(m);
}

// Used by parallel scavengers
inline bool oopDesc::cas_forward_to(oop p, markOop compare) {
  assert(Universe::heap()->is_in_reserved(p),
	 "forwarding to something not in heap");
  markOop m = markOopDesc::encode_pointer_as_mark(p);
  assert(m->decode_pointer() == p, "encoding must be reversable");
  return cas_set_mark(m, compare) == compare;
}

// Note that the forwardee is not the same thing as the displaced_mark.
// The forwardee is used when copying during scavenge and mark-sweep.
// It does need to clear the low two locking- and GC-related bits.
inline oop oopDesc::forwardee() const {
  return (oop) mark()->decode_pointer();
}

inline bool oopDesc::has_displaced_mark() const {
  return mark()->has_displaced_mark_helper();
}

inline markOop oopDesc::displaced_mark() const {
  return mark()->displaced_mark_helper();
}

inline void oopDesc::set_displaced_mark(markOop m) {
  mark()->set_displaced_mark_helper(m);
}

// The following method needs to be MT safe.
inline int oopDesc::age() const {
  assert(!is_forwarded(), "Attempt to read age from forwarded mark");
  if (has_displaced_mark()) {
    return displaced_mark()->age();
  } else {
    return mark()->age();
  }
}

inline void oopDesc::incr_age() {
  assert(!is_forwarded(), "Attempt to increment age of forwarded mark");
  if (has_displaced_mark()) {
    set_displaced_mark(displaced_mark()->incr_age());
  } else {
    set_mark(mark()->incr_age());
  }
}


inline intptr_t oopDesc::identity_hash() {
  // Fast case; if the object is unlocked and the hash value is set, no locking is needed
  // Note: The mark must be read into local variable to avoid concurrent updates.
  markOop mrk = mark();
  if (mrk->is_unlocked() && !mrk->has_no_hash()) {
    return mrk->hash();
  } else if (mrk->is_marked()) {
    return mrk->hash();
  } else {
    return slow_identity_hash();
  }
}

inline void oopDesc::oop_iterate_header(OopClosure* blk) {
  if (UseCompressedOops) {
    blk->do_oop(compressed_klass_addr());
  } else {
    blk->do_oop(klass_addr());
  }
}

inline void oopDesc::oop_iterate_header(OopClosure* blk, MemRegion mr) {
  if (UseCompressedOops) {
    if (mr.contains(compressed_klass_addr())) {
      blk->do_oop(compressed_klass_addr());
    }
  } else {
    if (mr.contains(klass_addr())) blk->do_oop(klass_addr());
  }
}

inline int oopDesc::adjust_pointers() {
  debug_only(int check_size = size());
  int s = blueprint()->oop_adjust_pointers(this);
  assert(s == check_size, "should be the same");
  return s;
}

inline void oopDesc::adjust_header() {
  if (UseCompressedOops) {
    MarkSweep::adjust_pointer(compressed_klass_addr());
  } else {
    MarkSweep::adjust_pointer(klass_addr());
  }
}

#define OOP_ITERATE_DEFN(OopClosureType, nv_suffix)                        \
                                                                           \
inline int oopDesc::oop_iterate(OopClosureType* blk) {                     \
  SpecializationStats::record_call();                                      \
  return blueprint()->oop_oop_iterate##nv_suffix(this, blk);               \
}                                                                          \
                                                                           \
inline int oopDesc::oop_iterate(OopClosureType* blk, MemRegion mr) {       \
  SpecializationStats::record_call();                                      \
  return blueprint()->oop_oop_iterate##nv_suffix##_m(this, blk, mr);       \
}

<<<<<<< HEAD
ALL_OOP_OOP_ITERATE_CLOSURES_1(OOP_ITERATE_DEFN)
ALL_OOP_OOP_ITERATE_CLOSURES_2(OOP_ITERATE_DEFN)

#ifndef SERIALGC
#define OOP_ITERATE_BACKWARDS_DEFN(OopClosureType, nv_suffix)              \
                                                                           \
inline int oopDesc::oop_iterate_backwards(OopClosureType* blk) {           \
  SpecializationStats::record_call();                                      \
  return blueprint()->oop_oop_iterate_backwards##nv_suffix(this, blk);     \
}
=======
ALL_OOP_OOP_ITERATE_CLOSURES_1(OOP_ITERATE_DEFN) 
ALL_OOP_OOP_ITERATE_CLOSURES_3(OOP_ITERATE_DEFN) 
>>>>>>> 2571633a

ALL_OOP_OOP_ITERATE_CLOSURES_1(OOP_ITERATE_BACKWARDS_DEFN)
ALL_OOP_OOP_ITERATE_CLOSURES_2(OOP_ITERATE_BACKWARDS_DEFN)
#endif // !SERIALGC

inline bool oopDesc::is_shared() const {
  return CompactingPermGenGen::is_shared(this);
}

inline bool oopDesc::is_shared_readonly() const {
  return CompactingPermGenGen::is_shared_readonly(this);
}

inline bool oopDesc::is_shared_readwrite() const {
  return CompactingPermGenGen::is_shared_readwrite(this);
}<|MERGE_RESOLUTION|>--- conflicted
+++ resolved
@@ -568,17 +568,12 @@
 }
 #endif // PRODUCT
 
-<<<<<<< HEAD
 inline void oopDesc::follow_header() {
   if (UseCompressedOops) {
     MarkSweep::mark_and_push(compressed_klass_addr());
   } else {
     MarkSweep::mark_and_push(klass_addr());
   }
-=======
-inline void oopDesc::follow_header() { 
-  MarkSweep::mark_and_push((oop*)&_klass);
->>>>>>> 2571633a
 }
 
 inline void oopDesc::follow_contents(void) {
@@ -710,7 +705,6 @@
   return blueprint()->oop_oop_iterate##nv_suffix##_m(this, blk, mr);       \
 }
 
-<<<<<<< HEAD
 ALL_OOP_OOP_ITERATE_CLOSURES_1(OOP_ITERATE_DEFN)
 ALL_OOP_OOP_ITERATE_CLOSURES_2(OOP_ITERATE_DEFN)
 
@@ -721,10 +715,6 @@
   SpecializationStats::record_call();                                      \
   return blueprint()->oop_oop_iterate_backwards##nv_suffix(this, blk);     \
 }
-=======
-ALL_OOP_OOP_ITERATE_CLOSURES_1(OOP_ITERATE_DEFN) 
-ALL_OOP_OOP_ITERATE_CLOSURES_3(OOP_ITERATE_DEFN) 
->>>>>>> 2571633a
 
 ALL_OOP_OOP_ITERATE_CLOSURES_1(OOP_ITERATE_BACKWARDS_DEFN)
 ALL_OOP_OOP_ITERATE_CLOSURES_2(OOP_ITERATE_BACKWARDS_DEFN)
