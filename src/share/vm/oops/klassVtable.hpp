#ifdef USE_PRAGMA_IDENT_HDR
#pragma ident "@(#)klassVtable.hpp	1.62 07/07/19 12:19:09 JVM"
#endif
/*
 * Copyright 1997-2006 Sun Microsystems, Inc.  All Rights Reserved.
 * DO NOT ALTER OR REMOVE COPYRIGHT NOTICES OR THIS FILE HEADER.
 *
 * This code is free software; you can redistribute it and/or modify it
 * under the terms of the GNU General Public License version 2 only, as
 * published by the Free Software Foundation.
 *
 * This code is distributed in the hope that it will be useful, but WITHOUT
 * ANY WARRANTY; without even the implied warranty of MERCHANTABILITY or
 * FITNESS FOR A PARTICULAR PURPOSE.  See the GNU General Public License
 * version 2 for more details (a copy is included in the LICENSE file that
 * accompanied this code).
 *
 * You should have received a copy of the GNU General Public License version
 * 2 along with this work; if not, write to the Free Software Foundation,
 * Inc., 51 Franklin St, Fifth Floor, Boston, MA 02110-1301 USA.
 *
 * Please contact Sun Microsystems, Inc., 4150 Network Circle, Santa Clara,
 * CA 95054 USA or visit www.sun.com if you need additional information or
 * have any questions.
 *  
 */

// A klassVtable abstracts the variable-length vtable that is embedded in instanceKlass
// and arrayKlass.  klassVtable objects are used just as convenient transient accessors to the vtable,
// not to actually hold the vtable data.
// Note: the klassVtable should not be accessed before the class has been verified
// (until that point, the vtable is uninitialized).

// Currently a klassVtable contains a direct reference to the vtable data, and is therefore
// not preserved across GCs.

class vtableEntry;

class klassVtable : public ResourceObj {
  KlassHandle  _klass;            // my klass 
  int          _tableOffset;      // offset of start of vtable data within klass
  int          _length;           // length of vtable (number of entries)
#ifndef PRODUCT
  int          _verify_count;     // to make verify faster
#endif

  // Ordering important, so greater_than (>) can be used as an merge operator.
  enum AccessType {
    acc_private         = 0,
    acc_package_private = 1,
    acc_publicprotected = 2
  };

 public:
  klassVtable(KlassHandle h_klass, void* base, int length) : _klass(h_klass) {
    _tableOffset = (address)base - (address)h_klass(); _length = length;
  }

  // accessors
  vtableEntry* table() const      { return (vtableEntry*)(address(_klass()) + _tableOffset); }
  KlassHandle klass() const       { return _klass;  }
  int length() const              { return _length; }
  inline methodOop method_at(int i) const;
  inline methodOop unchecked_method_at(int i) const;
  inline oop*      adr_method_at(int i) const;

  // searching; all methods return -1 if not found
  int index_of(methodOop m) const                         { return index_of(m, _length); }
  int index_of_miranda(symbolOop name, symbolOop signature);

  void initialize_vtable(bool checkconstraints, TRAPS);   // initialize vtable of a new klass
  
  // conputes vtable length (in words) and the number of miranda methods
  static void compute_vtable_size_and_num_mirandas(int &vtable_length, int &num_miranda_methods,
						   klassOop super, objArrayOop methods, 
						   AccessFlags class_flags, oop classloader,
						   symbolOop classname, objArrayOop local_interfaces);

  // RedefineClasses() API support:
  // If any entry of this vtable points to any of old_methods,
  // replace it with the corresponding new_method.
  // trace_name_printed is set to true if the current call has
  // printed the klass name so that other routines in the adjust_*
  // group don't print the klass name.
  void adjust_method_entries(methodOop* old_methods, methodOop* new_methods,
                             int methods_length, bool * trace_name_printed);

  // Garbage collection
  void oop_follow_contents();
  void oop_adjust_pointers();

#ifndef SERIALGC
  // Parallel Old
  void oop_follow_contents(ParCompactionManager* cm);
  void oop_update_pointers(ParCompactionManager* cm);
  void oop_update_pointers(ParCompactionManager* cm,
			   HeapWord* beg_addr, HeapWord* end_addr);
#endif // SERIALGC

  // Iterators
  void oop_oop_iterate(OopClosure* blk);
  void oop_oop_iterate_m(OopClosure* blk, MemRegion mr);

  // Debugging code
  void print()                                              PRODUCT_RETURN;
  void verify(outputStream* st, bool force = false);
  static void print_statistics()                            PRODUCT_RETURN;

#ifndef PRODUCT
  bool check_no_old_entries();
  void dump_vtable();
#endif

 protected:
  friend class vtableEntry;
 private:
  void copy_vtable_to(vtableEntry* start);
  int  initialize_from_super(KlassHandle super);
  int  index_of(methodOop m, int len) const; // same as index_of, but search only up to len
  void put_method_at(methodOop m, int index);
  static bool needs_new_vtable_entry(methodOop m, klassOop super, oop classloader, symbolOop classname, AccessFlags access_flags);
  AccessType vtable_accessibility_at(int i);

  bool update_super_vtable(instanceKlass* klass, methodHandle target_method, int super_vtable_len, bool checkconstraints, TRAPS);

  // support for miranda methods
  bool is_miranda_entry_at(int i);
  void fill_in_mirandas(int& initialized);
  static bool is_miranda(methodOop m, objArrayOop class_methods, klassOop super);
  static void add_new_mirandas_to_list(GrowableArray<methodOop>* list_of_current_mirandas, objArrayOop current_interface_methods, objArrayOop class_methods, klassOop super);
  static void get_mirandas(GrowableArray<methodOop>* mirandas, klassOop super, objArrayOop class_methods, objArrayOop local_interfaces);
  static int get_num_mirandas(klassOop super, objArrayOop class_methods, objArrayOop local_interfaces);
    
  
  void verify_against(outputStream* st, klassVtable* vt, int index);
  inline instanceKlass* ik() const;    
};


// private helper class for klassVtable
// description of entry points:
//    destination is interpreted:
//      from_compiled_code_entry_point -> c2iadapter
//      from_interpreter_entry_point   -> interpreter entry point
//    destination is compiled:
//      from_compiled_code_entry_point -> nmethod entry point
//      from_interpreter_entry_point   -> i2cadapter
class vtableEntry VALUE_OBJ_CLASS_SPEC {
 public:
  // size in words
  static int size() {
    return sizeof(vtableEntry) / sizeof(HeapWord);
  }
  static int method_offset_in_bytes() { return offset_of(vtableEntry, _method); }
  methodOop method() const    { return _method; }

 private:
  methodOop _method;
  void set(methodOop method)  { assert(method != NULL, "use clear"); _method = method; }
  void clear()                { _method = NULL; }
  void print()                                        PRODUCT_RETURN;
  void verify(klassVtable* vt, outputStream* st);

  friend class klassVtable;
};


inline methodOop klassVtable::method_at(int i) const { 
  assert(i >= 0 && i < _length, "index out of bounds");
  assert(table()[i].method() != NULL, "should not be null");
  assert(oop(table()[i].method())->is_method(), "should be method");
  return table()[i].method();
}

inline methodOop klassVtable::unchecked_method_at(int i) const { 
  assert(i >= 0 && i < _length, "index out of bounds");
  return table()[i].method();
}

inline oop* klassVtable::adr_method_at(int i) const { 
  // Allow one past the last entry to be referenced; useful for loop bounds.
  assert(i >= 0 && i <= _length, "index out of bounds");
  return (oop*)(address(table() + i) + vtableEntry::method_offset_in_bytes());
}

// --------------------------------------------------------------------------------
class klassItable;
class itableMethodEntry;

class itableOffsetEntry VALUE_OBJ_CLASS_SPEC {
 private:
  klassOop _interface;
  int      _offset;
 public:
  klassOop interface_klass() const { return _interface; }
  int      offset() const          { return _offset; }

  static itableMethodEntry* method_entry(klassOop k, int offset) { return (itableMethodEntry*)(((address)k) + offset); }
  itableMethodEntry* first_method_entry(klassOop k)              { return method_entry(k, _offset); }

  void initialize(klassOop interf, int offset) { _interface = interf; _offset = offset; }

  // Static size and offset accessors
  static int size()                       { return sizeof(itableOffsetEntry) / HeapWordSize; }    // size in words
  static int interface_offset_in_bytes()  { return offset_of(itableOffsetEntry, _interface); }
  static int offset_offset_in_bytes()     { return offset_of(itableOffsetEntry, _offset); }

  friend class klassItable;
};


class itableMethodEntry VALUE_OBJ_CLASS_SPEC { 
 private:
  methodOop _method;

 public:
  methodOop method() const { return _method; }

  void clear()             { _method = NULL; }

  void initialize(methodOop method); 

  // Static size and offset accessors
  static int size()                         { return sizeof(itableMethodEntry) / HeapWordSize; }  // size in words
  static int method_offset_in_bytes()       { return offset_of(itableMethodEntry, _method); }

  friend class klassItable;
};

//
// Format of an itable
//
//    ---- offset table ---
//    klassOop of interface 1             \
//    offset to vtable from start of oop  / offset table entry
//    ...
//    klassOop of interface n             \
//    offset to vtable from start of oop  / offset table entry
//    --- vtable for interface 1 ---
//    methodOop                           \ 
//    compiler entry point                / method table entry
//    ...
//    methodOop                           \ 
//    compiler entry point                / method table entry
//    -- vtable for interface 2 ---
//    ...
//      
class klassItable : public ResourceObj {
 private:
  instanceKlassHandle  _klass;             // my klass 
  int                  _table_offset;      // offset of start of itable data within klass (in words)
  int                  _size_offset_table; // size of offset table (in itableOffset entries)
  int                  _size_method_table; // size of methodtable (in itableMethodEntry entries)

  void initialize_itable_for_interface(int method_table_offset, KlassHandle interf_h, bool checkconstraints, TRAPS);
 public:
  klassItable(instanceKlassHandle klass);

  itableOffsetEntry* offset_entry(int i) { assert(0 <= i && i <= _size_offset_table, "index out of bounds");
                                           return &((itableOffsetEntry*)vtable_start())[i]; }

  itableMethodEntry* method_entry(int i) { assert(0 <= i && i <= _size_method_table, "index out of bounds");
                                           return &((itableMethodEntry*)method_start())[i]; }
<<<<<<< HEAD

=======
  
>>>>>>> 2571633a
  int size_offset_table()                { return _size_offset_table; }

  // Initialization
  void initialize_itable(bool checkconstraints, TRAPS);    

  // Updates
  void initialize_with_method(methodOop m);

  // RedefineClasses() API support:
  // if any entry of this itable points to any of old_methods,
  // replace it with the corresponding new_method.
  // trace_name_printed is set to true if the current call has
  // printed the klass name so that other routines in the adjust_*
  // group don't print the klass name.
  void adjust_method_entries(methodOop* old_methods, methodOop* new_methods,
                             int methods_length, bool * trace_name_printed);

  // Garbage collection
  void oop_follow_contents();
  void oop_adjust_pointers();

#ifndef SERIALGC
  // Parallel Old
  void oop_follow_contents(ParCompactionManager* cm);
  void oop_update_pointers(ParCompactionManager* cm);
  void oop_update_pointers(ParCompactionManager* cm,
			   HeapWord* beg_addr, HeapWord* end_addr);
#endif // SERIALGC

  // Iterators
  void oop_oop_iterate(OopClosure* blk);
  void oop_oop_iterate_m(OopClosure* blk, MemRegion mr);

  // Setup of itable
  static int compute_itable_size(objArrayHandle transitive_interfaces);
  static void setup_itable_offset_table(instanceKlassHandle klass);

  // Resolving of method to index
  static int compute_itable_index(methodOop m);

  // Debugging/Statistics
  static void print_statistics() PRODUCT_RETURN;
 private:  
  intptr_t* vtable_start() const { return ((intptr_t*)_klass()) + _table_offset; }
  intptr_t* method_start() const { return vtable_start() + _size_offset_table * itableOffsetEntry::size(); }

  // Helper methods  
  static int  calc_itable_size(int num_interfaces, int num_methods) { return (num_interfaces * itableOffsetEntry::size()) + (num_methods * itableMethodEntry::size()); }

  // Statistics
  NOT_PRODUCT(static int  _total_classes;)   // Total no. of classes with itables
  NOT_PRODUCT(static long _total_size;)      // Total no. of bytes used for itables

  static void update_stats(int size) PRODUCT_RETURN NOT_PRODUCT({ _total_classes++; _total_size += size; })
};<|MERGE_RESOLUTION|>--- conflicted
+++ resolved
@@ -261,11 +261,7 @@
 
   itableMethodEntry* method_entry(int i) { assert(0 <= i && i <= _size_method_table, "index out of bounds");
                                            return &((itableMethodEntry*)method_start())[i]; }
-<<<<<<< HEAD
-
-=======
-  
->>>>>>> 2571633a
+
   int size_offset_table()                { return _size_offset_table; }
 
   // Initialization
