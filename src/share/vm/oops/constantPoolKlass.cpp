--- conflicted
+++ resolved
@@ -31,13 +31,8 @@
 constantPoolOop constantPoolKlass::allocate(int length, TRAPS) {
   int size = constantPoolOopDesc::object_size(length);
   KlassHandle klass (THREAD, as_klassOop());
-<<<<<<< HEAD
   constantPoolOop c =
     (constantPoolOop)CollectedHeap::permanent_obj_allocate(klass, size, CHECK_NULL);
-=======
-  constantPoolOop c = 
-    (constantPoolOop)CollectedHeap::permanent_array_allocate(klass, size, length, CHECK_NULL);
->>>>>>> 2571633a
 
   c->set_length(length);
   c->set_tags(NULL);
@@ -64,7 +59,6 @@
 
 klassOop constantPoolKlass::create_klass(TRAPS) {
   constantPoolKlass o;
-<<<<<<< HEAD
   KlassHandle h_this_klass(THREAD, Universe::klassKlassObj());
   KlassHandle k = base_create_klass(h_this_klass, header_size(), o.vtbl_value(), CHECK_NULL);
   // Make sure size calculation is right
@@ -74,17 +68,6 @@
 }
 
 int constantPoolKlass::oop_size(oop obj) const {
-=======
-  KlassHandle klassklass(THREAD, Universe::arrayKlassKlassObj());  
-  arrayKlassHandle k = base_create_array_klass(o.vtbl_value(), header_size(), klassklass, CHECK_NULL);
-  arrayKlassHandle super (THREAD, k->super());
-  complete_create_array_klass(k, super, CHECK_NULL);
-  return k();
-}
-
-
-int constantPoolKlass::oop_size(oop obj) const { 
->>>>>>> 2571633a
   assert(obj->is_constantPool(), "must be constantPool");
   return constantPoolOop(obj)->object_size();
 }
@@ -319,7 +302,6 @@
   EXCEPTION_MARK;
   oop anObj;
   assert(obj->is_constantPool(), "must be constantPool");
-<<<<<<< HEAD
   Klass::oop_print_on(obj, st);
   constantPoolOop cp = constantPoolOop(obj);
   if (cp->flags() != 0) {
@@ -327,10 +309,6 @@
     if (cp->has_pseudo_string()) st->print(" has_pseudo_string");
     st->cr();
   }
-=======
-  arrayKlass::oop_print_on(obj, st);
-  constantPoolOop cp = constantPoolOop(obj);  
->>>>>>> 2571633a
 
   // Temp. remove cache so we can do lookups with original indicies.
   constantPoolCacheHandle cache (THREAD, cp->cache());
