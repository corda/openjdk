/*
 * Copyright (c) 1997, 2006, Oracle and/or its affiliates. All rights reserved.
 * DO NOT ALTER OR REMOVE COPYRIGHT NOTICES OR THIS FILE HEADER.
 *
 * This code is free software; you can redistribute it and/or modify it
 * under the terms of the GNU General Public License version 2 only, as
 * published by the Free Software Foundation.
 *
 * This code is distributed in the hope that it will be useful, but WITHOUT
 * ANY WARRANTY; without even the implied warranty of MERCHANTABILITY or
 * FITNESS FOR A PARTICULAR PURPOSE.  See the GNU General Public License
 * version 2 for more details (a copy is included in the LICENSE file that
 * accompanied this code).
 *
 * You should have received a copy of the GNU General Public License version
 * 2 along with this work; if not, write to the Free Software Foundation,
 * Inc., 51 Franklin St, Fifth Floor, Boston, MA 02110-1301 USA.
 *
 * Please contact Oracle, 500 Oracle Parkway, Redwood Shores, CA 94065 USA
 * or visit www.oracle.com if you need additional information or have any
 * questions.
 *
 */

# include "incls/_precompiled.incl"
# include "incls/_klassKlass.cpp.incl"

int klassKlass::oop_size(oop obj) const {
  assert (obj->is_klass(), "must be a klassOop");
  return klassOop(obj)->klass_part()->klass_oop_size();
}

klassOop klassKlass::create_klass(TRAPS) {
  KlassHandle h_this_klass;
  klassKlass o;
  // for bootstrapping, handles may not be available yet.
  klassOop k = base_create_klass_oop(h_this_klass, header_size(), o.vtbl_value(), CHECK_NULL);
  k->set_klass(k); // point to thyself
  // Do not try to allocate mirror, java.lang.Class not loaded at this point.
  // See Universe::fixup_mirrors()
  return k;
}

void klassKlass::oop_follow_contents(oop obj) {
  Klass* k = Klass::cast(klassOop(obj));
  // If we are alive it is valid to keep our superclass and subtype caches alive
  MarkSweep::mark_and_push(k->adr_super());
  for (juint i = 0; i < Klass::primary_super_limit(); i++)
    MarkSweep::mark_and_push(k->adr_primary_supers()+i);
  MarkSweep::mark_and_push(k->adr_secondary_super_cache());
  MarkSweep::mark_and_push(k->adr_secondary_supers());
  MarkSweep::mark_and_push(k->adr_java_mirror());
  MarkSweep::mark_and_push(k->adr_name());
  // We follow the subklass and sibling links at the end of the
  // marking phase, since otherwise following them will prevent
  // class unloading (all classes are transitively linked from
  // java.lang.Object).
  MarkSweep::revisit_weak_klass_link(k);
  obj->follow_header();
}

#ifndef SERIALGC
void klassKlass::oop_follow_contents(ParCompactionManager* cm,
                                     oop obj) {
  Klass* k = Klass::cast(klassOop(obj));
  // If we are alive it is valid to keep our superclass and subtype caches alive
  PSParallelCompact::mark_and_push(cm, k->adr_super());
  for (juint i = 0; i < Klass::primary_super_limit(); i++)
    PSParallelCompact::mark_and_push(cm, k->adr_primary_supers()+i);
  PSParallelCompact::mark_and_push(cm, k->adr_secondary_super_cache());
  PSParallelCompact::mark_and_push(cm, k->adr_secondary_supers());
  PSParallelCompact::mark_and_push(cm, k->adr_java_mirror());
  PSParallelCompact::mark_and_push(cm, k->adr_name());
  // We follow the subklass and sibling links at the end of the
  // marking phase, since otherwise following them will prevent
  // class unloading (all classes are transitively linked from
  // java.lang.Object).
  PSParallelCompact::revisit_weak_klass_link(cm, k);
  obj->follow_header(cm);
}
#endif // SERIALGC

int klassKlass::oop_oop_iterate(oop obj, OopClosure* blk) {
  // Get size before changing pointers
  int size = oop_size(obj);
  Klass* k = Klass::cast(klassOop(obj));
  blk->do_oop(k->adr_super());
  for (juint i = 0; i < Klass::primary_super_limit(); i++)
    blk->do_oop(k->adr_primary_supers()+i);
  blk->do_oop(k->adr_secondary_super_cache());
  blk->do_oop(k->adr_secondary_supers());
  blk->do_oop(k->adr_java_mirror());
  blk->do_oop(k->adr_name());
  // The following are in the perm gen and are treated
  // specially in a later phase of a perm gen collection; ...
  assert(oop(k)->is_perm(), "should be in perm");
  assert(oop(k->subklass())->is_perm_or_null(), "should be in perm");
  assert(oop(k->next_sibling())->is_perm_or_null(), "should be in perm");
  // ... don't scan them normally, but remember this klassKlass
  // for later (see, for instance, oop_follow_contents above
  // for what MarkSweep does with it.
  if (blk->should_remember_klasses()) {
    blk->remember_klass(k);
  }
  obj->oop_iterate_header(blk);
  return size;
}


int klassKlass::oop_oop_iterate_m(oop obj, OopClosure* blk, MemRegion mr) {
  // Get size before changing pointers
  int size = oop_size(obj);
  Klass* k = Klass::cast(klassOop(obj));
  oop* adr;
  adr = k->adr_super();
  if (mr.contains(adr)) blk->do_oop(adr);
  for (juint i = 0; i < Klass::primary_super_limit(); i++) {
    adr = k->adr_primary_supers()+i;
    if (mr.contains(adr)) blk->do_oop(adr);
  }
  adr = k->adr_secondary_super_cache();
  if (mr.contains(adr)) blk->do_oop(adr);
  adr = k->adr_secondary_supers();
  if (mr.contains(adr)) blk->do_oop(adr);
  adr = k->adr_java_mirror();
  if (mr.contains(adr)) blk->do_oop(adr);
  adr = k->adr_name();
  if (mr.contains(adr)) blk->do_oop(adr);
  // The following are "weak links" in the perm gen and are
  // treated specially in a later phase of a perm gen collection.
  assert(oop(k)->is_perm(), "should be in perm");
  assert(oop(k->adr_subklass())->is_perm(), "should be in perm");
  assert(oop(k->adr_next_sibling())->is_perm(), "should be in perm");
  if (blk->should_remember_klasses()
      && (mr.contains(k->adr_subklass())
          || mr.contains(k->adr_next_sibling()))) {
    blk->remember_klass(k);
  }
  obj->oop_iterate_header(blk, mr);
  return size;
}


int klassKlass::oop_adjust_pointers(oop obj) {
  // Get size before changing pointers
  int size = oop_size(obj);
  obj->adjust_header();

  Klass* k = Klass::cast(klassOop(obj));

  MarkSweep::adjust_pointer(k->adr_super());
  for (juint i = 0; i < Klass::primary_super_limit(); i++)
    MarkSweep::adjust_pointer(k->adr_primary_supers()+i);
  MarkSweep::adjust_pointer(k->adr_secondary_super_cache());
  MarkSweep::adjust_pointer(k->adr_secondary_supers());
  MarkSweep::adjust_pointer(k->adr_java_mirror());
  MarkSweep::adjust_pointer(k->adr_name());
  MarkSweep::adjust_pointer(k->adr_subklass());
  MarkSweep::adjust_pointer(k->adr_next_sibling());
  return size;
}

#ifndef SERIALGC
void klassKlass::oop_push_contents(PSPromotionManager* pm, oop obj) {
}

int klassKlass::oop_update_pointers(ParCompactionManager* cm, oop obj) {
  Klass* k = Klass::cast(klassOop(obj));

  oop* const beg_oop = k->oop_block_beg();
  oop* const end_oop = k->oop_block_end();
  for (oop* cur_oop = beg_oop; cur_oop < end_oop; ++cur_oop) {
    PSParallelCompact::adjust_pointer(cur_oop);
  }

  return oop_size(obj);
}

int klassKlass::oop_update_pointers(ParCompactionManager* cm, oop obj,
                                    HeapWord* beg_addr, HeapWord* end_addr) {
  Klass* k = Klass::cast(klassOop(obj));

  oop* const beg_oop = MAX2((oop*)beg_addr, k->oop_block_beg());
  oop* const end_oop = MIN2((oop*)end_addr, k->oop_block_end());
  for (oop* cur_oop = beg_oop; cur_oop < end_oop; ++cur_oop) {
    PSParallelCompact::adjust_pointer(cur_oop);
  }

  return oop_size(obj);
}
#endif // SERIALGC


// Printing

void klassKlass::oop_print_on(oop obj, outputStream* st) {
  Klass::oop_print_on(obj, st);
}

<<<<<<< HEAD
#endif //PRODUCT

=======
>>>>>>> eb8bd999
void klassKlass::oop_print_value_on(oop obj, outputStream* st) {
  Klass::oop_print_value_on(obj, st);
}

const char* klassKlass::internal_name() const {
  return "{other class}";
}


// Verification

void klassKlass::oop_verify_on(oop obj, outputStream* st) {
  Klass::oop_verify_on(obj, st);
  guarantee(obj->is_perm(),                      "should be in permspace");
  guarantee(obj->is_klass(),                     "should be klass");

  Klass* k = Klass::cast(klassOop(obj));
  if (k->super() != NULL) {
    guarantee(k->super()->is_perm(),             "should be in permspace");
    guarantee(k->super()->is_klass(),            "should be klass");
  }
  klassOop ko = k->secondary_super_cache();
  if( ko != NULL ) {
    guarantee(ko->is_perm(),                     "should be in permspace");
    guarantee(ko->is_klass(),                    "should be klass");
  }
  for( uint i = 0; i < primary_super_limit(); i++ ) {
    oop ko = k->adr_primary_supers()[i]; // Cannot use normal accessor because it asserts
    if( ko != NULL ) {
      guarantee(ko->is_perm(),                   "should be in permspace");
      guarantee(ko->is_klass(),                  "should be klass");
    }
  }

  if (k->java_mirror() != NULL || (k->oop_is_instance() && instanceKlass::cast(klassOop(obj))->is_loaded())) {
    guarantee(k->java_mirror() != NULL,          "should be allocated");
    guarantee(k->java_mirror()->is_perm(),       "should be in permspace");
    guarantee(k->java_mirror()->is_instance(),   "should be instance");
  }
  if (k->name() != NULL) {
    guarantee(Universe::heap()->is_in_permanent(k->name()),
              "should be in permspace");
    guarantee(k->name()->is_symbol(), "should be symbol");
  }
}<|MERGE_RESOLUTION|>--- conflicted
+++ resolved
@@ -197,11 +197,6 @@
   Klass::oop_print_on(obj, st);
 }
 
-<<<<<<< HEAD
-#endif //PRODUCT
-
-=======
->>>>>>> eb8bd999
 void klassKlass::oop_print_value_on(oop obj, outputStream* st) {
   Klass::oop_print_value_on(obj, st);
 }
