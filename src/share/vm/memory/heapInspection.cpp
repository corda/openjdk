--- conflicted
+++ resolved
@@ -232,13 +232,9 @@
       _missed_count++;
     }
   }
-<<<<<<< HEAD
 
   size_t missed_count() { return _missed_count; }
 };
-=======
-};
->>>>>>> 2571633a
 
 void HeapInspection::heap_inspection(outputStream* st) {
   ResourceMark rm;
