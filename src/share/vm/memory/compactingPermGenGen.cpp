#ifdef USE_PRAGMA_IDENT_SRC
#pragma ident "@(#)compactingPermGenGen.cpp	1.22 08/11/24 12:22:45 JVM"
#endif
/*
 * Copyright 2003-2008 Sun Microsystems, Inc.  All Rights Reserved.
 * DO NOT ALTER OR REMOVE COPYRIGHT NOTICES OR THIS FILE HEADER.
 *
 * This code is free software; you can redistribute it and/or modify it
 * under the terms of the GNU General Public License version 2 only, as
 * published by the Free Software Foundation.
 *
 * This code is distributed in the hope that it will be useful, but WITHOUT
 * ANY WARRANTY; without even the implied warranty of MERCHANTABILITY or
 * FITNESS FOR A PARTICULAR PURPOSE.  See the GNU General Public License
 * version 2 for more details (a copy is included in the LICENSE file that
 * accompanied this code).
 *
 * You should have received a copy of the GNU General Public License version
 * 2 along with this work; if not, write to the Free Software Foundation,
 * Inc., 51 Franklin St, Fifth Floor, Boston, MA 02110-1301 USA.
 *
 * Please contact Sun Microsystems, Inc., 4150 Network Circle, Santa Clara,
 * CA 95054 USA or visit www.sun.com if you need additional information or
 * have any questions.
 *  
 */

#include "incls/_precompiled.incl"
#include "incls/_compactingPermGenGen.cpp.incl"


// An ObjectClosure helper: Recursively adjust all pointers in an object
// and all objects by referenced it. Clear marks on objects in order to
// prevent visiting any object twice. This helper is used when the
// RedefineClasses() API has been called.
<<<<<<< HEAD
=======

class AdjustSharedObjectClosure : public ObjectClosure {
public:
  void do_object(oop obj) {
    if (obj->is_shared_readwrite()) {
      if (obj->mark()->is_marked()) {
        obj->init_mark();         // Don't revisit this object.
        obj->adjust_pointers();   // Adjust this object's references.
      }
    }
  }
};


// An OopClosure helper: Recursively adjust all pointers in an object
// and all objects by referenced it. Clear marks on objects in order
// to prevent visiting any object twice.
>>>>>>> 2571633a

class AdjustSharedObjectClosure : public ObjectClosure {
public:
  void do_object(oop obj) {
    if (obj->is_shared_readwrite()) {
      if (obj->mark()->is_marked()) {
        obj->init_mark();         // Don't revisit this object.
        obj->adjust_pointers();   // Adjust this object's references.
      }
    }
  }
};


// An OopClosure helper: Recursively adjust all pointers in an object
// and all objects by referenced it. Clear marks on objects in order
// to prevent visiting any object twice.

class RecursiveAdjustSharedObjectClosure : public OopClosure {
 protected:
  template <class T> inline void do_oop_work(T* p) {
    oop obj = oopDesc::load_decode_heap_oop_not_null(p);
    if (obj->is_shared_readwrite()) {
      if (obj->mark()->is_marked()) {
        obj->init_mark();         // Don't revisit this object.
        obj->oop_iterate(this);   // Recurse - adjust objects referenced.
        obj->adjust_pointers();   // Adjust this object's references.

        // Special case: if a class has a read-only constant pool,
        // then the read-write objects referenced by the pool must
        // have their marks reset.

        if (obj->klass() == Universe::instanceKlassKlassObj()) {
          instanceKlass* ik = instanceKlass::cast((klassOop)obj);
          constantPoolOop cp = ik->constants();
          if (cp->is_shared_readonly()) {
            cp->oop_iterate(this);
          }
        }
      }
    }
  }
 public:
  virtual void do_oop(oop* p)       { RecursiveAdjustSharedObjectClosure::do_oop_work(p); }
  virtual void do_oop(narrowOop* p) { RecursiveAdjustSharedObjectClosure::do_oop_work(p); }
};


// We need to go through all placeholders in the system dictionary and
// try to resolve them into shared classes. Other threads might be in
// the process of loading a shared class and have strong roots on
// their stack to the class without having added the class to the
// dictionary yet. This means the class will be marked during phase 1
// but will not be unmarked during the application of the
// RecursiveAdjustSharedObjectClosure to the SystemDictionary. Note
// that we must not call find_shared_class with non-read-only symbols
// as doing so can cause hash codes to be computed, destroying
// forwarding pointers.
class TraversePlaceholdersClosure : public OopClosure {
 protected:
  template <class T> inline void do_oop_work(T* p) {
    oop obj = oopDesc::load_decode_heap_oop_not_null(p);
    if (obj->klass() == Universe::symbolKlassObj() &&
        obj->is_shared_readonly()) {
      symbolHandle sym((symbolOop) obj);
      oop k = SystemDictionary::find_shared_class(sym);
      if (k != NULL) {
        RecursiveAdjustSharedObjectClosure clo;
        clo.do_oop(&k);
      }
    }
  }
 public:
  virtual void do_oop(oop* p)       { TraversePlaceholdersClosure::do_oop_work(p); }
  virtual void do_oop(narrowOop* p) { TraversePlaceholdersClosure::do_oop_work(p); }

};


void CompactingPermGenGen::initialize_performance_counters() {

  const char* gen_name = "perm";

  // Generation Counters - generation 2, 1 subspace
  _gen_counters = new GenerationCounters(gen_name, 2, 1, &_virtual_space);

  _space_counters = new CSpaceCounters(gen_name, 0,
                                       _virtual_space.reserved_size(),
                                      _the_space, _gen_counters);
}

void CompactingPermGenGen::update_counters() {
  if (UsePerfData) {
    _space_counters->update_all();
    _gen_counters->update_all();
  }
}


CompactingPermGenGen::CompactingPermGenGen(ReservedSpace rs,
                                           ReservedSpace shared_rs,
                                           size_t initial_byte_size,
                                           int level, GenRemSet* remset,
                                           ContiguousSpace* space,
                                           PermanentGenerationSpec* spec_) :
  OneContigSpaceCardGeneration(rs, initial_byte_size, MinPermHeapExpansion,
                               level, remset, space) {

  set_spec(spec_);
  if (!UseSharedSpaces && !DumpSharedSpaces) {
    spec()->disable_sharing();
  }

  // Break virtual space into address ranges for all spaces.

  if (spec()->enable_shared_spaces()) {
    shared_end = (HeapWord*)(shared_rs.base() + shared_rs.size());
      misccode_end = shared_end;
      misccode_bottom = misccode_end - heap_word_size(spec()->misc_code_size());
      miscdata_end = misccode_bottom;
      miscdata_bottom = miscdata_end - heap_word_size(spec()->misc_data_size());
      readwrite_end = miscdata_bottom;
      readwrite_bottom =
        readwrite_end - heap_word_size(spec()->read_write_size());
      readonly_end = readwrite_bottom;
      readonly_bottom =
        readonly_end - heap_word_size(spec()->read_only_size());
    shared_bottom = readonly_bottom;
    unshared_end = shared_bottom;
    assert((char*)shared_bottom == shared_rs.base(), "shared space mismatch");
  } else {
    shared_end = (HeapWord*)(rs.base() + rs.size());
      misccode_end = shared_end;
      misccode_bottom = shared_end;
      miscdata_end = shared_end;
      miscdata_bottom = shared_end;
      readwrite_end = shared_end;
      readwrite_bottom = shared_end;
      readonly_end = shared_end;
      readonly_bottom = shared_end;
    shared_bottom = shared_end;
    unshared_end = shared_bottom;
  }
  unshared_bottom = (HeapWord*) rs.base();

  // Verify shared and unshared spaces adjacent.
  assert((char*)shared_bottom == rs.base()+rs.size(), "shared space mismatch");
  assert(unshared_end > unshared_bottom, "shared space mismatch");

  // Split reserved memory into pieces.

  ReservedSpace ro_rs   = shared_rs.first_part(spec()->read_only_size(),
                                              UseSharedSpaces);
  ReservedSpace tmp_rs1 = shared_rs.last_part(spec()->read_only_size());
  ReservedSpace rw_rs   = tmp_rs1.first_part(spec()->read_write_size(),
                                             UseSharedSpaces);
  ReservedSpace tmp_rs2 = tmp_rs1.last_part(spec()->read_write_size());
  ReservedSpace md_rs   = tmp_rs2.first_part(spec()->misc_data_size(),
                                             UseSharedSpaces);
  ReservedSpace mc_rs   = tmp_rs2.last_part(spec()->misc_data_size());

  _shared_space_size = spec()->read_only_size()
                     + spec()->read_write_size()
                     + spec()->misc_data_size()
                     + spec()->misc_code_size();

  // Allocate the unshared (default) space.
  _the_space = new ContigPermSpace(_bts,
               MemRegion(unshared_bottom, heap_word_size(initial_byte_size)));
  if (_the_space == NULL)
    vm_exit_during_initialization("Could not allocate an unshared"
                                  " CompactingPermGen Space");

  // Allocate shared spaces
  if (spec()->enable_shared_spaces()) {

    // If mapping a shared file, the space is not committed, don't
    // mangle.
    NOT_PRODUCT(bool old_ZapUnusedHeapArea = ZapUnusedHeapArea;)
    NOT_PRODUCT(if (UseSharedSpaces) ZapUnusedHeapArea = false;)

    // Commit the memory behind the shared spaces if dumping (not
    // mapping).
    if (DumpSharedSpaces) {
      _ro_vs.initialize(ro_rs, spec()->read_only_size());
      _rw_vs.initialize(rw_rs, spec()->read_write_size());
      _md_vs.initialize(md_rs, spec()->misc_data_size());
      _mc_vs.initialize(mc_rs, spec()->misc_code_size());
    }

    // Allocate the shared spaces.
    _ro_bts = new BlockOffsetSharedArray(
                  MemRegion(readonly_bottom,
                            heap_word_size(spec()->read_only_size())),
                  heap_word_size(spec()->read_only_size()));
    _ro_space = new OffsetTableContigSpace(_ro_bts,
                  MemRegion(readonly_bottom, readonly_end));
    _rw_bts = new BlockOffsetSharedArray(
                  MemRegion(readwrite_bottom,
                            heap_word_size(spec()->read_write_size())),
                  heap_word_size(spec()->read_write_size()));
    _rw_space = new OffsetTableContigSpace(_rw_bts,
                  MemRegion(readwrite_bottom, readwrite_end));

    // Restore mangling flag.
    NOT_PRODUCT(ZapUnusedHeapArea = old_ZapUnusedHeapArea;)

    if (_ro_space == NULL || _rw_space == NULL)
      vm_exit_during_initialization("Could not allocate a shared space");

    // Cover both shared spaces entirely with cards.
    _rs->resize_covered_region(MemRegion(readonly_bottom, readwrite_end));

    if (UseSharedSpaces) {

      // Map in the regions in the shared file.
      FileMapInfo* mapinfo = FileMapInfo::current_info();
      size_t image_alignment = mapinfo->alignment();
      CollectedHeap* ch = Universe::heap();
      if ((!mapinfo->map_space(ro, ro_rs, _ro_space)) ||
          (!mapinfo->map_space(rw, rw_rs, _rw_space)) ||
          (!mapinfo->map_space(md, md_rs, NULL))      ||
          (!mapinfo->map_space(mc, mc_rs, NULL))      ||
          // check the alignment constraints
          (ch == NULL || ch->kind() != CollectedHeap::GenCollectedHeap ||
           image_alignment != 
           ((GenCollectedHeap*)ch)->gen_policy()->max_alignment())) {
        // Base addresses didn't match; skip sharing, but continue
        shared_rs.release();
        spec()->disable_sharing();
        // If -Xshare:on is specified, print out the error message and exit VM,
        // otherwise, set UseSharedSpaces to false and continue.
        if (RequireSharedSpaces) {
          vm_exit_during_initialization("Unable to use shared archive.", NULL);
        } else {
          FLAG_SET_DEFAULT(UseSharedSpaces, false);
        }

        // Note: freeing the block offset array objects does not
        // currently free up the underlying storage.
        delete _ro_bts;
        _ro_bts = NULL;
        delete _ro_space;
        _ro_space = NULL;
        delete _rw_bts;
        _rw_bts = NULL;
        delete _rw_space;
        _rw_space = NULL;
        shared_end = (HeapWord*)(rs.base() + rs.size());
        _rs->resize_covered_region(MemRegion(shared_bottom, shared_bottom));
      }
    }

    // Reserved region includes shared spaces for oop.is_in_reserved().
    _reserved.set_end(shared_end);

  } else {
    _ro_space = NULL;
    _rw_space = NULL;
  }
}


// Do a complete scan of the shared read write space to catch all
// objects which contain references to any younger generation.  Forward
// the pointers.  Avoid space_iterate, as actually visiting all the
// objects in the space will page in more objects than we need.
// Instead, use the system dictionary as strong roots into the read
// write space.
//
// If a RedefineClasses() call has been made, then we have to iterate
// over the entire shared read-write space in order to find all the
// objects that need to be forwarded. For example, it is possible for
// an nmethod to be found and marked in GC phase-1 only for the nmethod
// to be freed by the time we reach GC phase-3. The underlying method
// is still marked, but we can't (easily) find it in GC phase-3 so we
// blow up in GC phase-4. With RedefineClasses() we want replaced code
// (EMCP or obsolete) to go away (i.e., be collectible) once it is no
// longer being executed by any thread so we keep minimal attachments
// to the replaced code. However, we can't guarantee when those EMCP
// or obsolete methods will be collected so they may still be out there
// even after we've severed our minimal attachments.

void CompactingPermGenGen::pre_adjust_pointers() {
  if (spec()->enable_shared_spaces()) {
    if (JvmtiExport::has_redefined_a_class()) {
      // RedefineClasses() requires a brute force approach
      AdjustSharedObjectClosure blk;
      rw_space()->object_iterate(&blk);
    } else {
      RecursiveAdjustSharedObjectClosure blk;
      Universe::oops_do(&blk);
      StringTable::oops_do(&blk);
      SystemDictionary::always_strong_classes_do(&blk);
      TraversePlaceholdersClosure tpc;
      SystemDictionary::placeholders_do(&tpc);
    }
  }
}


#ifdef ASSERT
class VerifyMarksClearedClosure : public ObjectClosure {
public:
  void do_object(oop obj) {
    assert(SharedSkipVerify || !obj->mark()->is_marked(),
           "Shared oop still marked?");
  }
};
#endif


void CompactingPermGenGen::post_compact() {
#ifdef ASSERT
  if (!SharedSkipVerify && spec()->enable_shared_spaces()) {
    VerifyMarksClearedClosure blk;
    rw_space()->object_iterate(&blk);
  }
#endif
}


void CompactingPermGenGen::space_iterate(SpaceClosure* blk, bool usedOnly) {
  OneContigSpaceCardGeneration::space_iterate(blk, usedOnly);
  if (spec()->enable_shared_spaces()) {
#ifdef PRODUCT
    // Making the rw_space walkable will page in the entire space, and
    // is to be avoided. However, this is required for Verify options.
    ShouldNotReachHere();
#endif

    blk->do_space(ro_space());
    blk->do_space(rw_space());
  }
}


void CompactingPermGenGen::print_on(outputStream* st) const {
  OneContigSpaceCardGeneration::print_on(st);
  if (spec()->enable_shared_spaces()) {
    st->print("    ro");
    ro_space()->print_on(st);
    st->print("    rw");
    rw_space()->print_on(st);
  } else {
    st->print_cr("No shared spaces configured.");
  }
}


// References from the perm gen to the younger generation objects may
// occur in static fields in Java classes or in constant pool references
// to String objects. 

void CompactingPermGenGen::younger_refs_iterate(OopsInGenClosure* blk) {
  OneContigSpaceCardGeneration::younger_refs_iterate(blk);
  if (spec()->enable_shared_spaces()) {
    blk->set_generation(this);
    // ro_space has no younger gen refs.
    _rs->younger_refs_in_space_iterate(rw_space(), blk);
    blk->reset_generation();
  }
}


// Shared spaces are addressed in pre_adjust_pointers.
void CompactingPermGenGen::adjust_pointers() {
  the_space()->adjust_pointers();
}


void CompactingPermGenGen::compact() {
  the_space()->compact();
}


size_t CompactingPermGenGen::contiguous_available() const {
  // Don't include shared spaces.
  return OneContigSpaceCardGeneration::contiguous_available()
         - _shared_space_size;
}

size_t CompactingPermGenGen::max_capacity() const {
  // Don't include shared spaces.
  assert(UseSharedSpaces || (_shared_space_size == 0),
    "If not used, the size of shared spaces should be 0");
  return OneContigSpaceCardGeneration::max_capacity()
          - _shared_space_size;
}


<<<<<<< HEAD
=======

bool CompactingPermGenGen::grow_by(size_t bytes) {
  // Don't allow _virtual_size to expand into shared spaces.
  size_t max_bytes = _virtual_space.uncommitted_size() - _shared_space_size;
  if (bytes > _shared_space_size) {
    bytes = _shared_space_size;
  }
  return OneContigSpaceCardGeneration::grow_by(bytes);
}


void CompactingPermGenGen::grow_to_reserved() {
  // Don't allow _virtual_size to expand into shared spaces.
  if (_virtual_space.uncommitted_size() > _shared_space_size) {
    size_t remaining_bytes = 
      _virtual_space.uncommitted_size() - _shared_space_size;
    bool success = OneContigSpaceCardGeneration::grow_by(remaining_bytes);
    DEBUG_ONLY(if (!success) warning("grow to reserved failed");)
  }
}


>>>>>>> 2571633a
// No young generation references, clear this generation's main space's
// card table entries.  Do NOT clear the card table entries for the
// read-only space (always clear) or the read-write space (valuable
// information).

void CompactingPermGenGen::clear_remembered_set() {
  _rs->clear(MemRegion(the_space()->bottom(), the_space()->end()));
}


// Objects in this generation's main space may have moved, invalidate
// that space's cards.  Do NOT invalidate the card table entries for the
// read-only or read-write spaces, as those objects never move.

void CompactingPermGenGen::invalidate_remembered_set() {
  _rs->invalidate(used_region());
}


void CompactingPermGenGen::verify(bool allow_dirty) {
  the_space()->verify(allow_dirty);
  if (!SharedSkipVerify && spec()->enable_shared_spaces()) {
    ro_space()->verify(allow_dirty);
    rw_space()->verify(allow_dirty);
  }
}


HeapWord* CompactingPermGenGen::unshared_bottom;
HeapWord* CompactingPermGenGen::unshared_end;
HeapWord* CompactingPermGenGen::shared_bottom;
HeapWord* CompactingPermGenGen::shared_end;
HeapWord* CompactingPermGenGen::readonly_bottom;
HeapWord* CompactingPermGenGen::readonly_end;
HeapWord* CompactingPermGenGen::readwrite_bottom;
HeapWord* CompactingPermGenGen::readwrite_end;
HeapWord* CompactingPermGenGen::miscdata_bottom;
HeapWord* CompactingPermGenGen::miscdata_end;
HeapWord* CompactingPermGenGen::misccode_bottom;
HeapWord* CompactingPermGenGen::misccode_end;

// JVM/TI RedefineClasses() support:
bool CompactingPermGenGen::remap_shared_readonly_as_readwrite() {
  assert(SafepointSynchronize::is_at_safepoint(), "must be at safepoint");

  if (UseSharedSpaces) {
    // remap the shared readonly space to shared readwrite, private
    FileMapInfo* mapinfo = FileMapInfo::current_info();
    if (!mapinfo->remap_shared_readonly_as_readwrite()) {
      return false;
    }
  }
  return true;
}

void** CompactingPermGenGen::_vtbl_list;<|MERGE_RESOLUTION|>--- conflicted
+++ resolved
@@ -33,26 +33,6 @@
 // and all objects by referenced it. Clear marks on objects in order to
 // prevent visiting any object twice. This helper is used when the
 // RedefineClasses() API has been called.
-<<<<<<< HEAD
-=======
-
-class AdjustSharedObjectClosure : public ObjectClosure {
-public:
-  void do_object(oop obj) {
-    if (obj->is_shared_readwrite()) {
-      if (obj->mark()->is_marked()) {
-        obj->init_mark();         // Don't revisit this object.
-        obj->adjust_pointers();   // Adjust this object's references.
-      }
-    }
-  }
-};
-
-
-// An OopClosure helper: Recursively adjust all pointers in an object
-// and all objects by referenced it. Clear marks on objects in order
-// to prevent visiting any object twice.
->>>>>>> 2571633a
 
 class AdjustSharedObjectClosure : public ObjectClosure {
 public:
@@ -444,31 +424,6 @@
 }
 
 
-<<<<<<< HEAD
-=======
-
-bool CompactingPermGenGen::grow_by(size_t bytes) {
-  // Don't allow _virtual_size to expand into shared spaces.
-  size_t max_bytes = _virtual_space.uncommitted_size() - _shared_space_size;
-  if (bytes > _shared_space_size) {
-    bytes = _shared_space_size;
-  }
-  return OneContigSpaceCardGeneration::grow_by(bytes);
-}
-
-
-void CompactingPermGenGen::grow_to_reserved() {
-  // Don't allow _virtual_size to expand into shared spaces.
-  if (_virtual_space.uncommitted_size() > _shared_space_size) {
-    size_t remaining_bytes = 
-      _virtual_space.uncommitted_size() - _shared_space_size;
-    bool success = OneContigSpaceCardGeneration::grow_by(remaining_bytes);
-    DEBUG_ONLY(if (!success) warning("grow to reserved failed");)
-  }
-}
-
-
->>>>>>> 2571633a
 // No young generation references, clear this generation's main space's
 // card table entries.  Do NOT clear the card table entries for the
 // read-only space (always clear) or the read-write space (valuable
