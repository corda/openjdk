--- conflicted
+++ resolved
@@ -782,7 +782,6 @@
   const char *_greater_equal;
   const char *_less_equal;
   const char *_greater;
-<<<<<<< HEAD
   const char *_equal_format;
   const char *_not_equal_format;
   const char *_less_format;
@@ -790,9 +789,6 @@
   const char *_less_equal_format;
   const char *_greater_format;
 
-=======
-  
->>>>>>> 2571633a
   // Public Methods
   CondInterface(const char* equal,         const char* equal_format,
                 const char* not_equal,     const char* not_equal_format,
