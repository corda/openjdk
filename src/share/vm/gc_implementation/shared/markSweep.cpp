--- conflicted
+++ resolved
@@ -25,19 +25,13 @@
 #include "incls/_precompiled.incl"
 #include "incls/_markSweep.cpp.incl"
 
-<<<<<<< HEAD
-Stack<oop>              MarkSweep::_marking_stack;
-Stack<Klass*>           MarkSweep::_revisit_klass_stack;
-Stack<DataLayout*>      MarkSweep::_revisit_mdo_stack;
-=======
 GrowableArray<oop>*          MarkSweep::_marking_stack = NULL;
 GrowableArray<ObjArrayTask>* MarkSweep::_objarray_stack = NULL;
 GrowableArray<Klass*>*       MarkSweep::_revisit_klass_stack = NULL;
 GrowableArray<DataLayout*>*  MarkSweep::_revisit_mdo_stack = NULL;
->>>>>>> eb8bd999
-
-Stack<oop>              MarkSweep::_preserved_oop_stack;
-Stack<markOop>          MarkSweep::_preserved_mark_stack;
+
+GrowableArray<oop>*     MarkSweep::_preserved_oop_stack = NULL;
+GrowableArray<markOop>* MarkSweep::_preserved_mark_stack= NULL;
 size_t                  MarkSweep::_preserved_count = 0;
 size_t                  MarkSweep::_preserved_count_max = 0;
 PreservedMark*          MarkSweep::_preserved_marks = NULL;
@@ -64,50 +58,18 @@
 #endif
 
 void MarkSweep::revisit_weak_klass_link(Klass* k) {
-  _revisit_klass_stack.push(k);
+  _revisit_klass_stack->push(k);
 }
 
 void MarkSweep::follow_weak_klass_links() {
   // All klasses on the revisit stack are marked at this point.
   // Update and follow all subklass, sibling and implementor links.
   if (PrintRevisitStats) {
-<<<<<<< HEAD
-    gclog_or_tty->print_cr("#classes in system dictionary = %d",
-                           SystemDictionary::number_of_classes());
-    gclog_or_tty->print_cr("Revisit klass stack size = " SIZE_FORMAT,
-                           _revisit_klass_stack.size());
-  }
-  while (!_revisit_klass_stack.is_empty()) {
-    Klass* const k = _revisit_klass_stack.pop();
-    k->follow_weak_klass_links(&is_alive, &keep_alive);
-  }
-  follow_stack();
-}
-
-void MarkSweep::revisit_mdo(DataLayout* p) {
-  _revisit_mdo_stack.push(p);
-}
-
-void MarkSweep::follow_mdo_weak_refs() {
-  // All strongly reachable oops have been marked at this point;
-  // we can visit and clear any weak references from MDO's which
-  // we memoized during the strong marking phase.
-  assert(_marking_stack.is_empty(), "Marking stack should be empty");
-  if (PrintRevisitStats) {
-    gclog_or_tty->print_cr("#classes in system dictionary = %d",
-                           SystemDictionary::number_of_classes());
-    gclog_or_tty->print_cr("Revisit MDO stack size = " SIZE_FORMAT,
-                           _revisit_mdo_stack.size());
-  }
-  while (!_revisit_mdo_stack.is_empty()) {
-    _revisit_mdo_stack.pop()->follow_weak_refs(&is_alive);
-=======
     gclog_or_tty->print_cr("#classes in system dictionary = %d", SystemDictionary::number_of_classes());
     gclog_or_tty->print_cr("Revisit klass stack length = %d", _revisit_klass_stack->length());
   }
   for (int i = 0; i < _revisit_klass_stack->length(); i++) {
     _revisit_klass_stack->at(i)->follow_weak_klass_links(&is_alive,&keep_alive);
->>>>>>> eb8bd999
   }
   follow_stack();
 }
@@ -143,13 +105,6 @@
 void MarkSweep::MarkAndPushClosure::do_oop(narrowOop* p) { mark_and_push(p); }
 
 void MarkSweep::follow_stack() {
-<<<<<<< HEAD
-  while (!_marking_stack.is_empty()) {
-    oop obj = _marking_stack.pop();
-    assert (obj->is_gc_marked(), "p must be marked");
-    obj->follow_contents();
-  }
-=======
   do {
     while (!_marking_stack->is_empty()) {
       oop obj = _marking_stack->pop();
@@ -163,26 +118,29 @@
       k->oop_follow_contents(task.obj(), task.index());
     }
   } while (!_marking_stack->is_empty() || !_objarray_stack->is_empty());
->>>>>>> eb8bd999
 }
 
 MarkSweep::FollowStackClosure MarkSweep::follow_stack_closure;
 
 void MarkSweep::FollowStackClosure::do_void() { follow_stack(); }
 
-// We preserve the mark which should be replaced at the end and the location
-// that it will go.  Note that the object that this markOop belongs to isn't
-// currently at that address but it will be after phase4
+// We preserve the mark which should be replaced at the end and the location that it
+// will go.  Note that the object that this markOop belongs to isn't currently at that
+// address but it will be after phase4
 void MarkSweep::preserve_mark(oop obj, markOop mark) {
-  // We try to store preserved marks in the to space of the new generation since
-  // this is storage which should be available.  Most of the time this should be
-  // sufficient space for the marks we need to preserve but if it isn't we fall
-  // back in using Stacks to keep track of the overflow.
+  // we try to store preserved marks in the to space of the new generation since this
+  // is storage which should be available.  Most of the time this should be sufficient
+  // space for the marks we need to preserve but if it isn't we fall back in using
+  // GrowableArrays to keep track of the overflow.
   if (_preserved_count < _preserved_count_max) {
     _preserved_marks[_preserved_count++].init(obj, mark);
   } else {
-    _preserved_mark_stack.push(mark);
-    _preserved_oop_stack.push(obj);
+    if (_preserved_mark_stack == NULL) {
+      _preserved_mark_stack = new (ResourceObj::C_HEAP) GrowableArray<markOop>(40, true);
+      _preserved_oop_stack = new (ResourceObj::C_HEAP) GrowableArray<oop>(40, true);
+    }
+    _preserved_mark_stack->push(mark);
+    _preserved_oop_stack->push(obj);
   }
 }
 
@@ -193,7 +151,8 @@
 void MarkSweep::AdjustPointerClosure::do_oop(narrowOop* p) { adjust_pointer(p, _is_root); }
 
 void MarkSweep::adjust_marks() {
-  assert( _preserved_oop_stack.size() == _preserved_mark_stack.size(),
+  assert(_preserved_oop_stack == NULL ||
+         _preserved_oop_stack->length() == _preserved_mark_stack->length(),
          "inconsistent preserved oop stacks");
 
   // adjust the oops we saved earlier
@@ -202,19 +161,21 @@
   }
 
   // deal with the overflow stack
-  StackIterator<oop> iter(_preserved_oop_stack);
-  while (!iter.is_empty()) {
-    oop* p = iter.next_addr();
-    adjust_pointer(p);
+  if (_preserved_oop_stack) {
+    for (int i = 0; i < _preserved_oop_stack->length(); i++) {
+      oop* p = _preserved_oop_stack->adr_at(i);
+      adjust_pointer(p);
+    }
   }
 }
 
 void MarkSweep::restore_marks() {
-  assert(_preserved_oop_stack.size() == _preserved_mark_stack.size(),
+  assert(_preserved_oop_stack == NULL ||
+         _preserved_oop_stack->length() == _preserved_mark_stack->length(),
          "inconsistent preserved oop stacks");
   if (PrintGC && Verbose) {
-    gclog_or_tty->print_cr("Restoring %d marks",
-                           _preserved_count + _preserved_oop_stack.size());
+    gclog_or_tty->print_cr("Restoring %d marks", _preserved_count +
+                  (_preserved_oop_stack ? _preserved_oop_stack->length() : 0));
   }
 
   // restore the marks we saved earlier
@@ -223,10 +184,12 @@
   }
 
   // deal with the overflow
-  while (!_preserved_oop_stack.is_empty()) {
-    oop obj       = _preserved_oop_stack.pop();
-    markOop mark  = _preserved_mark_stack.pop();
-    obj->set_mark(mark);
+  if (_preserved_oop_stack) {
+    for (int i = 0; i < _preserved_oop_stack->length(); i++) {
+      oop obj       = _preserved_oop_stack->at(i);
+      markOop mark  = _preserved_mark_stack->at(i);
+      obj->set_mark(mark);
+    }
   }
 }
 
