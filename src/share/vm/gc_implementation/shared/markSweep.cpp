--- conflicted
+++ resolved
@@ -45,17 +45,10 @@
 GrowableArray<size_t>*  MarkSweep::_live_oops_size = NULL;
 size_t                  MarkSweep::_live_oops_index = 0;
 size_t                  MarkSweep::_live_oops_index_at_perm = 0;
-<<<<<<< HEAD
 GrowableArray<void*>*   MarkSweep::_other_refs_stack = NULL;
 GrowableArray<void*>*   MarkSweep::_adjusted_pointers = NULL;
 bool                         MarkSweep::_pointer_tracking = false;
 bool                         MarkSweep::_root_tracking = true;
-=======
-GrowableArray<oop*>*    MarkSweep::_other_refs_stack = NULL;
-GrowableArray<oop*>*    MarkSweep::_adjusted_pointers = NULL;
-bool 			MarkSweep::_pointer_tracking = false;
-bool 			MarkSweep::_root_tracking = true;
->>>>>>> 2571633a
 
 GrowableArray<HeapWord*>* MarkSweep::_cur_gc_live_oops = NULL;
 GrowableArray<HeapWord*>* MarkSweep::_cur_gc_live_oops_moved_to = NULL;
@@ -80,7 +73,6 @@
 
 MarkSweep::FollowRootClosure  MarkSweep::follow_root_closure;
 
-<<<<<<< HEAD
 void MarkSweep::FollowRootClosure::do_oop(oop* p)       { follow_root(p); }
 void MarkSweep::FollowRootClosure::do_oop(narrowOop* p) { follow_root(p); }
 
@@ -88,45 +80,6 @@
 
 void MarkSweep::MarkAndPushClosure::do_oop(oop* p)       { mark_and_push(p); }
 void MarkSweep::MarkAndPushClosure::do_oop(narrowOop* p) { mark_and_push(p); }
-=======
-void MarkSweep::mark_and_follow(oop* p) {
-  assert(Universe::heap()->is_in_reserved(p),
-	 "we should only be traversing objects here");
-  oop m = *p;
-  if (m != NULL && !m->mark()->is_marked()) {
-    mark_object(m);
-    m->follow_contents();  // Follow contents of the marked object
-  }
-}
-
-void MarkSweep::_mark_and_push(oop* p) {
-  // Push marked object, contents will be followed later
-  oop m = *p;
-  mark_object(m);
-  _marking_stack->push(m);
-}
-
-MarkSweep::MarkAndPushClosure MarkSweep::mark_and_push_closure;
-
-void MarkSweep::follow_root(oop* p) {
-  assert(!Universe::heap()->is_in_reserved(p), 
-         "roots shouldn't be things within the heap");
-#ifdef VALIDATE_MARK_SWEEP
-  if (ValidateMarkSweep) {
-    guarantee(!_root_refs_stack->contains(p), "should only be in here once");
-    _root_refs_stack->push(p);
-  }
-#endif
-  oop m = *p;
-  if (m != NULL && !m->mark()->is_marked()) {
-    mark_object(m);
-    m->follow_contents();  // Follow contents of the marked object
-  }
-  follow_stack();
-}
-
-MarkSweep::FollowRootClosure MarkSweep::follow_root_closure;
->>>>>>> 2571633a
 
 void MarkSweep::follow_stack() {
   while (!_marking_stack->is_empty()) {
@@ -225,15 +178,9 @@
     if (index != -1) {
       int l = _root_refs_stack->length();
       if (l > 0 && l - 1 != index) {
-<<<<<<< HEAD
         void* last = _root_refs_stack->pop();
         assert(last != p, "should be different");
         _root_refs_stack->at_put(index, last);
-=======
-	oop* last = _root_refs_stack->pop();
-	assert(last != p, "should be different");
-	_root_refs_stack->at_put(index, last);
->>>>>>> 2571633a
       } else {
 	_root_refs_stack->remove(p);
       }
