/*
 * Copyright (c) 1997, 2009, Oracle and/or its affiliates. All rights reserved.
 * DO NOT ALTER OR REMOVE COPYRIGHT NOTICES OR THIS FILE HEADER.
 *
 * This code is free software; you can redistribute it and/or modify it
 * under the terms of the GNU General Public License version 2 only, as
 * published by the Free Software Foundation.
 *
 * This code is distributed in the hope that it will be useful, but WITHOUT
 * ANY WARRANTY; without even the implied warranty of MERCHANTABILITY or
 * FITNESS FOR A PARTICULAR PURPOSE.  See the GNU General Public License
 * version 2 for more details (a copy is included in the LICENSE file that
 * accompanied this code).
 *
 * You should have received a copy of the GNU General Public License version
 * 2 along with this work; if not, write to the Free Software Foundation,
 * Inc., 51 Franklin St, Fifth Floor, Boston, MA 02110-1301 USA.
 *
 * Please contact Oracle, 500 Oracle Parkway, Redwood Shores, CA 94065 USA
 * or visit www.oracle.com if you need additional information or have any
 * questions.
 *
 */

class ReferenceProcessor;
class DataLayout;

// MarkSweep takes care of global mark-compact garbage collection for a
// GenCollectedHeap using a four-phase pointer forwarding algorithm.  All
// generations are assumed to support marking; those that can also support
// compaction.
//
// Class unloading will only occur when a full gc is invoked.

// If VALIDATE_MARK_SWEEP is defined, the -XX:+ValidateMarkSweep flag will
// be operational, and will provide slow but comprehensive self-checks within
// the GC.  This is not enabled by default in product or release builds,
// since the extra call to track_adjusted_pointer() in _adjust_pointer()
// would be too much overhead, and would disturb performance measurement.
// However, debug builds are sometimes way too slow to run GC tests!
#ifdef ASSERT
#define VALIDATE_MARK_SWEEP 1
#endif
#ifdef VALIDATE_MARK_SWEEP
#define VALIDATE_MARK_SWEEP_ONLY(code) code
#else
#define VALIDATE_MARK_SWEEP_ONLY(code)
#endif

// declared at end
class PreservedMark;

class MarkSweep : AllStatic {
  //
  // Inline closure decls
  //
  class FollowRootClosure: public OopsInGenClosure {
   public:
    virtual void do_oop(oop* p);
    virtual void do_oop(narrowOop* p);
  };

  class MarkAndPushClosure: public OopClosure {
   public:
    virtual void do_oop(oop* p);
    virtual void do_oop(narrowOop* p);
    virtual const bool should_remember_mdo() const { return true; }
    virtual void remember_mdo(DataLayout* p) { MarkSweep::revisit_mdo(p); }
  };

  class FollowStackClosure: public VoidClosure {
   public:
    virtual void do_void();
  };

  class AdjustPointerClosure: public OopsInGenClosure {
   private:
    bool _is_root;
   public:
    AdjustPointerClosure(bool is_root) : _is_root(is_root) {}
    virtual void do_oop(oop* p);
    virtual void do_oop(narrowOop* p);
  };

  // Used for java/lang/ref handling
  class IsAliveClosure: public BoolObjectClosure {
   public:
    virtual void do_object(oop p);
    virtual bool do_object_b(oop p);
  };

  class KeepAliveClosure: public OopClosure {
   protected:
    template <class T> void do_oop_work(T* p);
   public:
    virtual void do_oop(oop* p);
    virtual void do_oop(narrowOop* p);
  };

  //
  // Friend decls
  //
  friend class AdjustPointerClosure;
  friend class KeepAliveClosure;
  friend class VM_MarkSweep;
  friend void marksweep_init();
  friend class DataLayout;

  //
  // Vars
  //
 protected:
<<<<<<< HEAD
  // Traversal stack used during phase1
  static Stack<oop>                      _marking_stack;
  // Stack for live klasses to revisit at end of marking phase
  static Stack<Klass*>                   _revisit_klass_stack;
  // Set (stack) of MDO's to revisit at end of marking phase
  static Stack<DataLayout*>              _revisit_mdo_stack;
=======
  // Traversal stacks used during phase1
  static GrowableArray<oop>*             _marking_stack;
  static GrowableArray<ObjArrayTask>*    _objarray_stack;
  // Stack for live klasses to revisit at end of marking phase
  static GrowableArray<Klass*>*          _revisit_klass_stack;
  // Set (stack) of MDO's to revisit at end of marking phase
  static GrowableArray<DataLayout*>*    _revisit_mdo_stack;
>>>>>>> eb8bd999

  // Space for storing/restoring mark word
  static Stack<markOop>                  _preserved_mark_stack;
  static Stack<oop>                      _preserved_oop_stack;
  static size_t                          _preserved_count;
  static size_t                          _preserved_count_max;
  static PreservedMark*                  _preserved_marks;

  // Reference processing (used in ...follow_contents)
  static ReferenceProcessor*             _ref_processor;

#ifdef VALIDATE_MARK_SWEEP
  static GrowableArray<void*>*           _root_refs_stack;
  static GrowableArray<oop> *            _live_oops;
  static GrowableArray<oop> *            _live_oops_moved_to;
  static GrowableArray<size_t>*          _live_oops_size;
  static size_t                          _live_oops_index;
  static size_t                          _live_oops_index_at_perm;
  static GrowableArray<void*>*           _other_refs_stack;
  static GrowableArray<void*>*           _adjusted_pointers;
  static bool                            _pointer_tracking;
  static bool                            _root_tracking;

  // The following arrays are saved since the time of the last GC and
  // assist in tracking down problems where someone has done an errant
  // store into the heap, usually to an oop that wasn't properly
  // handleized across a GC. If we crash or otherwise fail before the
  // next GC, we can query these arrays to find out the object we had
  // intended to do the store to (assuming it is still alive) and the
  // offset within that object. Covered under RecordMarkSweepCompaction.
  static GrowableArray<HeapWord*> *      _cur_gc_live_oops;
  static GrowableArray<HeapWord*> *      _cur_gc_live_oops_moved_to;
  static GrowableArray<size_t>*          _cur_gc_live_oops_size;
  static GrowableArray<HeapWord*> *      _last_gc_live_oops;
  static GrowableArray<HeapWord*> *      _last_gc_live_oops_moved_to;
  static GrowableArray<size_t>*          _last_gc_live_oops_size;
#endif

  // Non public closures
  static IsAliveClosure   is_alive;
  static KeepAliveClosure keep_alive;

  // Class unloading. Update subklass/sibling/implementor links at end of marking phase.
  static void follow_weak_klass_links();

  // Class unloading. Clear weak refs in MDO's (ProfileData)
  // at the end of the marking phase.
  static void follow_mdo_weak_refs();

  // Debugging
  static void trace(const char* msg) PRODUCT_RETURN;

 public:
  // Public closures
  static FollowRootClosure    follow_root_closure;
  static CodeBlobToOopClosure follow_code_root_closure; // => follow_root_closure
  static MarkAndPushClosure   mark_and_push_closure;
  static FollowStackClosure   follow_stack_closure;
  static AdjustPointerClosure adjust_root_pointer_closure;
  static AdjustPointerClosure adjust_pointer_closure;

  // Reference Processing
  static ReferenceProcessor* const ref_processor() { return _ref_processor; }

  // Call backs for marking
  static void mark_object(oop obj);
  // Mark pointer and follow contents.  Empty marking stack afterwards.
  template <class T> static inline void follow_root(T* p);
  // Mark pointer and follow contents.
  template <class T> static inline void mark_and_follow(T* p);
  // Check mark and maybe push on marking stack
  template <class T> static inline void mark_and_push(T* p);
  static inline void push_objarray(oop obj, size_t index);

  static void follow_stack();   // Empty marking stack.

  static void preserve_mark(oop p, markOop mark);
                                // Save the mark word so it can be restored later
  static void adjust_marks();   // Adjust the pointers in the preserved marks table
  static void restore_marks();  // Restore the marks that we saved in preserve_mark

  template <class T> static inline void adjust_pointer(T* p, bool isroot);

  static void adjust_root_pointer(oop* p)  { adjust_pointer(p, true); }
  static void adjust_pointer(oop* p)       { adjust_pointer(p, false); }
  static void adjust_pointer(narrowOop* p) { adjust_pointer(p, false); }

#ifdef VALIDATE_MARK_SWEEP
  static void track_adjusted_pointer(void* p, bool isroot);
  static void check_adjust_pointer(void* p);
  static void track_interior_pointers(oop obj);
  static void check_interior_pointers();

  static void reset_live_oop_tracking(bool at_perm);
  static void register_live_oop(oop p, size_t size);
  static void validate_live_oop(oop p, size_t size);
  static void live_oop_moved_to(HeapWord* q, size_t size, HeapWord* compaction_top);
  static void compaction_complete();

  // Querying operation of RecordMarkSweepCompaction results.
  // Finds and prints the current base oop and offset for a word
  // within an oop that was live during the last GC. Helpful for
  // tracking down heap stomps.
  static void print_new_location_of_heap_address(HeapWord* q);
#endif

  // Call backs for class unloading
  // Update subklass/sibling/implementor links at end of marking.
  static void revisit_weak_klass_link(Klass* k);
  // For weak refs clearing in MDO's
  static void revisit_mdo(DataLayout* p);
};

class PreservedMark VALUE_OBJ_CLASS_SPEC {
private:
  oop _obj;
  markOop _mark;

public:
  void init(oop obj, markOop mark) {
    _obj = obj;
    _mark = mark;
  }

  void adjust_pointer() {
    MarkSweep::adjust_pointer(&_obj);
  }

  void restore() {
    _obj->set_mark(_mark);
  }
};<|MERGE_RESOLUTION|>--- conflicted
+++ resolved
@@ -110,14 +110,6 @@
   // Vars
   //
  protected:
-<<<<<<< HEAD
-  // Traversal stack used during phase1
-  static Stack<oop>                      _marking_stack;
-  // Stack for live klasses to revisit at end of marking phase
-  static Stack<Klass*>                   _revisit_klass_stack;
-  // Set (stack) of MDO's to revisit at end of marking phase
-  static Stack<DataLayout*>              _revisit_mdo_stack;
-=======
   // Traversal stacks used during phase1
   static GrowableArray<oop>*             _marking_stack;
   static GrowableArray<ObjArrayTask>*    _objarray_stack;
@@ -125,11 +117,10 @@
   static GrowableArray<Klass*>*          _revisit_klass_stack;
   // Set (stack) of MDO's to revisit at end of marking phase
   static GrowableArray<DataLayout*>*    _revisit_mdo_stack;
->>>>>>> eb8bd999
 
   // Space for storing/restoring mark word
-  static Stack<markOop>                  _preserved_mark_stack;
-  static Stack<oop>                      _preserved_oop_stack;
+  static GrowableArray<markOop>*         _preserved_mark_stack;
+  static GrowableArray<oop>*             _preserved_oop_stack;
   static size_t                          _preserved_count;
   static size_t                          _preserved_count_max;
   static PreservedMark*                  _preserved_marks;
