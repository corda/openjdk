#ifdef USE_PRAGMA_IDENT_HDR
#pragma ident "@(#)concurrentMarkSweepGeneration.inline.hpp	1.47 07/05/17 15:52:12 JVM"
#endif
/*
 * Copyright 2001-2008 Sun Microsystems, Inc.  All Rights Reserved.
 * DO NOT ALTER OR REMOVE COPYRIGHT NOTICES OR THIS FILE HEADER.
 *
 * This code is free software; you can redistribute it and/or modify it
 * under the terms of the GNU General Public License version 2 only, as
 * published by the Free Software Foundation.
 *
 * This code is distributed in the hope that it will be useful, but WITHOUT
 * ANY WARRANTY; without even the implied warranty of MERCHANTABILITY or
 * FITNESS FOR A PARTICULAR PURPOSE.  See the GNU General Public License
 * version 2 for more details (a copy is included in the LICENSE file that
 * accompanied this code).
 *
 * You should have received a copy of the GNU General Public License version
 * 2 along with this work; if not, write to the Free Software Foundation,
 * Inc., 51 Franklin St, Fifth Floor, Boston, MA 02110-1301 USA.
 *
 * Please contact Sun Microsystems, Inc., 4150 Network Circle, Santa Clara,
 * CA 95054 USA or visit www.sun.com if you need additional information or
 * have any questions.
 *  
 */

inline void CMSBitMap::clear_all() {
  assert_locked();
  // CMS bitmaps are usually cover large memory regions
  _bm.clear_large();
  return;
}

inline size_t CMSBitMap::heapWordToOffset(HeapWord* addr) const {
  return (pointer_delta(addr, _bmStartWord)) >> _shifter;
}

inline HeapWord* CMSBitMap::offsetToHeapWord(size_t offset) const {
  return _bmStartWord + (offset << _shifter);
}

inline size_t CMSBitMap::heapWordDiffToOffsetDiff(size_t diff) const {
  assert((diff & ((1 << _shifter) - 1)) == 0, "argument check");
  return diff >> _shifter;
}

inline void CMSBitMap::mark(HeapWord* addr) {
  assert_locked();
  assert(_bmStartWord <= addr && addr < (_bmStartWord + _bmWordSize),
         "outside underlying space?");
  _bm.set_bit(heapWordToOffset(addr));
}

inline bool CMSBitMap::par_mark(HeapWord* addr) {
  assert_locked();
  assert(_bmStartWord <= addr && addr < (_bmStartWord + _bmWordSize),
         "outside underlying space?");
  return _bm.par_at_put(heapWordToOffset(addr), true);
}

inline void CMSBitMap::par_clear(HeapWord* addr) {
  assert_locked();
  assert(_bmStartWord <= addr && addr < (_bmStartWord + _bmWordSize),
         "outside underlying space?");
  _bm.par_at_put(heapWordToOffset(addr), false);
}

inline void CMSBitMap::mark_range(MemRegion mr) {
  NOT_PRODUCT(region_invariant(mr));
  // Range size is usually just 1 bit.
  _bm.set_range(heapWordToOffset(mr.start()), heapWordToOffset(mr.end()), 
                BitMap::small_range);
}

inline void CMSBitMap::clear_range(MemRegion mr) {
  NOT_PRODUCT(region_invariant(mr));
  // Range size is usually just 1 bit.
  _bm.clear_range(heapWordToOffset(mr.start()), heapWordToOffset(mr.end()), 
                  BitMap::small_range);
}

inline void CMSBitMap::par_mark_range(MemRegion mr) {
  NOT_PRODUCT(region_invariant(mr));
  // Range size is usually just 1 bit.
  _bm.par_set_range(heapWordToOffset(mr.start()), heapWordToOffset(mr.end()), 
                    BitMap::small_range);
}

inline void CMSBitMap::par_clear_range(MemRegion mr) {
  NOT_PRODUCT(region_invariant(mr));
  // Range size is usually just 1 bit.
  _bm.par_clear_range(heapWordToOffset(mr.start()), heapWordToOffset(mr.end()), 
                      BitMap::small_range);
}

inline void CMSBitMap::mark_large_range(MemRegion mr) {
  NOT_PRODUCT(region_invariant(mr));
  // Range size must be greater than 32 bytes.
  _bm.set_range(heapWordToOffset(mr.start()), heapWordToOffset(mr.end()), 
                BitMap::large_range);
}

inline void CMSBitMap::clear_large_range(MemRegion mr) {
  NOT_PRODUCT(region_invariant(mr));
  // Range size must be greater than 32 bytes.
  _bm.clear_range(heapWordToOffset(mr.start()), heapWordToOffset(mr.end()), 
                  BitMap::large_range);
}

inline void CMSBitMap::par_mark_large_range(MemRegion mr) {
  NOT_PRODUCT(region_invariant(mr));
  // Range size must be greater than 32 bytes.
  _bm.par_set_range(heapWordToOffset(mr.start()), heapWordToOffset(mr.end()), 
                    BitMap::large_range);
}

inline void CMSBitMap::par_clear_large_range(MemRegion mr) {
  NOT_PRODUCT(region_invariant(mr));
  // Range size must be greater than 32 bytes.
  _bm.par_clear_range(heapWordToOffset(mr.start()), heapWordToOffset(mr.end()), 
                      BitMap::large_range);
}

// Starting at "addr" (inclusive) return a memory region
// corresponding to the first maximally contiguous marked ("1") region.
inline MemRegion CMSBitMap::getAndClearMarkedRegion(HeapWord* addr) {
  return getAndClearMarkedRegion(addr, endWord());
}

// Starting at "start_addr" (inclusive) return a memory region
// corresponding to the first maximal contiguous marked ("1") region
// strictly less than end_addr.
inline MemRegion CMSBitMap::getAndClearMarkedRegion(HeapWord* start_addr,
                                                    HeapWord* end_addr) {
  HeapWord *start, *end;
  assert_locked();
  start = getNextMarkedWordAddress  (start_addr, end_addr);
  end   = getNextUnmarkedWordAddress(start,      end_addr);
  assert(start <= end, "Consistency check");
  MemRegion mr(start, end);
  if (!mr.is_empty()) {
    clear_range(mr);
  }
  return mr;
}

inline bool CMSBitMap::isMarked(HeapWord* addr) const {
  assert_locked();
  assert(_bmStartWord <= addr && addr < (_bmStartWord + _bmWordSize),
         "outside underlying space?");
  return _bm.at(heapWordToOffset(addr));
}

// The same as isMarked() but without a lock check.
inline bool CMSBitMap::par_isMarked(HeapWord* addr) const {
  assert(_bmStartWord <= addr && addr < (_bmStartWord + _bmWordSize),
         "outside underlying space?");
  return _bm.at(heapWordToOffset(addr));
}


inline bool CMSBitMap::isUnmarked(HeapWord* addr) const {
  assert_locked();
  assert(_bmStartWord <= addr && addr < (_bmStartWord + _bmWordSize),
         "outside underlying space?");
  return !_bm.at(heapWordToOffset(addr));
}

// Return the HeapWord address corresponding to next "1" bit
// (inclusive).
inline HeapWord* CMSBitMap::getNextMarkedWordAddress(HeapWord* addr) const {
  return getNextMarkedWordAddress(addr, endWord());
}

// Return the least HeapWord address corresponding to next "1" bit
// starting at start_addr (inclusive) but strictly less than end_addr.
inline HeapWord* CMSBitMap::getNextMarkedWordAddress(
  HeapWord* start_addr, HeapWord* end_addr) const {
  assert_locked();
  size_t nextOffset = _bm.get_next_one_offset(
                        heapWordToOffset(start_addr),
                        heapWordToOffset(end_addr));
  HeapWord* nextAddr = offsetToHeapWord(nextOffset);
  assert(nextAddr >= start_addr &&
         nextAddr <= end_addr, "get_next_one postcondition");
  assert((nextAddr == end_addr) ||
         isMarked(nextAddr), "get_next_one postcondition");
  return nextAddr;
}


// Return the HeapWord address corrsponding to the next "0" bit
// (inclusive).
inline HeapWord* CMSBitMap::getNextUnmarkedWordAddress(HeapWord* addr) const {
  return getNextUnmarkedWordAddress(addr, endWord());
}

// Return the HeapWord address corrsponding to the next "0" bit
// (inclusive).
inline HeapWord* CMSBitMap::getNextUnmarkedWordAddress(
  HeapWord* start_addr, HeapWord* end_addr) const {
  assert_locked();
  size_t nextOffset = _bm.get_next_zero_offset(
                        heapWordToOffset(start_addr),
                        heapWordToOffset(end_addr));
  HeapWord* nextAddr = offsetToHeapWord(nextOffset);
  assert(nextAddr >= start_addr &&
         nextAddr <= end_addr, "get_next_zero postcondition");
  assert((nextAddr == end_addr) ||
          isUnmarked(nextAddr), "get_next_zero postcondition");
  return nextAddr;
}

inline bool CMSBitMap::isAllClear() const {
  assert_locked();
  return getNextMarkedWordAddress(startWord()) >= endWord();
}

inline void CMSBitMap::iterate(BitMapClosure* cl, HeapWord* left,
                            HeapWord* right) {
  assert_locked();
  left = MAX2(_bmStartWord, left);
  right = MIN2(_bmStartWord + _bmWordSize, right);
  if (right > left) {
    _bm.iterate(cl, heapWordToOffset(left), heapWordToOffset(right));
  }
}

inline void CMSCollector::start_icms() {
  if (CMSIncrementalMode) {
    ConcurrentMarkSweepThread::start_icms();
  }
}

inline void CMSCollector::stop_icms() {
  if (CMSIncrementalMode) {
    ConcurrentMarkSweepThread::stop_icms();
  }
}

inline void CMSCollector::disable_icms() {
  if (CMSIncrementalMode) {
    ConcurrentMarkSweepThread::disable_icms();
  }
}

inline void CMSCollector::enable_icms() {
  if (CMSIncrementalMode) {
    ConcurrentMarkSweepThread::enable_icms();
  }
}

inline void CMSCollector::icms_wait() {
  if (CMSIncrementalMode) {
    cmsThread()->icms_wait();
  }
}

inline void CMSCollector::save_sweep_limits() {
  _cmsGen->save_sweep_limit();
  _permGen->save_sweep_limit();
}

inline bool CMSCollector::is_dead_obj(oop obj) const {
  HeapWord* addr = (HeapWord*)obj;
  assert((_cmsGen->cmsSpace()->is_in_reserved(addr)
	  && _cmsGen->cmsSpace()->block_is_obj(addr))
	 ||
         (_permGen->cmsSpace()->is_in_reserved(addr)
<<<<<<< HEAD
          && _permGen->cmsSpace()->block_is_obj(addr)),
         "must be object");
  return  should_unload_classes() &&
=======
	  && _permGen->cmsSpace()->block_is_obj(addr)),
	 "must be object");
  return  cms_should_unload_classes() &&
>>>>>>> 2571633a
          _collectorState == Sweeping &&
         !_markBitMap.isMarked(addr);
}

inline bool CMSCollector::should_abort_preclean() const {
  // We are in the midst of an "abortable preclean" and either
  // scavenge is done or foreground GC wants to take over collection
  return _collectorState == AbortablePreclean &&
         (_abort_preclean || _foregroundGCIsActive ||
          GenCollectedHeap::heap()->incremental_collection_will_fail());
}

inline size_t CMSCollector::get_eden_used() const {
  return _young_gen->as_DefNewGeneration()->eden()->used();
}

inline size_t CMSCollector::get_eden_capacity() const {
  return _young_gen->as_DefNewGeneration()->eden()->capacity();
}

inline bool CMSStats::valid() const {
  return _valid_bits == _ALL_VALID;
}

inline void CMSStats::record_gc0_begin() {
  if (_gc0_begin_time.is_updated()) {
    float last_gc0_period = _gc0_begin_time.seconds();
    _gc0_period = AdaptiveWeightedAverage::exp_avg(_gc0_period, 
      last_gc0_period, _gc0_alpha);
    _gc0_alpha = _saved_alpha;
    _valid_bits |= _GC0_VALID;
  }
  _cms_used_at_gc0_begin = _cms_gen->cmsSpace()->used();

  _gc0_begin_time.update();
}

inline void CMSStats::record_gc0_end(size_t cms_gen_bytes_used) {
  float last_gc0_duration = _gc0_begin_time.seconds();
  _gc0_duration = AdaptiveWeightedAverage::exp_avg(_gc0_duration, 
    last_gc0_duration, _gc0_alpha);

  // Amount promoted.
  _cms_used_at_gc0_end = cms_gen_bytes_used;

  size_t promoted_bytes = 0;
  if (_cms_used_at_gc0_end >= _cms_used_at_gc0_begin) {
    promoted_bytes = _cms_used_at_gc0_end - _cms_used_at_gc0_begin;
  } 

  // If the younger gen collections were skipped, then the
  // number of promoted bytes will be 0 and adding it to the
  // average will incorrectly lessen the average.  It is, however,
  // also possible that no promotion was needed.
  // 
  // _gc0_promoted used to be calculated as
  // _gc0_promoted = AdaptiveWeightedAverage::exp_avg(_gc0_promoted,
  //  promoted_bytes, _gc0_alpha);
  _cms_gen->gc_stats()->avg_promoted()->sample(promoted_bytes);
  _gc0_promoted = (size_t) _cms_gen->gc_stats()->avg_promoted()->average();

  // Amount directly allocated.
  size_t allocated_bytes = _cms_gen->direct_allocated_words() * HeapWordSize;
  _cms_gen->reset_direct_allocated_words();
  _cms_allocated = AdaptiveWeightedAverage::exp_avg(_cms_allocated, 
    allocated_bytes, _gc0_alpha);
}

inline void CMSStats::record_cms_begin() {
  _cms_timer.stop();

  // This is just an approximate value, but is good enough.
  _cms_used_at_cms_begin = _cms_used_at_gc0_end;

  _cms_period = AdaptiveWeightedAverage::exp_avg((float)_cms_period, 
    (float) _cms_timer.seconds(), _cms_alpha);
  _cms_begin_time.update();

  _cms_timer.reset();
  _cms_timer.start();
}

inline void CMSStats::record_cms_end() {
  _cms_timer.stop();

  float cur_duration = _cms_timer.seconds();
  _cms_duration = AdaptiveWeightedAverage::exp_avg(_cms_duration, 
    cur_duration, _cms_alpha);

  // Avoid division by 0.
  const size_t cms_used_mb = MAX2(_cms_used_at_cms_begin / M, (size_t)1);
  _cms_duration_per_mb = AdaptiveWeightedAverage::exp_avg(_cms_duration_per_mb,
				 cur_duration / cms_used_mb,
				 _cms_alpha);

  _cms_end_time.update();
  _cms_alpha = _saved_alpha;
  _allow_duty_cycle_reduction = true;
  _valid_bits |= _CMS_VALID;

  _cms_timer.start();
}

inline double CMSStats::cms_time_since_begin() const {
  return _cms_begin_time.seconds();
}

inline double CMSStats::cms_time_since_end() const {
  return _cms_end_time.seconds();
}

inline double CMSStats::promotion_rate() const {
  assert(valid(), "statistics not valid yet");
  return gc0_promoted() / gc0_period();
}

inline double CMSStats::cms_allocation_rate() const {
  assert(valid(), "statistics not valid yet");
  return cms_allocated() / gc0_period();
}

inline double CMSStats::cms_consumption_rate() const {
  assert(valid(), "statistics not valid yet");
  return (gc0_promoted() + cms_allocated()) / gc0_period();
}

inline unsigned int CMSStats::icms_update_duty_cycle() {
  // Update the duty cycle only if pacing is enabled and the stats are valid
  // (after at least one young gen gc and one cms cycle have completed).
  if (CMSIncrementalPacing && valid()) {
    return icms_update_duty_cycle_impl();
  }
  return _icms_duty_cycle;
}

inline void ConcurrentMarkSweepGeneration::save_sweep_limit() {
  cmsSpace()->save_sweep_limit();
}

inline size_t ConcurrentMarkSweepGeneration::capacity() const {
  return _cmsSpace->capacity();
}

inline size_t ConcurrentMarkSweepGeneration::used() const {
  return _cmsSpace->used();
}

inline size_t ConcurrentMarkSweepGeneration::free() const {
  return _cmsSpace->free();
}

inline MemRegion ConcurrentMarkSweepGeneration::used_region() const {
  return _cmsSpace->used_region();
}

inline MemRegion ConcurrentMarkSweepGeneration::used_region_at_save_marks() const {
  return _cmsSpace->used_region_at_save_marks();
}

inline void MarkFromRootsClosure::do_yield_check() {
  if (ConcurrentMarkSweepThread::should_yield() &&
      !_collector->foregroundGCIsActive() &&
      _yield) {
    do_yield_work();
  }
}

inline void Par_MarkFromRootsClosure::do_yield_check() {
  if (ConcurrentMarkSweepThread::should_yield() &&
      !_collector->foregroundGCIsActive() &&
      _yield) {
    do_yield_work();
  }
}

// Return value of "true" indicates that the on-going preclean
// should be aborted.
inline bool ScanMarkedObjectsAgainCarefullyClosure::do_yield_check() {
  if (ConcurrentMarkSweepThread::should_yield() &&
      !_collector->foregroundGCIsActive() &&
      _yield) {
    // Sample young gen size before and after yield
    _collector->sample_eden(); 
    do_yield_work();
    _collector->sample_eden();
    return _collector->should_abort_preclean();
  }
  return false;
}

inline void SurvivorSpacePrecleanClosure::do_yield_check() {
  if (ConcurrentMarkSweepThread::should_yield() &&
      !_collector->foregroundGCIsActive() &&
      _yield) {
    // Sample young gen size before and after yield
    _collector->sample_eden();
    do_yield_work();
    _collector->sample_eden();
  }
}

inline void SweepClosure::do_yield_check(HeapWord* addr) {
  if (ConcurrentMarkSweepThread::should_yield() &&
      !_collector->foregroundGCIsActive() &&
      _yield) {
    do_yield_work(addr);
  }
}

inline void MarkRefsIntoAndScanClosure::do_yield_check() {
  // The conditions are ordered for the remarking phase
  // when _yield is false.
  if (_yield &&
      !_collector->foregroundGCIsActive() &&
      ConcurrentMarkSweepThread::should_yield()) {
    do_yield_work();
  }
}


inline void ModUnionClosure::do_MemRegion(MemRegion mr) {
  // Align the end of mr so it's at a card boundary.
  // This is superfluous except at the end of the space;
  // we should do better than this XXX
  MemRegion mr2(mr.start(), (HeapWord*)round_to((intptr_t)mr.end(),
                 CardTableModRefBS::card_size /* bytes */));
  _t->mark_range(mr2);
}

inline void ModUnionClosurePar::do_MemRegion(MemRegion mr) {
  // Align the end of mr so it's at a card boundary.
  // This is superfluous except at the end of the space;
  // we should do better than this XXX
  MemRegion mr2(mr.start(), (HeapWord*)round_to((intptr_t)mr.end(),
                 CardTableModRefBS::card_size /* bytes */));
  _t->par_mark_range(mr2);
}<|MERGE_RESOLUTION|>--- conflicted
+++ resolved
@@ -268,15 +268,9 @@
 	  && _cmsGen->cmsSpace()->block_is_obj(addr))
 	 ||
          (_permGen->cmsSpace()->is_in_reserved(addr)
-<<<<<<< HEAD
           && _permGen->cmsSpace()->block_is_obj(addr)),
          "must be object");
   return  should_unload_classes() &&
-=======
-	  && _permGen->cmsSpace()->block_is_obj(addr)),
-	 "must be object");
-  return  cms_should_unload_classes() &&
->>>>>>> 2571633a
           _collectorState == Sweeping &&
          !_markBitMap.isMarked(addr);
 }
