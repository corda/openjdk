#ifdef USE_PRAGMA_IDENT_HDR
#pragma ident "@(#)freeBlockDictionary.hpp	1.32 07/05/05 17:05:47 JVM"
#endif
/*
 * Copyright 2001-2008 Sun Microsystems, Inc.  All Rights Reserved.
 * DO NOT ALTER OR REMOVE COPYRIGHT NOTICES OR THIS FILE HEADER.
 *
 * This code is free software; you can redistribute it and/or modify it
 * under the terms of the GNU General Public License version 2 only, as
 * published by the Free Software Foundation.
 *
 * This code is distributed in the hope that it will be useful, but WITHOUT
 * ANY WARRANTY; without even the implied warranty of MERCHANTABILITY or
 * FITNESS FOR A PARTICULAR PURPOSE.  See the GNU General Public License
 * version 2 for more details (a copy is included in the LICENSE file that
 * accompanied this code).
 *
 * You should have received a copy of the GNU General Public License version
 * 2 along with this work; if not, write to the Free Software Foundation,
 * Inc., 51 Franklin St, Fifth Floor, Boston, MA 02110-1301 USA.
 *
 * Please contact Sun Microsystems, Inc., 4150 Network Circle, Santa Clara,
 * CA 95054 USA or visit www.sun.com if you need additional information or
 * have any questions.
 *  
 */

<<<<<<< HEAD
=======
//
// Free block maintenance for Concurrent Mark Sweep Generation
//
// The main data structure for free blocks are
// . an indexed array of small free blocks, and
// . a dictionary of large free blocks
//

// No virtuals in FreeChunk (don't want any vtables).

// A FreeChunk is merely a chunk that can be in a doubly linked list
// and has a size field. NOTE: FreeChunks are distinguished from allocated
// objects in two ways (by the sweeper). The second word (prev) has the
// LSB set to indicate a free chunk; allocated objects' klass() pointers
// don't have their LSB set. The corresponding bit in the CMSBitMap is
// set when the chunk is allocated. There are also blocks that "look free"
// but are not part of the free list and should not be coalesced into larger
// free blocks. These free blocks have their two LSB's set.

class FreeChunk VALUE_OBJ_CLASS_SPEC {
  friend class VMStructs;
  FreeChunk* _next;
  FreeChunk* _prev;
  size_t     _size;

 public:
  NOT_PRODUCT(static const size_t header_size();)
  // Returns "true" if the "wrd", which is required to be the second word
  // of a block, indicates that the block represents a free chunk.
  static bool secondWordIndicatesFreeChunk(intptr_t wrd) {
    return (wrd & 0x1) == 0x1;
  }
  bool isFree()       const {
    return secondWordIndicatesFreeChunk((intptr_t)_prev);
  }
  bool cantCoalesce() const { return (((intptr_t)_prev) & 0x3) == 0x3; }
  FreeChunk* next()   const { return _next; }
  FreeChunk* prev()   const { return (FreeChunk*)(((intptr_t)_prev) & ~(0x3)); }
  debug_only(void* prev_addr() const { return (void*)&_prev; })

  void linkAfter(FreeChunk* ptr) {
    linkNext(ptr);
    if (ptr != NULL) ptr->linkPrev(this);
  }
  void linkAfterNonNull(FreeChunk* ptr) {
    assert(ptr != NULL, "precondition violation");
    linkNext(ptr);
    ptr->linkPrev(this);
  }
  void linkNext(FreeChunk* ptr) { _next = ptr; }
  void linkPrev(FreeChunk* ptr) { _prev = (FreeChunk*)((intptr_t)ptr | 0x1); }
  void clearPrev()              { _prev = NULL; }
  void clearNext()              { _next = NULL; }
  void dontCoalesce()      {
    // the block should be free
    assert(isFree(), "Should look like a free block");
    _prev = (FreeChunk*)(((intptr_t)_prev) | 0x2);
  }
  void markFree()    { _prev = (FreeChunk*)((intptr_t)_prev | 0x1);    }
  void markNotFree() { _prev = NULL; }

  size_t size()           const { return _size; }
  void setSize(size_t size)     { _size = size; }

  // For volatile reads:
  size_t* size_addr()           { return &_size; }

  // Return the address past the end of this chunk
  HeapWord* end() const { return ((HeapWord*) this) + _size; }

  // debugging
  void verify()             const PRODUCT_RETURN;
  void verifyList()         const PRODUCT_RETURN;
  void mangleAllocated(size_t size) PRODUCT_RETURN;
  void mangleFreed(size_t size)     PRODUCT_RETURN; 
};

// Alignment helpers etc.
#define numQuanta(x,y) ((x+y-1)/y)
enum AlignmentConstants {
  MinChunkSize = numQuanta(sizeof(FreeChunk), MinObjAlignmentInBytes) * MinObjAlignment
};

>>>>>>> 2571633a
// A FreeBlockDictionary is an abstract superclass that will allow
// a number of alternative implementations in the future.
class FreeBlockDictionary: public CHeapObj {
 public:
  enum Dither {
    atLeast,
    exactly,
    roughly
  };
  enum DictionaryChoice {
    dictionaryBinaryTree = 0,
    dictionarySplayTree  = 1,
    dictionarySkipList   = 2
  };

 private:
  NOT_PRODUCT(Mutex* _lock;)

 public:
  virtual void       removeChunk(FreeChunk* fc) = 0;
  virtual FreeChunk* getChunk(size_t size, Dither dither = atLeast) = 0;
  virtual void       returnChunk(FreeChunk* chunk) = 0;
  virtual size_t     totalChunkSize(debug_only(const Mutex* lock)) const = 0;
  virtual size_t     maxChunkSize()   const = 0;
  virtual size_t     minSize()        const = 0;
  // Reset the dictionary to the initial conditions for a single
  // block.
  virtual void	     reset(HeapWord* addr, size_t size) = 0;
  virtual void	     reset() = 0;

  virtual void       dictCensusUpdate(size_t size, bool split, bool birth) = 0;
  virtual bool       coalDictOverPopulated(size_t size) = 0;
  virtual void       beginSweepDictCensus(double coalSurplusPercent,
                       float sweep_current, float sweep_ewstimate) = 0;
  virtual void       endSweepDictCensus(double splitSurplusPercent) = 0;
  virtual FreeChunk* findLargestDict() const = 0;
  // verify that the given chunk is in the dictionary.
  virtual bool verifyChunkInFreeLists(FreeChunk* tc) const = 0;

  // Sigma_{all_free_blocks} (block_size^2)
  virtual double sum_of_squared_block_sizes() const = 0;

  virtual FreeChunk* find_chunk_ends_at(HeapWord* target) const = 0;
  virtual void inc_totalSize(size_t v) = 0;
  virtual void dec_totalSize(size_t v) = 0;

  NOT_PRODUCT (
    virtual size_t   sumDictReturnedBytes() = 0;
    virtual void     initializeDictReturnedBytes() = 0;
    virtual size_t   totalCount() = 0;
  )

  virtual void       reportStatistics() const {
    gclog_or_tty->print("No statistics available");
  }

  virtual void 	     printDictCensus() const = 0;

  virtual void       verify()         const = 0;

  Mutex* par_lock()                const PRODUCT_RETURN0;
  void   set_par_lock(Mutex* lock)       PRODUCT_RETURN;
  void   verify_par_locked()       const PRODUCT_RETURN;
};<|MERGE_RESOLUTION|>--- conflicted
+++ resolved
@@ -25,92 +25,6 @@
  *  
  */
 
-<<<<<<< HEAD
-=======
-//
-// Free block maintenance for Concurrent Mark Sweep Generation
-//
-// The main data structure for free blocks are
-// . an indexed array of small free blocks, and
-// . a dictionary of large free blocks
-//
-
-// No virtuals in FreeChunk (don't want any vtables).
-
-// A FreeChunk is merely a chunk that can be in a doubly linked list
-// and has a size field. NOTE: FreeChunks are distinguished from allocated
-// objects in two ways (by the sweeper). The second word (prev) has the
-// LSB set to indicate a free chunk; allocated objects' klass() pointers
-// don't have their LSB set. The corresponding bit in the CMSBitMap is
-// set when the chunk is allocated. There are also blocks that "look free"
-// but are not part of the free list and should not be coalesced into larger
-// free blocks. These free blocks have their two LSB's set.
-
-class FreeChunk VALUE_OBJ_CLASS_SPEC {
-  friend class VMStructs;
-  FreeChunk* _next;
-  FreeChunk* _prev;
-  size_t     _size;
-
- public:
-  NOT_PRODUCT(static const size_t header_size();)
-  // Returns "true" if the "wrd", which is required to be the second word
-  // of a block, indicates that the block represents a free chunk.
-  static bool secondWordIndicatesFreeChunk(intptr_t wrd) {
-    return (wrd & 0x1) == 0x1;
-  }
-  bool isFree()       const {
-    return secondWordIndicatesFreeChunk((intptr_t)_prev);
-  }
-  bool cantCoalesce() const { return (((intptr_t)_prev) & 0x3) == 0x3; }
-  FreeChunk* next()   const { return _next; }
-  FreeChunk* prev()   const { return (FreeChunk*)(((intptr_t)_prev) & ~(0x3)); }
-  debug_only(void* prev_addr() const { return (void*)&_prev; })
-
-  void linkAfter(FreeChunk* ptr) {
-    linkNext(ptr);
-    if (ptr != NULL) ptr->linkPrev(this);
-  }
-  void linkAfterNonNull(FreeChunk* ptr) {
-    assert(ptr != NULL, "precondition violation");
-    linkNext(ptr);
-    ptr->linkPrev(this);
-  }
-  void linkNext(FreeChunk* ptr) { _next = ptr; }
-  void linkPrev(FreeChunk* ptr) { _prev = (FreeChunk*)((intptr_t)ptr | 0x1); }
-  void clearPrev()              { _prev = NULL; }
-  void clearNext()              { _next = NULL; }
-  void dontCoalesce()      {
-    // the block should be free
-    assert(isFree(), "Should look like a free block");
-    _prev = (FreeChunk*)(((intptr_t)_prev) | 0x2);
-  }
-  void markFree()    { _prev = (FreeChunk*)((intptr_t)_prev | 0x1);    }
-  void markNotFree() { _prev = NULL; }
-
-  size_t size()           const { return _size; }
-  void setSize(size_t size)     { _size = size; }
-
-  // For volatile reads:
-  size_t* size_addr()           { return &_size; }
-
-  // Return the address past the end of this chunk
-  HeapWord* end() const { return ((HeapWord*) this) + _size; }
-
-  // debugging
-  void verify()             const PRODUCT_RETURN;
-  void verifyList()         const PRODUCT_RETURN;
-  void mangleAllocated(size_t size) PRODUCT_RETURN;
-  void mangleFreed(size_t size)     PRODUCT_RETURN; 
-};
-
-// Alignment helpers etc.
-#define numQuanta(x,y) ((x+y-1)/y)
-enum AlignmentConstants {
-  MinChunkSize = numQuanta(sizeof(FreeChunk), MinObjAlignmentInBytes) * MinObjAlignment
-};
-
->>>>>>> 2571633a
 // A FreeBlockDictionary is an abstract superclass that will allow
 // a number of alternative implementations in the future.
 class FreeBlockDictionary: public CHeapObj {
