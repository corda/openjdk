--- conflicted
+++ resolved
@@ -305,8 +305,6 @@
   if (G1SteadyStateUsed < 50) {
     vm_exit_during_initialization("G1SteadyStateUsed must be at least 50%.");
   }
-
-  initialize_gc_policy_counters();
 
   initialize_gc_policy_counters();
 
@@ -1633,14 +1631,8 @@
         print_stats(1, "Parallel Time", _cur_collection_par_time_ms);
         print_par_stats(2, "Update RS (Start)", _par_last_update_rs_start_times_ms, false);
         print_par_stats(2, "Update RS", _par_last_update_rs_times_ms);
-<<<<<<< HEAD
-        if (G1RSBarrierUseQueue)
-          print_par_buffers(3, "Processed Buffers",
-                            _par_last_update_rs_processed_buffers, true);
-=======
         print_par_buffers(3, "Processed Buffers",
                           _par_last_update_rs_processed_buffers, true);
->>>>>>> 076aa799
         print_par_stats(2, "Ext Root Scanning", _par_last_ext_root_scan_times_ms);
         print_par_stats(2, "Mark Stack Scanning", _par_last_mark_stack_scan_times_ms);
         print_par_stats(2, "Scan-Only Scanning", _par_last_scan_only_times_ms);
@@ -1653,14 +1645,8 @@
         print_stats(1, "Clear CT", _cur_clear_ct_time_ms);
       } else {
         print_stats(1, "Update RS", update_rs_time);
-<<<<<<< HEAD
-        if (G1RSBarrierUseQueue)
-          print_stats(2, "Processed Buffers",
-                      (int)update_rs_processed_buffers);
-=======
         print_stats(2, "Processed Buffers",
                     (int)update_rs_processed_buffers);
->>>>>>> 076aa799
         print_stats(1, "Ext Root Scanning", ext_root_scan_time);
         print_stats(1, "Mark Stack Scanning", mark_stack_scan_time);
         print_stats(1, "Scan-Only Scanning", scan_only_time);
@@ -2506,41 +2492,6 @@
 #endif // PRODUCT
 }
 
-<<<<<<< HEAD
-void G1CollectorPolicy::update_conc_refine_data() {
-  unsigned traversals = _g1->concurrent_g1_refine()->disable();
-  if (traversals == 0) _conc_refine_zero_traversals++;
-  _conc_refine_max_traversals = MAX2(_conc_refine_max_traversals,
-                                     (size_t)traversals);
-
-  if (G1PolicyVerbose > 1)
-    gclog_or_tty->print_cr("Did a CR traversal series: %d traversals.", traversals);
-  double multiplier = 1.0;
-  if (traversals == 0) {
-    multiplier = 4.0;
-  } else if (traversals > (size_t)G1ConcRefineTargTraversals) {
-    multiplier = 1.0/1.5;
-  } else if (traversals < (size_t)G1ConcRefineTargTraversals) {
-    multiplier = 1.5;
-  }
-  if (G1PolicyVerbose > 1) {
-    gclog_or_tty->print_cr("  Multiplier = %7.2f.", multiplier);
-    gclog_or_tty->print("  Delta went from %d regions to ",
-               _conc_refine_current_delta);
-  }
-  _conc_refine_current_delta =
-    MIN2(_g1->n_regions(),
-         (size_t)(_conc_refine_current_delta * multiplier));
-  _conc_refine_current_delta =
-    MAX2(_conc_refine_current_delta, (size_t)1);
-  if (G1PolicyVerbose > 1) {
-    gclog_or_tty->print_cr("%d regions.", _conc_refine_current_delta);
-  }
-  _conc_refine_enabled++;
-}
-
-=======
->>>>>>> 076aa799
 bool
 G1CollectorPolicy::should_add_next_region_to_young_list() {
   assert(in_young_gc_mode(), "should be in young GC mode");
@@ -2573,22 +2524,6 @@
 }
 #endif // PRODUCT
 
-<<<<<<< HEAD
-void
-G1CollectorPolicy::checkpoint_conc_overhead() {
-  double conc_overhead = 0.0;
-  if (G1AccountConcurrentOverhead)
-    conc_overhead = COTracker::totalPredConcOverhead();
-  _mmu_tracker->update_conc_overhead(conc_overhead);
-#if 0
-  gclog_or_tty->print(" CO %1.4lf TARGET %1.4lf",
-             conc_overhead, _mmu_tracker->max_gc_time());
-#endif
-}
-
-
-=======
->>>>>>> 076aa799
 size_t G1CollectorPolicy::max_regions(int purpose) {
   switch (purpose) {
     case GCAllocForSurvived:
