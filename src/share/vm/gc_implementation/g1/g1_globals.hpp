/*
 * Copyright 2001-2009 Sun Microsystems, Inc.  All Rights Reserved.
 * DO NOT ALTER OR REMOVE COPYRIGHT NOTICES OR THIS FILE HEADER.
 *
 * This code is free software; you can redistribute it and/or modify it
 * under the terms of the GNU General Public License version 2 only, as
 * published by the Free Software Foundation.
 *
 * This code is distributed in the hope that it will be useful, but WITHOUT
 * ANY WARRANTY; without even the implied warranty of MERCHANTABILITY or
 * FITNESS FOR A PARTICULAR PURPOSE.  See the GNU General Public License
 * version 2 for more details (a copy is included in the LICENSE file that
 * accompanied this code).
 *
 * You should have received a copy of the GNU General Public License version
 * 2 along with this work; if not, write to the Free Software Foundation,
 * Inc., 51 Franklin St, Fifth Floor, Boston, MA 02110-1301 USA.
 *
 * Please contact Sun Microsystems, Inc., 4150 Network Circle, Santa Clara,
 * CA 95054 USA or visit www.sun.com if you need additional information or
 * have any questions.
 *
 */

//
// Defines all globals flags used by the garbage-first compiler.
//

#define G1_FLAGS(develop, develop_pd, product, product_pd, diagnostic, experimental, notproduct, manageable, product_rw) \
                                                                            \
  product(intx, G1ParallelGCAllocBufferSize, 8*K,                           \
          "Size of parallel G1 allocation buffers in to-space.")            \
                                                                            \
  product(intx, G1ConfidencePercent, 50,                                    \
          "Confidence level for MMU/pause predictions")                     \
                                                                            \
<<<<<<< HEAD
  develop(intx, G1MarkingOverheadPercent, 0,                                   \
          "Overhead of concurrent marking")                                 \
                                                                            \
  develop(bool, G1AccountConcurrentOverhead, false,                         \
          "Whether soft real-time compliance in G1 will take into account"  \
          "concurrent overhead")                                            \
                                                                            \
  product(intx, G1YoungGenSize, 0,                                          \
=======
  develop(intx, G1MarkingOverheadPercent, 0,                                \
          "Overhead of concurrent marking")                                 \
                                                                            \
  product(uintx, G1YoungGenSize, 0,                                         \
>>>>>>> 076aa799
          "Size of the G1 young generation, 0 is the adaptive policy")      \
                                                                            \
  develop(bool, G1Gen, true,                                                \
          "If true, it will enable the generational G1")                    \
                                                                            \
<<<<<<< HEAD
  develop(intx, G1GCPercent, 10,                                                \
=======
  develop(intx, G1GCPercent, 10,                                            \
>>>>>>> 076aa799
          "The desired percent time spent on GC")                           \
                                                                            \
  develop(intx, G1PolicyVerbose, 0,                                         \
          "The verbosity level on G1 policy decisions")                     \
                                                                            \
  develop(bool, G1UseHRIntoRS, true,                                        \
          "Determines whether the 'advanced' HR Into rem set is used.")     \
                                                                            \
  develop(intx, G1MarkingVerboseLevel, 0,                                   \
          "Level (0-4) of verboseness of the marking code")                 \
                                                                            \
<<<<<<< HEAD
  develop(bool, G1VerifyConcMarkPrintReachable, false,                      \
          "If conc mark verification fails, print reachable objects")       \
=======
  develop(bool, G1PrintReachableAtInitialMark, false,                       \
          "Reachable object dump at the initial mark pause")                \
                                                                            \
  develop(bool, G1VerifyDuringGCPrintReachable, false,                      \
          "If conc mark verification fails, dump reachable objects")        \
                                                                            \
  develop(ccstr, G1PrintReachableBaseFile, NULL,                            \
          "The base file name for the reachable object dumps")              \
>>>>>>> 076aa799
                                                                            \
  develop(bool, G1TraceMarkStackOverflow, false,                            \
          "If true, extra debugging code for CM restart for ovflw.")        \
                                                                            \
  develop(intx, G1PausesBtwnConcMark, -1,                                   \
          "If positive, fixed number of pauses between conc markings")      \
                                                                            \
  diagnostic(bool, G1SummarizeConcurrentMark, false,                        \
          "Summarize concurrent mark info")                                 \
                                                                            \
  diagnostic(bool, G1SummarizeRSetStats, false,                             \
          "Summarize remembered set processing info")                       \
                                                                            \
<<<<<<< HEAD
=======
  diagnostic(intx, G1SummarizeRSetStatsPeriod, 0,                           \
          "The period (in number of GCs) at which we will generate "        \
          "update buffer processing info "                                  \
          "(0 means do not periodically generate this info); "              \
          "it also requires -XX:+G1SummarizeRSetStats")                     \
                                                                            \
>>>>>>> 076aa799
  diagnostic(bool, G1SummarizeZFStats, false,                               \
          "Summarize zero-filling info")                                    \
                                                                            \
  develop(bool, G1TraceConcurrentRefinement, false,                         \
          "Trace G1 concurrent refinement")                                 \
                                                                            \
<<<<<<< HEAD
  develop(bool, G1ConcMark, true,                                           \
          "If true, run concurrent marking for G1")                         \
                                                                            \
=======
>>>>>>> 076aa799
  product(intx, G1MarkStackSize, 2 * 1024 * 1024,                           \
          "Size of the mark stack for concurrent marking.")                 \
                                                                            \
  product(intx, G1MarkRegionStackSize, 1024 * 1024,                         \
          "Size of the region stack for concurrent marking.")               \
                                                                            \
  develop(bool, G1ConcRefine, true,                                         \
          "If true, run concurrent rem set refinement for G1")              \
                                                                            \
  develop(intx, G1ConcRefineTargTraversals, 4,                              \
          "Number of concurrent refinement we try to achieve")              \
                                                                            \
  develop(intx, G1ConcRefineInitialDelta, 4,                                \
          "Number of heap regions of alloc ahead of starting collection "   \
          "pause to start concurrent refinement (initially)")               \
                                                                            \
  develop(bool, G1SmoothConcRefine, true,                                   \
          "Attempts to smooth out the overhead of concurrent refinement")   \
                                                                            \
  develop(bool, G1ConcZeroFill, true,                                       \
          "If true, run concurrent zero-filling thread")                    \
                                                                            \
  develop(intx, G1ConcZFMaxRegions, 1,                                      \
          "Stop zero-filling when # of zf'd regions reaches")               \
                                                                            \
  product(intx, G1SteadyStateUsed, 90,                                      \
          "If non-0, try to maintain 'used' at this pct (of max)")          \
                                                                            \
  product(intx, G1SteadyStateUsedDelta, 30,                                 \
          "If G1SteadyStateUsed is non-0, then do pause this number of "    \
          "of percentage points earlier if no marking is in progress.")     \
                                                                            \
  develop(bool, G1SATBBarrierPrintNullPreVals, false,                       \
          "If true, count frac of ptr writes with null pre-vals.")          \
                                                                            \
  product(intx, G1SATBLogBufferSize, 1*K,                                   \
          "Number of entries in an SATB log buffer.")                       \
                                                                            \
  product(intx, G1SATBProcessCompletedThreshold, 20,                        \
          "Number of completed buffers that triggers log processing.")      \
                                                                            \
  develop(intx, G1ExtraRegionSurvRate, 33,                                  \
          "If the young survival rate is S, and there's room left in "      \
          "to-space, we will allow regions whose survival rate is up to "   \
          "S + (1 - S)*X, where X is this parameter (as a fraction.)")      \
                                                                            \
  develop(intx, G1InitYoungSurvRatio, 50,                                   \
          "Expected Survival Rate for newly allocated bytes")               \
                                                                            \
  develop(bool, G1SATBPrintStubs, false,                                    \
          "If true, print generated stubs for the SATB barrier")            \
                                                                            \
  product(intx, G1ExpandByPercentOfAvailable, 20,                           \
          "When expanding, % of uncommitted space to claim.")               \
                                                                            \
  develop(bool, G1RSBarrierRegionFilter, true,                              \
          "If true, generate region filtering code in RS barrier")          \
                                                                            \
  develop(bool, G1RSBarrierNullFilter, true,                                \
          "If true, generate null-pointer filtering code in RS barrier")    \
                                                                            \
  develop(bool, G1PrintCTFilterStats, false,                                \
          "If true, print stats on RS filtering effectiveness")             \
                                                                            \
  develop(bool, G1DeferredRSUpdate, true,                                   \
          "If true, use deferred RS updates")                               \
                                                                            \
  develop(bool, G1DeferredRSUpdate, true,                                   \
          "If true, use deferred RS updates")                               \
                                                                            \
  develop(bool, G1RSLogCheckCardTable, false,                               \
          "If true, verify that no dirty cards remain after RS log "        \
          "processing.")                                                    \
                                                                            \
  develop(bool, G1RSCountHisto, false,                                      \
          "If true, print a histogram of RS occupancies after each pause")  \
                                                                            \
  develop(intx, G1PrintRegionLivenessInfo, 0,                               \
          "When > 0, print the occupancies of the <n> best and worst"       \
          "regions.")                                                       \
                                                                            \
  develop(bool, G1PrintParCleanupStats, false,                              \
          "When true, print extra stats about parallel cleanup.")           \
                                                                            \
  develop(bool, G1DisablePreBarrier, false,                                 \
          "Disable generation of pre-barrier (i.e., marking barrier)   ")   \
                                                                            \
  develop(bool, G1DisablePostBarrier, false,                                \
          "Disable generation of post-barrier (i.e., RS barrier)   ")       \
                                                                            \
  product(intx, G1UpdateBufferSize, 256,                                    \
          "Size of an update buffer")                                       \
                                                                            \
  product(intx, G1UpdateBufferQueueProcessingThreshold, 5,                  \
          "Number of enqueued update buffers that will "                    \
          "trigger concurrent processing")                                  \
                                                                            \
  product(intx, G1UpdateBufferQueueMaxLength, 30,                           \
          "Maximum number of enqueued update buffers before mutator "       \
          "threads start processing new ones instead of enqueueing them")   \
                                                                            \
  develop(intx, G1ConcRSLogCacheSize, 10,                                   \
          "Log base 2 of the length of conc RS hot-card cache.")            \
                                                                            \
<<<<<<< HEAD
  develop(bool, G1ConcRSCountTraversals, false,                             \
          "If true, gather data about the number of times CR traverses "    \
          "cards ")                                                         \
                                                                            \
=======
>>>>>>> 076aa799
  develop(intx, G1ConcRSHotCardLimit, 4,                                    \
          "The threshold that defines (>=) a hot card.")                    \
                                                                            \
  develop(bool, G1PrintOopAppls, false,                                     \
          "When true, print applications of closures to external locs.")    \
                                                                            \
  develop(intx, G1LogRSRegionEntries, 7,                                    \
          "Log_2 of max number of regions for which we keep bitmaps.")      \
                                                                            \
  develop(bool, G1RecordHRRSOops, false,                                    \
          "When true, record recent calls to rem set operations.")          \
                                                                            \
  develop(bool, G1RecordHRRSEvents, false,                                  \
          "When true, record recent calls to rem set operations.")          \
                                                                            \
  develop(intx, G1MaxVerifyFailures, -1,                                    \
          "The maximum number of verification failrues to print.  "         \
          "-1 means print all.")                                            \
                                                                            \
  develop(bool, G1ScrubRemSets, true,                                       \
          "When true, do RS scrubbing after cleanup.")                      \
                                                                            \
  develop(bool, G1RSScrubVerbose, false,                                    \
          "When true, do RS scrubbing with verbose output.")                \
                                                                            \
  develop(bool, G1YoungSurvRateVerbose, false,                              \
          "print out the survival rate of young regions according to age.") \
                                                                            \
  develop(intx, G1YoungSurvRateNumRegionsSummary, 0,                        \
          "the number of regions for which we'll print a surv rate "        \
          "summary.")                                                       \
                                                                            \
  product(bool, G1UseScanOnlyPrefix, false,                                 \
          "It determines whether the system will calculate an optimum "     \
          "scan-only set.")                                                 \
                                                                            \
  product(intx, G1MinReservePercent, 10,                                    \
          "It determines the minimum reserve we should have in the heap "   \
          "to minimize the probability of promotion failure.")              \
                                                                            \
  diagnostic(bool, G1PrintRegions, false,                                   \
          "If set G1 will print information on which regions are being "    \
          "allocated and which are reclaimed.")                             \
                                                                            \
  develop(bool, G1HRRSUseSparseTable, true,                                 \
          "When true, use sparse table to save space.")                     \
                                                                            \
  develop(bool, G1HRRSFlushLogBuffersOnVerify, false,                       \
          "Forces flushing of log buffers before verification.")            \
                                                                            \
  product(bool, G1UseSurvivorSpaces, true,                                  \
          "When true, use survivor space.")                                 \
                                                                            \
  develop(bool, G1FixedTenuringThreshold, false,                            \
          "When set, G1 will not adjust the tenuring threshold")            \
                                                                            \
  develop(bool, G1FixedEdenSize, false,                                     \
          "When set, G1 will not allocate unused survivor space regions")   \
                                                                            \
  develop(uintx, G1FixedSurvivorSpaceSize, 0,                               \
          "If non-0 is the size of the G1 survivor space, "                 \
          "otherwise SurvivorRatio is used to determine the size")          \
                                                                            \
<<<<<<< HEAD
=======
  product(uintx, G1HeapRegionSize, 0,                                       \
          "Size of the G1 regions.")                                        \
                                                                            \
>>>>>>> 076aa799
  experimental(bool, G1ParallelRSetUpdatingEnabled, false,                  \
          "Enables the parallelization of remembered set updating "         \
          "during evacuation pauses")                                       \
                                                                            \
  experimental(bool, G1ParallelRSetScanningEnabled, false,                  \
          "Enables the parallelization of remembered set scanning "         \
<<<<<<< HEAD
          "during evacuation pauses")
=======
          "during evacuation pauses")                                       \
                                                                            \
  product(uintx, G1ParallelRSetThreads, 0,                                  \
          "If non-0 is the number of parallel rem set update threads, "     \
          "otherwise the value is determined ergonomically.")               \
                                                                            \
  develop(intx, G1CardCountCacheExpandThreshold, 16,                        \
          "Expand the card count cache if the number of collisions for "    \
          "a particular entry exceeds this value.")                         \
                                                                            \
  develop(bool, G1VerifyCTCleanup, false,                                   \
          "Verify card table cleanup.")
>>>>>>> 076aa799

G1_FLAGS(DECLARE_DEVELOPER_FLAG, DECLARE_PD_DEVELOPER_FLAG, DECLARE_PRODUCT_FLAG, DECLARE_PD_PRODUCT_FLAG, DECLARE_DIAGNOSTIC_FLAG, DECLARE_EXPERIMENTAL_FLAG, DECLARE_NOTPRODUCT_FLAG, DECLARE_MANAGEABLE_FLAG, DECLARE_PRODUCT_RW_FLAG)<|MERGE_RESOLUTION|>--- conflicted
+++ resolved
@@ -34,31 +34,16 @@
   product(intx, G1ConfidencePercent, 50,                                    \
           "Confidence level for MMU/pause predictions")                     \
                                                                             \
-<<<<<<< HEAD
-  develop(intx, G1MarkingOverheadPercent, 0,                                   \
-          "Overhead of concurrent marking")                                 \
-                                                                            \
-  develop(bool, G1AccountConcurrentOverhead, false,                         \
-          "Whether soft real-time compliance in G1 will take into account"  \
-          "concurrent overhead")                                            \
-                                                                            \
-  product(intx, G1YoungGenSize, 0,                                          \
-=======
   develop(intx, G1MarkingOverheadPercent, 0,                                \
           "Overhead of concurrent marking")                                 \
                                                                             \
   product(uintx, G1YoungGenSize, 0,                                         \
->>>>>>> 076aa799
           "Size of the G1 young generation, 0 is the adaptive policy")      \
                                                                             \
   develop(bool, G1Gen, true,                                                \
           "If true, it will enable the generational G1")                    \
                                                                             \
-<<<<<<< HEAD
-  develop(intx, G1GCPercent, 10,                                                \
-=======
   develop(intx, G1GCPercent, 10,                                            \
->>>>>>> 076aa799
           "The desired percent time spent on GC")                           \
                                                                             \
   develop(intx, G1PolicyVerbose, 0,                                         \
@@ -70,10 +55,6 @@
   develop(intx, G1MarkingVerboseLevel, 0,                                   \
           "Level (0-4) of verboseness of the marking code")                 \
                                                                             \
-<<<<<<< HEAD
-  develop(bool, G1VerifyConcMarkPrintReachable, false,                      \
-          "If conc mark verification fails, print reachable objects")       \
-=======
   develop(bool, G1PrintReachableAtInitialMark, false,                       \
           "Reachable object dump at the initial mark pause")                \
                                                                             \
@@ -82,7 +63,6 @@
                                                                             \
   develop(ccstr, G1PrintReachableBaseFile, NULL,                            \
           "The base file name for the reachable object dumps")              \
->>>>>>> 076aa799
                                                                             \
   develop(bool, G1TraceMarkStackOverflow, false,                            \
           "If true, extra debugging code for CM restart for ovflw.")        \
@@ -96,27 +76,18 @@
   diagnostic(bool, G1SummarizeRSetStats, false,                             \
           "Summarize remembered set processing info")                       \
                                                                             \
-<<<<<<< HEAD
-=======
   diagnostic(intx, G1SummarizeRSetStatsPeriod, 0,                           \
           "The period (in number of GCs) at which we will generate "        \
           "update buffer processing info "                                  \
           "(0 means do not periodically generate this info); "              \
           "it also requires -XX:+G1SummarizeRSetStats")                     \
                                                                             \
->>>>>>> 076aa799
   diagnostic(bool, G1SummarizeZFStats, false,                               \
           "Summarize zero-filling info")                                    \
                                                                             \
   develop(bool, G1TraceConcurrentRefinement, false,                         \
           "Trace G1 concurrent refinement")                                 \
                                                                             \
-<<<<<<< HEAD
-  develop(bool, G1ConcMark, true,                                           \
-          "If true, run concurrent marking for G1")                         \
-                                                                            \
-=======
->>>>>>> 076aa799
   product(intx, G1MarkStackSize, 2 * 1024 * 1024,                           \
           "Size of the mark stack for concurrent marking.")                 \
                                                                             \
@@ -184,9 +155,6 @@
   develop(bool, G1DeferredRSUpdate, true,                                   \
           "If true, use deferred RS updates")                               \
                                                                             \
-  develop(bool, G1DeferredRSUpdate, true,                                   \
-          "If true, use deferred RS updates")                               \
-                                                                            \
   develop(bool, G1RSLogCheckCardTable, false,                               \
           "If true, verify that no dirty cards remain after RS log "        \
           "processing.")                                                    \
@@ -221,13 +189,6 @@
   develop(intx, G1ConcRSLogCacheSize, 10,                                   \
           "Log base 2 of the length of conc RS hot-card cache.")            \
                                                                             \
-<<<<<<< HEAD
-  develop(bool, G1ConcRSCountTraversals, false,                             \
-          "If true, gather data about the number of times CR traverses "    \
-          "cards ")                                                         \
-                                                                            \
-=======
->>>>>>> 076aa799
   develop(intx, G1ConcRSHotCardLimit, 4,                                    \
           "The threshold that defines (>=) a hot card.")                    \
                                                                             \
@@ -291,21 +252,15 @@
           "If non-0 is the size of the G1 survivor space, "                 \
           "otherwise SurvivorRatio is used to determine the size")          \
                                                                             \
-<<<<<<< HEAD
-=======
   product(uintx, G1HeapRegionSize, 0,                                       \
           "Size of the G1 regions.")                                        \
                                                                             \
->>>>>>> 076aa799
   experimental(bool, G1ParallelRSetUpdatingEnabled, false,                  \
           "Enables the parallelization of remembered set updating "         \
           "during evacuation pauses")                                       \
                                                                             \
   experimental(bool, G1ParallelRSetScanningEnabled, false,                  \
           "Enables the parallelization of remembered set scanning "         \
-<<<<<<< HEAD
-          "during evacuation pauses")
-=======
           "during evacuation pauses")                                       \
                                                                             \
   product(uintx, G1ParallelRSetThreads, 0,                                  \
@@ -318,6 +273,5 @@
                                                                             \
   develop(bool, G1VerifyCTCleanup, false,                                   \
           "Verify card table cleanup.")
->>>>>>> 076aa799
 
 G1_FLAGS(DECLARE_DEVELOPER_FLAG, DECLARE_PD_DEVELOPER_FLAG, DECLARE_PRODUCT_FLAG, DECLARE_PD_PRODUCT_FLAG, DECLARE_DIAGNOSTIC_FLAG, DECLARE_EXPERIMENTAL_FLAG, DECLARE_NOTPRODUCT_FLAG, DECLARE_MANAGEABLE_FLAG, DECLARE_PRODUCT_RW_FLAG)