/*
<<<<<<< HEAD
 * Copyright (c) 2001, 2009, Oracle and/or its affiliates. All rights reserved.
=======
 * Copyright (c) 2001, 2010, Oracle and/or its affiliates. All rights reserved.
>>>>>>> eb8bd999
 * DO NOT ALTER OR REMOVE COPYRIGHT NOTICES OR THIS FILE HEADER.
 *
 * This code is free software; you can redistribute it and/or modify it
 * under the terms of the GNU General Public License version 2 only, as
 * published by the Free Software Foundation.
 *
 * This code is distributed in the hope that it will be useful, but WITHOUT
 * ANY WARRANTY; without even the implied warranty of MERCHANTABILITY or
 * FITNESS FOR A PARTICULAR PURPOSE.  See the GNU General Public License
 * version 2 for more details (a copy is included in the LICENSE file that
 * accompanied this code).
 *
 * You should have received a copy of the GNU General Public License version
 * 2 along with this work; if not, write to the Free Software Foundation,
 * Inc., 51 Franklin St, Fifth Floor, Boston, MA 02110-1301 USA.
 *
 * Please contact Oracle, 500 Oracle Parkway, Redwood Shores, CA 94065 USA
 * or visit www.oracle.com if you need additional information or have any
 * questions.
 *
 */

#include "incls/_precompiled.incl"
#include "incls/_concurrentG1RefineThread.cpp.incl"

ConcurrentG1RefineThread::
ConcurrentG1RefineThread(ConcurrentG1Refine* cg1r, ConcurrentG1RefineThread *next,
                         int worker_id_offset, int worker_id) :
  ConcurrentGCThread(),
  _worker_id_offset(worker_id_offset),
  _worker_id(worker_id),
  _active(false),
  _next(next),
  _monitor(NULL),
  _cg1r(cg1r),
  _vtime_accum(0.0)
{

  // Each thread has its own monitor. The i-th thread is responsible for signalling
  // to thread i+1 if the number of buffers in the queue exceeds a threashold for this
  // thread. Monitors are also used to wake up the threads during termination.
  // The 0th worker in notified by mutator threads and has a special monitor.
  // The last worker is used for young gen rset size sampling.
  if (worker_id > 0) {
    _monitor = new Monitor(Mutex::nonleaf, "Refinement monitor", true);
  } else {
    _monitor = DirtyCardQ_CBL_mon;
  }
  initialize();
  create_and_start();
}

void ConcurrentG1RefineThread::initialize() {
  if (_worker_id < cg1r()->worker_thread_num()) {
    // Current thread activation threshold
    _threshold = MIN2<int>(cg1r()->thread_threshold_step() * (_worker_id + 1) + cg1r()->green_zone(),
                           cg1r()->yellow_zone());
    // A thread deactivates once the number of buffer reached a deactivation threshold
    _deactivation_threshold = MAX2<int>(_threshold - cg1r()->thread_threshold_step(), cg1r()->green_zone());
  } else {
    set_active(true);
  }
}

void ConcurrentG1RefineThread::sample_young_list_rs_lengths() {
  G1CollectedHeap* g1h = G1CollectedHeap::heap();
  G1CollectorPolicy* g1p = g1h->g1_policy();
  if (g1p->adaptive_young_list_length()) {
    int regions_visited = 0;
<<<<<<< HEAD
    g1h->young_list_rs_length_sampling_init();
    while (g1h->young_list_rs_length_sampling_more()) {
      g1h->young_list_rs_length_sampling_next();
=======
    g1h->young_list()->rs_length_sampling_init();
    while (g1h->young_list()->rs_length_sampling_more()) {
      g1h->young_list()->rs_length_sampling_next();
>>>>>>> eb8bd999
      ++regions_visited;

      // we try to yield every time we visit 10 regions
      if (regions_visited == 10) {
        if (_sts.should_yield()) {
          _sts.yield("G1 refine");
          // we just abandon the iteration
          break;
        }
        regions_visited = 0;
      }
    }

    g1p->check_prediction_validity();
  }
}

void ConcurrentG1RefineThread::run_young_rs_sampling() {
  DirtyCardQueueSet& dcqs = JavaThread::dirty_card_queue_set();
  _vtime_start = os::elapsedVTime();
  while(!_should_terminate) {
    _sts.join();
    sample_young_list_rs_lengths();
    _sts.leave();

    if (os::supports_vtime()) {
      _vtime_accum = (os::elapsedVTime() - _vtime_start);
    } else {
      _vtime_accum = 0.0;
    }

    MutexLockerEx x(_monitor, Mutex::_no_safepoint_check_flag);
    if (_should_terminate) {
      break;
    }
    _monitor->wait(Mutex::_no_safepoint_check_flag, G1ConcRefinementServiceIntervalMillis);
  }
}

void ConcurrentG1RefineThread::wait_for_completed_buffers() {
  DirtyCardQueueSet& dcqs = JavaThread::dirty_card_queue_set();
  MutexLockerEx x(_monitor, Mutex::_no_safepoint_check_flag);
  while (!_should_terminate && !is_active()) {
    _monitor->wait(Mutex::_no_safepoint_check_flag);
  }
}

bool ConcurrentG1RefineThread::is_active() {
  DirtyCardQueueSet& dcqs = JavaThread::dirty_card_queue_set();
  return _worker_id > 0 ? _active : dcqs.process_completed_buffers();
}

void ConcurrentG1RefineThread::activate() {
  MutexLockerEx x(_monitor, Mutex::_no_safepoint_check_flag);
  if (_worker_id > 0) {
    if (G1TraceConcRefinement) {
      DirtyCardQueueSet& dcqs = JavaThread::dirty_card_queue_set();
      gclog_or_tty->print_cr("G1-Refine-activated worker %d, on threshold %d, current %d",
                             _worker_id, _threshold, (int)dcqs.completed_buffers_num());
    }
    set_active(true);
  } else {
    DirtyCardQueueSet& dcqs = JavaThread::dirty_card_queue_set();
    dcqs.set_process_completed(true);
  }
  _monitor->notify();
}

void ConcurrentG1RefineThread::deactivate() {
  MutexLockerEx x(_monitor, Mutex::_no_safepoint_check_flag);
  if (_worker_id > 0) {
    if (G1TraceConcRefinement) {
      DirtyCardQueueSet& dcqs = JavaThread::dirty_card_queue_set();
      gclog_or_tty->print_cr("G1-Refine-deactivated worker %d, off threshold %d, current %d",
                             _worker_id, _deactivation_threshold, (int)dcqs.completed_buffers_num());
    }
    set_active(false);
  } else {
    DirtyCardQueueSet& dcqs = JavaThread::dirty_card_queue_set();
    dcqs.set_process_completed(false);
  }
}

void ConcurrentG1RefineThread::run() {
  initialize_in_thread();
  wait_for_universe_init();

  if (_worker_id >= cg1r()->worker_thread_num()) {
    run_young_rs_sampling();
    terminate();
<<<<<<< HEAD
=======
    return;
>>>>>>> eb8bd999
  }

  _vtime_start = os::elapsedVTime();
  while (!_should_terminate) {
    DirtyCardQueueSet& dcqs = JavaThread::dirty_card_queue_set();

    // Wait for work
    wait_for_completed_buffers();

    if (_should_terminate) {
      break;
    }

    _sts.join();

    do {
      int curr_buffer_num = (int)dcqs.completed_buffers_num();
      // If the number of the buffers falls down into the yellow zone,
      // that means that the transition period after the evacuation pause has ended.
      if (dcqs.completed_queue_padding() > 0 && curr_buffer_num <= cg1r()->yellow_zone()) {
        dcqs.set_completed_queue_padding(0);
      }

      if (_worker_id > 0 && curr_buffer_num <= _deactivation_threshold) {
        // If the number of the buffer has fallen below our threshold
        // we should deactivate. The predecessor will reactivate this
        // thread should the number of the buffers cross the threshold again.
        deactivate();
        break;
      }

      // Check if we need to activate the next thread.
      if (_next != NULL && !_next->is_active() && curr_buffer_num > _next->_threshold) {
        _next->activate();
      }
    } while (dcqs.apply_closure_to_completed_buffer(_worker_id + _worker_id_offset, cg1r()->green_zone()));

    // We can exit the loop above while being active if there was a yield request.
    if (is_active()) {
      deactivate();
    }

    _sts.leave();

    if (os::supports_vtime()) {
      _vtime_accum = (os::elapsedVTime() - _vtime_start);
    } else {
      _vtime_accum = 0.0;
    }
  }
  assert(_should_terminate, "just checking");
  terminate();
}


void ConcurrentG1RefineThread::yield() {
  if (G1TraceConcRefinement) {
    gclog_or_tty->print_cr("G1-Refine-yield");
  }
  _sts.yield("G1 refine");
  if (G1TraceConcRefinement) {
    gclog_or_tty->print_cr("G1-Refine-yield-end");
  }
}

void ConcurrentG1RefineThread::stop() {
  // it is ok to take late safepoints here, if needed
  {
    MutexLockerEx mu(Terminator_lock);
    _should_terminate = true;
  }

  {
    MutexLockerEx x(_monitor, Mutex::_no_safepoint_check_flag);
    _monitor->notify();
  }

  {
    MutexLockerEx mu(Terminator_lock);
    while (!_has_terminated) {
      Terminator_lock->wait();
    }
  }
  if (G1TraceConcRefinement) {
    gclog_or_tty->print_cr("G1-Refine-stop");
  }
}

void ConcurrentG1RefineThread::print() const {
  print_on(tty);
}

void ConcurrentG1RefineThread::print_on(outputStream* st) const {
  st->print("\"G1 Concurrent Refinement Thread#%d\" ", _worker_id);
  Thread::print_on(st);
  st->cr();
}<|MERGE_RESOLUTION|>--- conflicted
+++ resolved
@@ -1,9 +1,5 @@
 /*
-<<<<<<< HEAD
- * Copyright (c) 2001, 2009, Oracle and/or its affiliates. All rights reserved.
-=======
  * Copyright (c) 2001, 2010, Oracle and/or its affiliates. All rights reserved.
->>>>>>> eb8bd999
  * DO NOT ALTER OR REMOVE COPYRIGHT NOTICES OR THIS FILE HEADER.
  *
  * This code is free software; you can redistribute it and/or modify it
@@ -73,15 +69,9 @@
   G1CollectorPolicy* g1p = g1h->g1_policy();
   if (g1p->adaptive_young_list_length()) {
     int regions_visited = 0;
-<<<<<<< HEAD
-    g1h->young_list_rs_length_sampling_init();
-    while (g1h->young_list_rs_length_sampling_more()) {
-      g1h->young_list_rs_length_sampling_next();
-=======
     g1h->young_list()->rs_length_sampling_init();
     while (g1h->young_list()->rs_length_sampling_more()) {
       g1h->young_list()->rs_length_sampling_next();
->>>>>>> eb8bd999
       ++regions_visited;
 
       // we try to yield every time we visit 10 regions
@@ -172,10 +162,7 @@
   if (_worker_id >= cg1r()->worker_thread_num()) {
     run_young_rs_sampling();
     terminate();
-<<<<<<< HEAD
-=======
     return;
->>>>>>> eb8bd999
   }
 
   _vtime_start = os::elapsedVTime();
