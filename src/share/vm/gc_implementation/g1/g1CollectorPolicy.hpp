--- conflicted
+++ resolved
@@ -1,9 +1,5 @@
 /*
-<<<<<<< HEAD
- * Copyright (c) 2001, 2009, Oracle and/or its affiliates. All rights reserved.
-=======
  * Copyright (c) 2001, 2010, Oracle and/or its affiliates. All rights reserved.
->>>>>>> eb8bd999
  * DO NOT ALTER OR REMOVE COPYRIGHT NOTICES OR THIS FILE HEADER.
  *
  * This code is free software; you can redistribute it and/or modify it
@@ -1012,8 +1008,6 @@
   // Add "hr" to the CS.
   void add_to_collection_set(HeapRegion* hr);
 
-<<<<<<< HEAD
-=======
   // Incremental CSet Support
 
   // The head of the incrementally built collection set.
@@ -1061,7 +1055,6 @@
   void print_collection_set(HeapRegion* list_head, outputStream* st);
 #endif // !PRODUCT
 
->>>>>>> eb8bd999
   bool initiate_conc_mark_if_possible()       { return _initiate_conc_mark_if_possible;  }
   void set_initiate_conc_mark_if_possible()   { _initiate_conc_mark_if_possible = true;  }
   void clear_initiate_conc_mark_if_possible() { _initiate_conc_mark_if_possible = false; }
@@ -1070,15 +1063,12 @@
   void set_during_initial_mark_pause()  { _during_initial_mark_pause = true;  }
   void clear_during_initial_mark_pause(){ _during_initial_mark_pause = false; }
 
-<<<<<<< HEAD
-=======
   // This sets the initiate_conc_mark_if_possible() flag to start a
   // new cycle, as long as we are not already in one. It's best if it
   // is called during a safepoint when the test whether a cycle is in
   // progress or not is stable.
   bool force_initial_mark_if_outside_cycle();
 
->>>>>>> eb8bd999
   // This is called at the very beginning of an evacuation pause (it
   // has to be the first thing that the pause does). If
   // initiate_conc_mark_if_possible() is true, and the concurrent
