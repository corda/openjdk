/*
<<<<<<< HEAD
 * Copyright (c) 2001, 2009, Oracle and/or its affiliates. All rights reserved.
=======
 * Copyright (c) 2001, 2010, Oracle and/or its affiliates. All rights reserved.
>>>>>>> eb8bd999
 * DO NOT ALTER OR REMOVE COPYRIGHT NOTICES OR THIS FILE HEADER.
 *
 * This code is free software; you can redistribute it and/or modify it
 * under the terms of the GNU General Public License version 2 only, as
 * published by the Free Software Foundation.
 *
 * This code is distributed in the hope that it will be useful, but WITHOUT
 * ANY WARRANTY; without even the implied warranty of MERCHANTABILITY or
 * FITNESS FOR A PARTICULAR PURPOSE.  See the GNU General Public License
 * version 2 for more details (a copy is included in the LICENSE file that
 * accompanied this code).
 *
 * You should have received a copy of the GNU General Public License version
 * 2 along with this work; if not, write to the Free Software Foundation,
 * Inc., 51 Franklin St, Fifth Floor, Boston, MA 02110-1301 USA.
 *
 * Please contact Oracle, 500 Oracle Parkway, Redwood Shores, CA 94065 USA
 * or visit www.oracle.com if you need additional information or have any
 * questions.
 *
 */

#include "incls/_precompiled.incl"
#include "incls/_g1MarkSweep.cpp.incl"

class HeapRegion;

void G1MarkSweep::invoke_at_safepoint(ReferenceProcessor* rp,
                                      bool clear_all_softrefs) {
  assert(SafepointSynchronize::is_at_safepoint(), "must be at a safepoint");

  SharedHeap* sh = SharedHeap::heap();
#ifdef ASSERT
  if (sh->collector_policy()->should_clear_all_soft_refs()) {
    assert(clear_all_softrefs, "Policy should have been checked earler");
  }
#endif
  // hook up weak ref data so it can be used during Mark-Sweep
  assert(GenMarkSweep::ref_processor() == NULL, "no stomping");
  assert(rp != NULL, "should be non-NULL");
  GenMarkSweep::_ref_processor = rp;
  rp->setup_policy(clear_all_softrefs);

  // When collecting the permanent generation methodOops may be moving,
  // so we either have to flush all bcp data or convert it into bci.
  CodeCache::gc_prologue();
  Threads::gc_prologue();

  // Increment the invocation count for the permanent generation, since it is
  // implicitly collected whenever we do a full mark sweep collection.
  sh->perm_gen()->stat_record()->invocations++;

  bool marked_for_unloading = false;

  allocate_stacks();

  // We should save the marks of the currently locked biased monitors.
  // The marking doesn't preserve the marks of biased objects.
  BiasedLocking::preserve_marks();

  mark_sweep_phase1(marked_for_unloading, clear_all_softrefs);

  if (VerifyDuringGC) {
      G1CollectedHeap* g1h = G1CollectedHeap::heap();
      g1h->checkConcurrentMark();
  }

  mark_sweep_phase2();

  // Don't add any more derived pointers during phase3
  COMPILER2_PRESENT(DerivedPointerTable::set_active(false));

  mark_sweep_phase3();

  mark_sweep_phase4();

  GenMarkSweep::restore_marks();
  BiasedLocking::restore_marks();
  GenMarkSweep::deallocate_stacks();

  // We must invalidate the perm-gen rs, so that it gets rebuilt.
  GenRemSet* rs = sh->rem_set();
  rs->invalidate(sh->perm_gen()->used_region(), true /*whole_heap*/);

  // "free at last gc" is calculated from these.
  // CHF: cheating for now!!!
  //  Universe::set_heap_capacity_at_last_gc(Universe::heap()->capacity());
  //  Universe::set_heap_used_at_last_gc(Universe::heap()->used());

  Threads::gc_epilogue();
  CodeCache::gc_epilogue();

  // refs processing: clean slate
  GenMarkSweep::_ref_processor = NULL;
}


void G1MarkSweep::allocate_stacks() {
  GenMarkSweep::_preserved_count_max = 0;
  GenMarkSweep::_preserved_marks = NULL;
  GenMarkSweep::_preserved_count = 0;
<<<<<<< HEAD
=======
  GenMarkSweep::_preserved_mark_stack = NULL;
  GenMarkSweep::_preserved_oop_stack = NULL;

  GenMarkSweep::_marking_stack =
    new (ResourceObj::C_HEAP) GrowableArray<oop>(4000, true);
  GenMarkSweep::_objarray_stack =
    new (ResourceObj::C_HEAP) GrowableArray<ObjArrayTask>(50, true);

  int size = SystemDictionary::number_of_classes() * 2;
  GenMarkSweep::_revisit_klass_stack =
    new (ResourceObj::C_HEAP) GrowableArray<Klass*>(size, true);
  // (#klass/k)^2 for k ~ 10 appears a better fit, but this will have to do
  // for now until we have a chance to work out a more optimal setting.
  GenMarkSweep::_revisit_mdo_stack =
    new (ResourceObj::C_HEAP) GrowableArray<DataLayout*>(size*2, true);

>>>>>>> eb8bd999
}

void G1MarkSweep::mark_sweep_phase1(bool& marked_for_unloading,
                                    bool clear_all_softrefs) {
  // Recursively traverse all live objects and mark them
  EventMark m("1 mark object");
  TraceTime tm("phase 1", PrintGC && Verbose, true, gclog_or_tty);
  GenMarkSweep::trace(" 1");

  SharedHeap* sh = SharedHeap::heap();

  sh->process_strong_roots(true,  // activeate StrongRootsScope
                           true,  // Collecting permanent generation.
                           SharedHeap::SO_SystemClasses,
                           &GenMarkSweep::follow_root_closure,
                           &GenMarkSweep::follow_code_root_closure,
                           &GenMarkSweep::follow_root_closure);

  // Process reference objects found during marking
  ReferenceProcessor* rp = GenMarkSweep::ref_processor();
  rp->setup_policy(clear_all_softrefs);
  rp->process_discovered_references(&GenMarkSweep::is_alive,
                                    &GenMarkSweep::keep_alive,
                                    &GenMarkSweep::follow_stack_closure,
                                    NULL);

  // Follow system dictionary roots and unload classes
  bool purged_class = SystemDictionary::do_unloading(&GenMarkSweep::is_alive);
  assert(GenMarkSweep::_marking_stack.is_empty(),
         "stack should be empty by now");

  // Follow code cache roots (has to be done after system dictionary,
  // assumes all live klasses are marked)
  CodeCache::do_unloading(&GenMarkSweep::is_alive,
                                   &GenMarkSweep::keep_alive,
                                   purged_class);
  GenMarkSweep::follow_stack();

  // Update subklass/sibling/implementor links of live klasses
  GenMarkSweep::follow_weak_klass_links();
  assert(GenMarkSweep::_marking_stack.is_empty(),
         "stack should be empty by now");

  // Visit memoized MDO's and clear any unmarked weak refs
  GenMarkSweep::follow_mdo_weak_refs();
<<<<<<< HEAD
  assert(GenMarkSweep::_marking_stack.is_empty(), "just drained");
=======
  assert(GenMarkSweep::_marking_stack->is_empty(), "just drained");
>>>>>>> eb8bd999


  // Visit symbol and interned string tables and delete unmarked oops
  SymbolTable::unlink(&GenMarkSweep::is_alive);
  StringTable::unlink(&GenMarkSweep::is_alive);

  assert(GenMarkSweep::_marking_stack.is_empty(),
         "stack should be empty by now");
}

class G1PrepareCompactClosure: public HeapRegionClosure {
  ModRefBarrierSet* _mrbs;
  CompactPoint _cp;

  void free_humongous_region(HeapRegion* hr) {
    HeapWord* bot = hr->bottom();
    HeapWord* end = hr->end();
    assert(hr->startsHumongous(),
           "Only the start of a humongous region should be freed.");
    G1CollectedHeap::heap()->free_region(hr);
    hr->prepare_for_compaction(&_cp);
    // Also clear the part of the card table that will be unused after
    // compaction.
    _mrbs->clear(MemRegion(hr->compaction_top(), hr->end()));
  }

public:
  G1PrepareCompactClosure(CompactibleSpace* cs) :
    _cp(NULL, cs, cs->initialize_threshold()),
    _mrbs(G1CollectedHeap::heap()->mr_bs())
  {}
  bool doHeapRegion(HeapRegion* hr) {
    if (hr->isHumongous()) {
      if (hr->startsHumongous()) {
        oop obj = oop(hr->bottom());
        if (obj->is_gc_marked()) {
          obj->forward_to(obj);
        } else  {
          free_humongous_region(hr);
        }
      } else {
        assert(hr->continuesHumongous(), "Invalid humongous.");
      }
    } else {
      hr->prepare_for_compaction(&_cp);
      // Also clear the part of the card table that will be unused after
      // compaction.
      _mrbs->clear(MemRegion(hr->compaction_top(), hr->end()));
    }
    return false;
  }
};

// Finds the first HeapRegion.
class FindFirstRegionClosure: public HeapRegionClosure {
  HeapRegion* _a_region;
public:
  FindFirstRegionClosure() : _a_region(NULL) {}
  bool doHeapRegion(HeapRegion* r) {
    _a_region = r;
    return true;
  }
  HeapRegion* result() { return _a_region; }
};

void G1MarkSweep::mark_sweep_phase2() {
  // Now all live objects are marked, compute the new object addresses.

  // It is imperative that we traverse perm_gen LAST. If dead space is
  // allowed a range of dead object may get overwritten by a dead int
  // array. If perm_gen is not traversed last a klassOop may get
  // overwritten. This is fine since it is dead, but if the class has dead
  // instances we have to skip them, and in order to find their size we
  // need the klassOop!
  //
  // It is not required that we traverse spaces in the same order in
  // phase2, phase3 and phase4, but the ValidateMarkSweep live oops
  // tracking expects us to do so. See comment under phase4.

  G1CollectedHeap* g1h = G1CollectedHeap::heap();
  Generation* pg = g1h->perm_gen();

  EventMark m("2 compute new addresses");
  TraceTime tm("phase 2", PrintGC && Verbose, true, gclog_or_tty);
  GenMarkSweep::trace("2");

  FindFirstRegionClosure cl;
  g1h->heap_region_iterate(&cl);
  HeapRegion *r = cl.result();
  CompactibleSpace* sp = r;
  if (r->isHumongous() && oop(r->bottom())->is_gc_marked()) {
    sp = r->next_compaction_space();
  }

  G1PrepareCompactClosure blk(sp);
  g1h->heap_region_iterate(&blk);

  CompactPoint perm_cp(pg, NULL, NULL);
  pg->prepare_for_compaction(&perm_cp);
}

class G1AdjustPointersClosure: public HeapRegionClosure {
 public:
  bool doHeapRegion(HeapRegion* r) {
    if (r->isHumongous()) {
      if (r->startsHumongous()) {
        // We must adjust the pointers on the single H object.
        oop obj = oop(r->bottom());
        debug_only(GenMarkSweep::track_interior_pointers(obj));
        // point all the oops to the new location
        obj->adjust_pointers();
        debug_only(GenMarkSweep::check_interior_pointers());
      }
    } else {
      // This really ought to be "as_CompactibleSpace"...
      r->adjust_pointers();
    }
    return false;
  }
};

void G1MarkSweep::mark_sweep_phase3() {
  G1CollectedHeap* g1h = G1CollectedHeap::heap();
  Generation* pg = g1h->perm_gen();

  // Adjust the pointers to reflect the new locations
  EventMark m("3 adjust pointers");
  TraceTime tm("phase 3", PrintGC && Verbose, true, gclog_or_tty);
  GenMarkSweep::trace("3");

  SharedHeap* sh = SharedHeap::heap();

  sh->process_strong_roots(true,  // activate StrongRootsScope
                           true,  // Collecting permanent generation.
                           SharedHeap::SO_AllClasses,
                           &GenMarkSweep::adjust_root_pointer_closure,
                           NULL,  // do not touch code cache here
                           &GenMarkSweep::adjust_pointer_closure);

  g1h->ref_processor()->weak_oops_do(&GenMarkSweep::adjust_root_pointer_closure);

  // Now adjust pointers in remaining weak roots.  (All of which should
  // have been cleared if they pointed to non-surviving objects.)
  g1h->g1_process_weak_roots(&GenMarkSweep::adjust_root_pointer_closure,
                             &GenMarkSweep::adjust_pointer_closure);

  GenMarkSweep::adjust_marks();

  G1AdjustPointersClosure blk;
  g1h->heap_region_iterate(&blk);
  pg->adjust_pointers();
}

class G1SpaceCompactClosure: public HeapRegionClosure {
public:
  G1SpaceCompactClosure() {}

  bool doHeapRegion(HeapRegion* hr) {
    if (hr->isHumongous()) {
      if (hr->startsHumongous()) {
        oop obj = oop(hr->bottom());
        if (obj->is_gc_marked()) {
          obj->init_mark();
        } else {
          assert(hr->is_empty(), "Should have been cleared in phase 2.");
        }
        hr->reset_during_compaction();
      }
    } else {
      hr->compact();
    }
    return false;
  }
};

void G1MarkSweep::mark_sweep_phase4() {
  // All pointers are now adjusted, move objects accordingly

  // It is imperative that we traverse perm_gen first in phase4. All
  // classes must be allocated earlier than their instances, and traversing
  // perm_gen first makes sure that all klassOops have moved to their new
  // location before any instance does a dispatch through it's klass!

  // The ValidateMarkSweep live oops tracking expects us to traverse spaces
  // in the same order in phase2, phase3 and phase4. We don't quite do that
  // here (perm_gen first rather than last), so we tell the validate code
  // to use a higher index (saved from phase2) when verifying perm_gen.
  G1CollectedHeap* g1h = G1CollectedHeap::heap();
  Generation* pg = g1h->perm_gen();

  EventMark m("4 compact heap");
  TraceTime tm("phase 4", PrintGC && Verbose, true, gclog_or_tty);
  GenMarkSweep::trace("4");

  pg->compact();

  G1SpaceCompactClosure blk;
  g1h->heap_region_iterate(&blk);

}

// Local Variables: ***
// c-indentation-style: gnu ***
// End: ***<|MERGE_RESOLUTION|>--- conflicted
+++ resolved
@@ -1,9 +1,5 @@
 /*
-<<<<<<< HEAD
- * Copyright (c) 2001, 2009, Oracle and/or its affiliates. All rights reserved.
-=======
  * Copyright (c) 2001, 2010, Oracle and/or its affiliates. All rights reserved.
->>>>>>> eb8bd999
  * DO NOT ALTER OR REMOVE COPYRIGHT NOTICES OR THIS FILE HEADER.
  *
  * This code is free software; you can redistribute it and/or modify it
@@ -105,8 +101,6 @@
   GenMarkSweep::_preserved_count_max = 0;
   GenMarkSweep::_preserved_marks = NULL;
   GenMarkSweep::_preserved_count = 0;
-<<<<<<< HEAD
-=======
   GenMarkSweep::_preserved_mark_stack = NULL;
   GenMarkSweep::_preserved_oop_stack = NULL;
 
@@ -123,7 +117,6 @@
   GenMarkSweep::_revisit_mdo_stack =
     new (ResourceObj::C_HEAP) GrowableArray<DataLayout*>(size*2, true);
 
->>>>>>> eb8bd999
 }
 
 void G1MarkSweep::mark_sweep_phase1(bool& marked_for_unloading,
@@ -152,7 +145,7 @@
 
   // Follow system dictionary roots and unload classes
   bool purged_class = SystemDictionary::do_unloading(&GenMarkSweep::is_alive);
-  assert(GenMarkSweep::_marking_stack.is_empty(),
+  assert(GenMarkSweep::_marking_stack->is_empty(),
          "stack should be empty by now");
 
   // Follow code cache roots (has to be done after system dictionary,
@@ -164,23 +157,19 @@
 
   // Update subklass/sibling/implementor links of live klasses
   GenMarkSweep::follow_weak_klass_links();
-  assert(GenMarkSweep::_marking_stack.is_empty(),
+  assert(GenMarkSweep::_marking_stack->is_empty(),
          "stack should be empty by now");
 
   // Visit memoized MDO's and clear any unmarked weak refs
   GenMarkSweep::follow_mdo_weak_refs();
-<<<<<<< HEAD
-  assert(GenMarkSweep::_marking_stack.is_empty(), "just drained");
-=======
   assert(GenMarkSweep::_marking_stack->is_empty(), "just drained");
->>>>>>> eb8bd999
 
 
   // Visit symbol and interned string tables and delete unmarked oops
   SymbolTable::unlink(&GenMarkSweep::is_alive);
   StringTable::unlink(&GenMarkSweep::is_alive);
 
-  assert(GenMarkSweep::_marking_stack.is_empty(),
+  assert(GenMarkSweep::_marking_stack->is_empty(),
          "stack should be empty by now");
 }
 
