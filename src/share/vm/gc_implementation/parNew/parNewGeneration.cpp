--- conflicted
+++ resolved
@@ -34,16 +34,10 @@
 #endif
 ParScanThreadState::ParScanThreadState(Space* to_space_,
                                        ParNewGeneration* gen_,
-<<<<<<< HEAD
                                        Generation* old_gen_,
                                        int thread_num_,
                                        ObjToScanQueueSet* work_queue_set_,
                                        GrowableArray<oop>**  overflow_stack_set_,
-=======
-				       Generation* old_gen_,
-				       int thread_num_,
-				       ObjToScanQueueSet* work_queue_set_,
->>>>>>> 2571633a
                                        size_t desired_plab_sz_,
                                        ParallelTaskTerminator& term_) :
   _to_space(to_space_), _old_gen(old_gen_), _young_gen(gen_), _thread_num(thread_num_),
@@ -130,7 +124,6 @@
 
 void ParScanThreadState::trim_queues(int max_size) {
   ObjToScanQueue* queue = work_queue();
-<<<<<<< HEAD
   do {
     while (queue->size() > (juint)max_size) {
       oop obj_to_scan;
@@ -145,18 +138,6 @@
             // object is in to_space
             obj_to_scan->oop_iterate(&_to_space_closure);
           }
-=======
-  while (queue->size() > (juint)max_size) { 
-    oop obj_to_scan;
-    if (queue->pop_local(obj_to_scan)) {
-      note_pop();
-
-      if ((HeapWord *)obj_to_scan < young_old_boundary()) {
-        if (obj_to_scan->is_objArray() &&
-            obj_to_scan->is_forwarded() &&
-            obj_to_scan->forwardee() != obj_to_scan) {
-          scan_partial_array_and_push_remainder(obj_to_scan);
->>>>>>> 2571633a
         } else {
           // object is in old generation
           obj_to_scan->oop_iterate(&_old_gen_closure);
@@ -277,14 +258,9 @@
   ParScanThreadStateSet(int                     num_threads, 
                         Space&                  to_space, 
                         ParNewGeneration&       gen,
-<<<<<<< HEAD
                         Generation&             old_gen,
                         ObjToScanQueueSet&      queue_set,
                         GrowableArray<oop>**    overflow_stacks_,
-=======
-                        Generation&             old_gen, 
-                        ObjToScanQueueSet&      queue_set, 
->>>>>>> 2571633a
                         size_t                  desired_plab_sz,
                         ParallelTaskTerminator& term);
   inline ParScanThreadState& thread_sate(int i);
@@ -306,12 +282,8 @@
 
 ParScanThreadStateSet::ParScanThreadStateSet(
   int num_threads, Space& to_space, ParNewGeneration& gen,
-<<<<<<< HEAD
   Generation& old_gen, ObjToScanQueueSet& queue_set,
   GrowableArray<oop>** overflow_stack_set_,
-=======
-  Generation& old_gen, ObjToScanQueueSet& queue_set, 
->>>>>>> 2571633a
   size_t desired_plab_sz, ParallelTaskTerminator& term)
   : ResourceArray(sizeof(ParScanThreadState), num_threads),
     _gen(gen), _next_gen(old_gen), _term(term),
@@ -632,18 +604,10 @@
     oop obj = oopDesc::decode_heap_oop_not_null(heap_oop);
     if ((HeapWord*)obj < _boundary) {
       assert(!_g->to()->is_in_reserved(obj), "Scanning field twice?");
-<<<<<<< HEAD
       oop new_obj = obj->is_forwarded()
                       ? obj->forwardee()
                       : _g->DefNewGeneration::copy_to_survivor_space(obj);
       oopDesc::encode_store_heap_oop_not_null(p, new_obj);
-=======
-      if (obj->is_forwarded()) {
-        *p = obj->forwardee();
-      } else {        
-        *p = _g->DefNewGeneration::copy_to_survivor_space(obj, p);
-      }
->>>>>>> 2571633a
     }
     if (_gc_barrier) {
       // If p points to a younger generation, mark the card.
@@ -830,13 +794,8 @@
   assert(workers != NULL, "Need parallel worker threads.");
   ParallelTaskTerminator _term(workers->total_workers(), task_queues());
   ParScanThreadStateSet thread_state_set(workers->total_workers(),
-<<<<<<< HEAD
                                          *to(), *this, *_next_gen, *task_queues(),
                                          _overflow_stacks, desired_plab_sz(), _term);
-=======
-                                         *to(), *this, *_next_gen, *task_queues(), 
-                                         desired_plab_sz(), _term);
->>>>>>> 2571633a
 
   ParNewGenTask tsk(this, _next_gen, reserved().end(), &thread_state_set);
   int n_workers = workers->total_workers();
@@ -861,23 +820,10 @@
                thread_state_set.steals(),
 	       thread_state_set.pops()+thread_state_set.steals());
   }
-<<<<<<< HEAD
   assert(thread_state_set.pushes() == thread_state_set.pops()
                                     + thread_state_set.steals(),
          "Or else the queues are leaky.");
 
-=======
-  assert(thread_state_set.pushes() == thread_state_set.pops() + thread_state_set.steals(),
-	 "Or else the queues are leaky.");
-
-  // For now, process discovered weak refs sequentially.
-#ifdef COMPILER2
-  ReferencePolicy *soft_ref_policy = new LRUMaxHeapPolicy();
-#else
-  ReferencePolicy *soft_ref_policy = new LRUCurrentHeapPolicy();
-#endif // COMPILER2
- 
->>>>>>> 2571633a
   // Process (weak) reference objects found during scavenge.
   ReferenceProcessor* rp = ref_processor();
   IsAliveClosure is_alive(this);
@@ -891,14 +837,8 @@
   rp->setup_policy(clear_all_soft_refs);
   if (rp->processing_is_mt()) {
     ParNewRefProcTaskExecutor task_executor(*this, thread_state_set);
-<<<<<<< HEAD
     rp->process_discovered_references(&is_alive, &keep_alive,
                                       &evacuate_followers, &task_executor);
-=======
-    ref_processor()->process_discovered_references(
-        soft_ref_policy, &is_alive, &keep_alive, &evacuate_followers, 
-        &task_executor);
->>>>>>> 2571633a
   } else {
     thread_state_set.flush();
     gch->set_par_threads(0);  // 0 ==> non-parallel.
@@ -965,15 +905,9 @@
   update_time_of_last_gc(os::javaTimeMillis());
 
   SpecializationStats::print();
-<<<<<<< HEAD
 
   rp->set_enqueuing_is_done(true);
   if (rp->processing_is_mt()) {
-=======
-  
-  ref_processor()->set_enqueuing_is_done(true);
-  if (ref_processor()->processing_is_mt()) {
->>>>>>> 2571633a
     ParNewRefProcTaskExecutor task_executor(*this, thread_state_set);
     rp->enqueue_discovered_references(&task_executor);
   } else {
@@ -1359,13 +1293,8 @@
 ParNewGeneration::take_from_overflow_list_work(ParScanThreadState* par_scan_state) {
   ObjToScanQueue* work_q = par_scan_state->work_queue();
   // How many to take?
-<<<<<<< HEAD
   int objsFromOverflow = MIN2((work_q->max_elems() - work_q->size())/4,
                               (juint)ParGCDesiredObjsFromOverflowList);
-=======
-  int objsFromOverflow = MIN2(work_q->max_elems()/4,
-			      (juint)ParGCDesiredObjsFromOverflowList);
->>>>>>> 2571633a
 
   assert(par_scan_state->overflow_stack() == NULL, "Error");
   assert(!UseCompressedOops, "Error");
