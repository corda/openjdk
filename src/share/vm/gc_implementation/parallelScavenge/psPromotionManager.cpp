/*
<<<<<<< HEAD
 * Copyright (c) 2002, 2009, Oracle and/or its affiliates. All rights reserved.
=======
 * Copyright (c) 2002, 2010, Oracle and/or its affiliates. All rights reserved.
>>>>>>> eb8bd999
 * DO NOT ALTER OR REMOVE COPYRIGHT NOTICES OR THIS FILE HEADER.
 *
 * This code is free software; you can redistribute it and/or modify it
 * under the terms of the GNU General Public License version 2 only, as
 * published by the Free Software Foundation.
 *
 * This code is distributed in the hope that it will be useful, but WITHOUT
 * ANY WARRANTY; without even the implied warranty of MERCHANTABILITY or
 * FITNESS FOR A PARTICULAR PURPOSE.  See the GNU General Public License
 * version 2 for more details (a copy is included in the LICENSE file that
 * accompanied this code).
 *
 * You should have received a copy of the GNU General Public License version
 * 2 along with this work; if not, write to the Free Software Foundation,
 * Inc., 51 Franklin St, Fifth Floor, Boston, MA 02110-1301 USA.
 *
 * Please contact Oracle, 500 Oracle Parkway, Redwood Shores, CA 94065 USA
 * or visit www.oracle.com if you need additional information or have any
 * questions.
 *
 */

#include "incls/_precompiled.incl"
#include "incls/_psPromotionManager.cpp.incl"

PSPromotionManager**         PSPromotionManager::_manager_array = NULL;
OopStarTaskQueueSet*         PSPromotionManager::_stack_array_depth = NULL;
PSOldGen*                    PSPromotionManager::_old_gen = NULL;
MutableSpace*                PSPromotionManager::_young_space = NULL;

void PSPromotionManager::initialize() {
  ParallelScavengeHeap* heap = (ParallelScavengeHeap*)Universe::heap();
  assert(heap->kind() == CollectedHeap::ParallelScavengeHeap, "Sanity");

  _old_gen = heap->old_gen();
  _young_space = heap->young_gen()->to_space();

  assert(_manager_array == NULL, "Attempt to initialize twice");
  _manager_array = NEW_C_HEAP_ARRAY(PSPromotionManager*, ParallelGCThreads+1 );
  guarantee(_manager_array != NULL, "Could not initialize promotion manager");

  _stack_array_depth = new OopStarTaskQueueSet(ParallelGCThreads);
  guarantee(_stack_array_depth != NULL, "Cound not initialize promotion manager");

  // Create and register the PSPromotionManager(s) for the worker threads.
  for(uint i=0; i<ParallelGCThreads; i++) {
    _manager_array[i] = new PSPromotionManager();
    guarantee(_manager_array[i] != NULL, "Could not create PSPromotionManager");
    stack_array_depth()->register_queue(i, _manager_array[i]->claimed_stack_depth());
  }

  // The VMThread gets its own PSPromotionManager, which is not available
  // for work stealing.
  _manager_array[ParallelGCThreads] = new PSPromotionManager();
  guarantee(_manager_array[ParallelGCThreads] != NULL, "Could not create PSPromotionManager");
}

PSPromotionManager* PSPromotionManager::gc_thread_promotion_manager(int index) {
  assert(index >= 0 && index < (int)ParallelGCThreads, "index out of range");
  assert(_manager_array != NULL, "Sanity");
  return _manager_array[index];
}

PSPromotionManager* PSPromotionManager::vm_thread_promotion_manager() {
  assert(_manager_array != NULL, "Sanity");
  return _manager_array[ParallelGCThreads];
}

void PSPromotionManager::pre_scavenge() {
  ParallelScavengeHeap* heap = (ParallelScavengeHeap*)Universe::heap();
  assert(heap->kind() == CollectedHeap::ParallelScavengeHeap, "Sanity");

  _young_space = heap->young_gen()->to_space();

  for(uint i=0; i<ParallelGCThreads+1; i++) {
    manager_array(i)->reset();
  }
}

void PSPromotionManager::post_scavenge() {
  TASKQUEUE_STATS_ONLY(if (PrintGCDetails && ParallelGCVerbose) print_stats());
  for (uint i = 0; i < ParallelGCThreads + 1; i++) {
    PSPromotionManager* manager = manager_array(i);
<<<<<<< HEAD

    // the guarantees are a bit gratuitous but, if one fires, we'll
    // have a better idea of what went wrong
    if (i < ParallelGCThreads) {
      guarantee((!UseDepthFirstScavengeOrder ||
                 manager->overflow_stack_depth()->is_empty()),
                "promotion manager overflow stack must be empty");
      guarantee((UseDepthFirstScavengeOrder ||
                 manager->overflow_stack_breadth()->is_empty()),
                "promotion manager overflow stack must be empty");

      guarantee((!UseDepthFirstScavengeOrder ||
                 manager->claimed_stack_depth()->size() <= 0),
                "promotion manager claimed stack must be empty");
      guarantee((UseDepthFirstScavengeOrder ||
                 manager->claimed_stack_breadth()->size() <= 0),
                "promotion manager claimed stack must be empty");
    } else {
      guarantee((!UseDepthFirstScavengeOrder ||
                 manager->overflow_stack_depth()->is_empty()),
                "VM Thread promotion manager overflow stack "
                "must be empty");
      guarantee((UseDepthFirstScavengeOrder ||
                 manager->overflow_stack_breadth()->is_empty()),
                "VM Thread promotion manager overflow stack "
                "must be empty");

      guarantee((!UseDepthFirstScavengeOrder ||
                 manager->claimed_stack_depth()->size() <= 0),
                "VM Thread promotion manager claimed stack "
                "must be empty");
      guarantee((UseDepthFirstScavengeOrder ||
                 manager->claimed_stack_breadth()->size() <= 0),
                "VM Thread promotion manager claimed stack "
                "must be empty");
    }

=======
    assert(manager->claimed_stack_depth()->is_empty(), "should be empty");
>>>>>>> eb8bd999
    manager->flush_labs();
  }
}

#if TASKQUEUE_STATS
void
PSPromotionManager::print_taskqueue_stats(uint i) const {
  tty->print("%3u ", i);
  _claimed_stack_depth.stats.print();
  tty->cr();
}

void
PSPromotionManager::print_local_stats(uint i) const {
  #define FMT " " SIZE_FORMAT_W(10)
  tty->print_cr("%3u" FMT FMT FMT FMT, i, _masked_pushes, _masked_steals,
                _arrays_chunked, _array_chunks_processed);
  #undef FMT
}

static const char* const pm_stats_hdr[] = {
  "    --------masked-------     arrays      array",
  "thr       push      steal    chunked     chunks",
  "--- ---------- ---------- ---------- ----------"
};

void
PSPromotionManager::print_stats() {
  tty->print_cr("== GC Tasks Stats, GC %3d",
                Universe::heap()->total_collections());

  tty->print("thr "); TaskQueueStats::print_header(1); tty->cr();
  tty->print("--- "); TaskQueueStats::print_header(2); tty->cr();
  for (uint i = 0; i < ParallelGCThreads + 1; ++i) {
    manager_array(i)->print_taskqueue_stats(i);
  }

  const uint hlines = sizeof(pm_stats_hdr) / sizeof(pm_stats_hdr[0]);
  for (uint i = 0; i < hlines; ++i) tty->print_cr(pm_stats_hdr[i]);
  for (uint i = 0; i < ParallelGCThreads + 1; ++i) {
    manager_array(i)->print_local_stats(i);
  }
}

void
PSPromotionManager::reset_stats() {
  claimed_stack_depth()->stats.reset();
  _masked_pushes = _masked_steals = 0;
  _arrays_chunked = _array_chunks_processed = 0;
}
#endif // TASKQUEUE_STATS

PSPromotionManager::PSPromotionManager() {
  ParallelScavengeHeap* heap = (ParallelScavengeHeap*)Universe::heap();
  assert(heap->kind() == CollectedHeap::ParallelScavengeHeap, "Sanity");

  // We set the old lab's start array.
  _old_lab.set_start_array(old_gen()->start_array());

  uint queue_size;
<<<<<<< HEAD
  if (depth_first()) {
    claimed_stack_depth()->initialize();
    queue_size = claimed_stack_depth()->max_elems();
  } else {
    claimed_stack_breadth()->initialize();
    queue_size = claimed_stack_breadth()->max_elems();
  }
=======
  claimed_stack_depth()->initialize();
  queue_size = claimed_stack_depth()->max_elems();
>>>>>>> eb8bd999

  _totally_drain = (ParallelGCThreads == 1) || (GCDrainStackTargetSize == 0);
  if (_totally_drain) {
    _target_stack_size = 0;
  } else {
    // don't let the target stack size to be more than 1/4 of the entries
    _target_stack_size = (uint) MIN2((uint) GCDrainStackTargetSize,
                                     (uint) (queue_size / 4));
  }

  _array_chunk_size = ParGCArrayScanChunk;
  // let's choose 1.5x the chunk size
  _min_array_size_for_chunking = 3 * _array_chunk_size / 2;

  reset();
}

void PSPromotionManager::reset() {
  assert(stacks_empty(), "reset of non-empty stack");

  // We need to get an assert in here to make sure the labs are always flushed.

  ParallelScavengeHeap* heap = (ParallelScavengeHeap*)Universe::heap();
  assert(heap->kind() == CollectedHeap::ParallelScavengeHeap, "Sanity");

  // Do not prefill the LAB's, save heap wastage!
  HeapWord* lab_base = young_space()->top();
  _young_lab.initialize(MemRegion(lab_base, (size_t)0));
  _young_gen_is_full = false;

  lab_base = old_gen()->object_space()->top();
  _old_lab.initialize(MemRegion(lab_base, (size_t)0));
  _old_gen_is_full = false;

  TASKQUEUE_STATS_ONLY(reset_stats());
}


void PSPromotionManager::drain_stacks_depth(bool totally_drain) {
  assert(claimed_stack_depth()->overflow_stack() != NULL, "invariant");
  totally_drain = totally_drain || _totally_drain;

#ifdef ASSERT
  ParallelScavengeHeap* heap = (ParallelScavengeHeap*)Universe::heap();
  assert(heap->kind() == CollectedHeap::ParallelScavengeHeap, "Sanity");
  MutableSpace* to_space = heap->young_gen()->to_space();
  MutableSpace* old_space = heap->old_gen()->object_space();
  MutableSpace* perm_space = heap->perm_gen()->object_space();
#endif /* ASSERT */

  OopStarTaskQueue* const tq = claimed_stack_depth();
  do {
    StarTask p;

    // Drain overflow stack first, so other threads can steal from
    // claimed stack while we work.
    while (tq->pop_overflow(p)) {
      process_popped_location_depth(p);
    }

    if (totally_drain) {
      while (tq->pop_local(p)) {
        process_popped_location_depth(p);
      }
    } else {
      while (tq->size() > _target_stack_size && tq->pop_local(p)) {
        process_popped_location_depth(p);
      }
    }
<<<<<<< HEAD
  } while((totally_drain && claimed_stack_depth()->size() > 0) ||
          !overflow_stack_depth()->is_empty());

  assert(!totally_drain || claimed_stack_empty(), "Sanity");
  assert(totally_drain || claimed_stack_depth()->size() <= _target_stack_size,
         "Sanity");
  assert(overflow_stack_empty(), "Sanity");
}

void PSPromotionManager::drain_stacks_breadth(bool totally_drain) {
  assert(!depth_first(), "invariant");
  totally_drain = totally_drain || _totally_drain;

#ifdef ASSERT
  ParallelScavengeHeap* heap = (ParallelScavengeHeap*)Universe::heap();
  assert(heap->kind() == CollectedHeap::ParallelScavengeHeap, "Sanity");
  MutableSpace* to_space = heap->young_gen()->to_space();
  MutableSpace* old_space = heap->old_gen()->object_space();
  MutableSpace* perm_space = heap->perm_gen()->object_space();
#endif /* ASSERT */

  do {
    oop obj;

    // Drain overflow stack first, so other threads can steal from
    // claimed stack while we work.
    while(!overflow_stack_breadth()->is_empty()) {
      obj = overflow_stack_breadth()->pop();
      obj->copy_contents(this);
    }

    if (totally_drain) {
      // obj is a reference!!!
      while (claimed_stack_breadth()->pop_local(obj)) {
        // It would be nice to assert about the type of objects we might
        // pop, but they can come from anywhere, unfortunately.
        obj->copy_contents(this);
      }
    } else {
      // obj is a reference!!!
      while (claimed_stack_breadth()->size() > _target_stack_size &&
             claimed_stack_breadth()->pop_local(obj)) {
        // It would be nice to assert about the type of objects we might
        // pop, but they can come from anywhere, unfortunately.
        obj->copy_contents(this);
      }
    }

    // If we could not find any other work, flush the prefetch queue
    if (claimed_stack_breadth()->size() == 0 &&
        overflow_stack_breadth()->is_empty()) {
      flush_prefetch_queue();
    }
  } while((totally_drain && claimed_stack_breadth()->size() > 0) ||
          !overflow_stack_breadth()->is_empty());

  assert(!totally_drain || claimed_stack_empty(), "Sanity");
  assert(totally_drain ||
         claimed_stack_breadth()->size() <= _target_stack_size,
         "Sanity");
  assert(overflow_stack_empty(), "Sanity");
=======
  } while (totally_drain && !tq->taskqueue_empty() || !tq->overflow_empty());

  assert(!totally_drain || tq->taskqueue_empty(), "Sanity");
  assert(totally_drain || tq->size() <= _target_stack_size, "Sanity");
  assert(tq->overflow_empty(), "Sanity");
>>>>>>> eb8bd999
}

void PSPromotionManager::flush_labs() {
  assert(stacks_empty(), "Attempt to flush lab with live stack");

  // If either promotion lab fills up, we can flush the
  // lab but not refill it, so check first.
  assert(!_young_lab.is_flushed() || _young_gen_is_full, "Sanity");
  if (!_young_lab.is_flushed())
    _young_lab.flush();

  assert(!_old_lab.is_flushed() || _old_gen_is_full, "Sanity");
  if (!_old_lab.is_flushed())
    _old_lab.flush();

  // Let PSScavenge know if we overflowed
  if (_young_gen_is_full) {
    PSScavenge::set_survivor_overflow(true);
  }
}

//
// This method is pretty bulky. It would be nice to split it up
// into smaller submethods, but we need to be careful not to hurt
// performance.
//

oop PSPromotionManager::copy_to_survivor_space(oop o) {
  assert(PSScavenge::should_scavenge(&o), "Sanity");

  oop new_obj = NULL;

  // NOTE! We must be very careful with any methods that access the mark
  // in o. There may be multiple threads racing on it, and it may be forwarded
  // at any time. Do not use oop methods for accessing the mark!
  markOop test_mark = o->mark();

  // The same test as "o->is_forwarded()"
  if (!test_mark->is_marked()) {
    bool new_obj_is_tenured = false;
    size_t new_obj_size = o->size();

    // Find the objects age, MT safe.
    int age = (test_mark->has_displaced_mark_helper() /* o->has_displaced_mark() */) ?
      test_mark->displaced_mark_helper()->age() : test_mark->age();

    // Try allocating obj in to-space (unless too old)
    if (age < PSScavenge::tenuring_threshold()) {
      new_obj = (oop) _young_lab.allocate(new_obj_size);
      if (new_obj == NULL && !_young_gen_is_full) {
        // Do we allocate directly, or flush and refill?
        if (new_obj_size > (YoungPLABSize / 2)) {
          // Allocate this object directly
          new_obj = (oop)young_space()->cas_allocate(new_obj_size);
        } else {
          // Flush and fill
          _young_lab.flush();

          HeapWord* lab_base = young_space()->cas_allocate(YoungPLABSize);
          if (lab_base != NULL) {
            _young_lab.initialize(MemRegion(lab_base, YoungPLABSize));
            // Try the young lab allocation again.
            new_obj = (oop) _young_lab.allocate(new_obj_size);
          } else {
            _young_gen_is_full = true;
          }
        }
      }
    }

    // Otherwise try allocating obj tenured
    if (new_obj == NULL) {
#ifndef PRODUCT
      if (Universe::heap()->promotion_should_fail()) {
        return oop_promotion_failed(o, test_mark);
      }
#endif  // #ifndef PRODUCT

      new_obj = (oop) _old_lab.allocate(new_obj_size);
      new_obj_is_tenured = true;

      if (new_obj == NULL) {
        if (!_old_gen_is_full) {
          // Do we allocate directly, or flush and refill?
          if (new_obj_size > (OldPLABSize / 2)) {
            // Allocate this object directly
            new_obj = (oop)old_gen()->cas_allocate(new_obj_size);
          } else {
            // Flush and fill
            _old_lab.flush();

            HeapWord* lab_base = old_gen()->cas_allocate(OldPLABSize);
            if(lab_base != NULL) {
              _old_lab.initialize(MemRegion(lab_base, OldPLABSize));
              // Try the old lab allocation again.
              new_obj = (oop) _old_lab.allocate(new_obj_size);
            }
          }
        }

        // This is the promotion failed test, and code handling.
        // The code belongs here for two reasons. It is slightly
        // different thatn the code below, and cannot share the
        // CAS testing code. Keeping the code here also minimizes
        // the impact on the common case fast path code.

        if (new_obj == NULL) {
          _old_gen_is_full = true;
          return oop_promotion_failed(o, test_mark);
        }
      }
    }

    assert(new_obj != NULL, "allocation should have succeeded");

    // Copy obj
    Copy::aligned_disjoint_words((HeapWord*)o, (HeapWord*)new_obj, new_obj_size);

    // Now we have to CAS in the header.
    if (o->cas_forward_to(new_obj, test_mark)) {
      // We won any races, we "own" this object.
      assert(new_obj == o->forwardee(), "Sanity");

      // Increment age if obj still in new generation. Now that
      // we're dealing with a markOop that cannot change, it is
      // okay to use the non mt safe oop methods.
      if (!new_obj_is_tenured) {
        new_obj->incr_age();
        assert(young_space()->contains(new_obj), "Attempt to push non-promoted obj");
      }

      // Do the size comparison first with new_obj_size, which we
      // already have. Hopefully, only a few objects are larger than
      // _min_array_size_for_chunking, and most of them will be arrays.
      // So, the is->objArray() test would be very infrequent.
      if (new_obj_size > _min_array_size_for_chunking &&
          new_obj->is_objArray() &&
          PSChunkLargeArrays) {
        // we'll chunk it
        oop* const masked_o = mask_chunked_array_oop(o);
        push_depth(masked_o);
        TASKQUEUE_STATS_ONLY(++_arrays_chunked; ++_masked_pushes);
      } else {
        // we'll just push its contents
        new_obj->push_contents(this);
      }
    }  else {
      // We lost, someone else "owns" this object
      guarantee(o->is_forwarded(), "Object must be forwarded if the cas failed.");

      // Try to deallocate the space.  If it was directly allocated we cannot
      // deallocate it, so we have to test.  If the deallocation fails,
      // overwrite with a filler object.
      if (new_obj_is_tenured) {
        if (!_old_lab.unallocate_object(new_obj)) {
          CollectedHeap::fill_with_object((HeapWord*) new_obj, new_obj_size);
        }
      } else if (!_young_lab.unallocate_object(new_obj)) {
        CollectedHeap::fill_with_object((HeapWord*) new_obj, new_obj_size);
      }

      // don't update this before the unallocation!
      new_obj = o->forwardee();
    }
  } else {
    assert(o->is_forwarded(), "Sanity");
    new_obj = o->forwardee();
  }

#ifdef DEBUG
  // This code must come after the CAS test, or it will print incorrect
  // information.
  if (TraceScavenge) {
    gclog_or_tty->print_cr("{%s %s " PTR_FORMAT " -> " PTR_FORMAT " (" SIZE_FORMAT ")}",
       PSScavenge::should_scavenge(&new_obj) ? "copying" : "tenuring",
       new_obj->blueprint()->internal_name(), o, new_obj, new_obj->size());
  }
#endif

  return new_obj;
}

template <class T> void PSPromotionManager::process_array_chunk_work(
                                                 oop obj,
                                                 int start, int end) {
  assert(start < end, "invariant");
  T* const base      = (T*)objArrayOop(obj)->base();
  T* p               = base + start;
  T* const chunk_end = base + end;
  while (p < chunk_end) {
    if (PSScavenge::should_scavenge(p)) {
      claim_or_forward_depth(p);
    }
    ++p;
  }
}

void PSPromotionManager::process_array_chunk(oop old) {
  assert(PSChunkLargeArrays, "invariant");
  assert(old->is_objArray(), "invariant");
  assert(old->is_forwarded(), "invariant");

  TASKQUEUE_STATS_ONLY(++_array_chunks_processed);

  oop const obj = old->forwardee();

  int start;
  int const end = arrayOop(old)->length();
  if (end > (int) _min_array_size_for_chunking) {
    // we'll chunk more
    start = end - _array_chunk_size;
    assert(start > 0, "invariant");
    arrayOop(old)->set_length(start);
    push_depth(mask_chunked_array_oop(old));
    TASKQUEUE_STATS_ONLY(++_masked_pushes);
  } else {
    // this is the final chunk for this array
    start = 0;
    int const actual_length = arrayOop(obj)->length();
    arrayOop(old)->set_length(actual_length);
  }

  if (UseCompressedOops) {
    process_array_chunk_work<narrowOop>(obj, start, end);
  } else {
    process_array_chunk_work<oop>(obj, start, end);
  }
}

oop PSPromotionManager::oop_promotion_failed(oop obj, markOop obj_mark) {
  assert(_old_gen_is_full || PromotionFailureALot, "Sanity");

  // Attempt to CAS in the header.
  // This tests if the header is still the same as when
  // this started.  If it is the same (i.e., no forwarding
  // pointer has been installed), then this thread owns
  // it.
  if (obj->cas_forward_to(obj, obj_mark)) {
    // We won any races, we "own" this object.
    assert(obj == obj->forwardee(), "Sanity");

    obj->push_contents(this);

    // Save the mark if needed
    PSScavenge::oop_promotion_failed(obj, obj_mark);
  }  else {
    // We lost, someone else "owns" this object
    guarantee(obj->is_forwarded(), "Object must be forwarded if the cas failed.");

    // No unallocation to worry about.
    obj = obj->forwardee();
  }

#ifdef DEBUG
  if (TraceScavenge) {
    gclog_or_tty->print_cr("{%s %s 0x%x (%d)}",
                           "promotion-failure",
                           obj->blueprint()->internal_name(),
                           obj, obj->size());

  }
#endif

  return obj;
}<|MERGE_RESOLUTION|>--- conflicted
+++ resolved
@@ -1,9 +1,5 @@
 /*
-<<<<<<< HEAD
- * Copyright (c) 2002, 2009, Oracle and/or its affiliates. All rights reserved.
-=======
  * Copyright (c) 2002, 2010, Oracle and/or its affiliates. All rights reserved.
->>>>>>> eb8bd999
  * DO NOT ALTER OR REMOVE COPYRIGHT NOTICES OR THIS FILE HEADER.
  *
  * This code is free software; you can redistribute it and/or modify it
@@ -87,47 +83,7 @@
   TASKQUEUE_STATS_ONLY(if (PrintGCDetails && ParallelGCVerbose) print_stats());
   for (uint i = 0; i < ParallelGCThreads + 1; i++) {
     PSPromotionManager* manager = manager_array(i);
-<<<<<<< HEAD
-
-    // the guarantees are a bit gratuitous but, if one fires, we'll
-    // have a better idea of what went wrong
-    if (i < ParallelGCThreads) {
-      guarantee((!UseDepthFirstScavengeOrder ||
-                 manager->overflow_stack_depth()->is_empty()),
-                "promotion manager overflow stack must be empty");
-      guarantee((UseDepthFirstScavengeOrder ||
-                 manager->overflow_stack_breadth()->is_empty()),
-                "promotion manager overflow stack must be empty");
-
-      guarantee((!UseDepthFirstScavengeOrder ||
-                 manager->claimed_stack_depth()->size() <= 0),
-                "promotion manager claimed stack must be empty");
-      guarantee((UseDepthFirstScavengeOrder ||
-                 manager->claimed_stack_breadth()->size() <= 0),
-                "promotion manager claimed stack must be empty");
-    } else {
-      guarantee((!UseDepthFirstScavengeOrder ||
-                 manager->overflow_stack_depth()->is_empty()),
-                "VM Thread promotion manager overflow stack "
-                "must be empty");
-      guarantee((UseDepthFirstScavengeOrder ||
-                 manager->overflow_stack_breadth()->is_empty()),
-                "VM Thread promotion manager overflow stack "
-                "must be empty");
-
-      guarantee((!UseDepthFirstScavengeOrder ||
-                 manager->claimed_stack_depth()->size() <= 0),
-                "VM Thread promotion manager claimed stack "
-                "must be empty");
-      guarantee((UseDepthFirstScavengeOrder ||
-                 manager->claimed_stack_breadth()->size() <= 0),
-                "VM Thread promotion manager claimed stack "
-                "must be empty");
-    }
-
-=======
     assert(manager->claimed_stack_depth()->is_empty(), "should be empty");
->>>>>>> eb8bd999
     manager->flush_labs();
   }
 }
@@ -188,18 +144,8 @@
   _old_lab.set_start_array(old_gen()->start_array());
 
   uint queue_size;
-<<<<<<< HEAD
-  if (depth_first()) {
-    claimed_stack_depth()->initialize();
-    queue_size = claimed_stack_depth()->max_elems();
-  } else {
-    claimed_stack_breadth()->initialize();
-    queue_size = claimed_stack_breadth()->max_elems();
-  }
-=======
   claimed_stack_depth()->initialize();
   queue_size = claimed_stack_depth()->max_elems();
->>>>>>> eb8bd999
 
   _totally_drain = (ParallelGCThreads == 1) || (GCDrainStackTargetSize == 0);
   if (_totally_drain) {
@@ -269,75 +215,11 @@
         process_popped_location_depth(p);
       }
     }
-<<<<<<< HEAD
-  } while((totally_drain && claimed_stack_depth()->size() > 0) ||
-          !overflow_stack_depth()->is_empty());
-
-  assert(!totally_drain || claimed_stack_empty(), "Sanity");
-  assert(totally_drain || claimed_stack_depth()->size() <= _target_stack_size,
-         "Sanity");
-  assert(overflow_stack_empty(), "Sanity");
-}
-
-void PSPromotionManager::drain_stacks_breadth(bool totally_drain) {
-  assert(!depth_first(), "invariant");
-  totally_drain = totally_drain || _totally_drain;
-
-#ifdef ASSERT
-  ParallelScavengeHeap* heap = (ParallelScavengeHeap*)Universe::heap();
-  assert(heap->kind() == CollectedHeap::ParallelScavengeHeap, "Sanity");
-  MutableSpace* to_space = heap->young_gen()->to_space();
-  MutableSpace* old_space = heap->old_gen()->object_space();
-  MutableSpace* perm_space = heap->perm_gen()->object_space();
-#endif /* ASSERT */
-
-  do {
-    oop obj;
-
-    // Drain overflow stack first, so other threads can steal from
-    // claimed stack while we work.
-    while(!overflow_stack_breadth()->is_empty()) {
-      obj = overflow_stack_breadth()->pop();
-      obj->copy_contents(this);
-    }
-
-    if (totally_drain) {
-      // obj is a reference!!!
-      while (claimed_stack_breadth()->pop_local(obj)) {
-        // It would be nice to assert about the type of objects we might
-        // pop, but they can come from anywhere, unfortunately.
-        obj->copy_contents(this);
-      }
-    } else {
-      // obj is a reference!!!
-      while (claimed_stack_breadth()->size() > _target_stack_size &&
-             claimed_stack_breadth()->pop_local(obj)) {
-        // It would be nice to assert about the type of objects we might
-        // pop, but they can come from anywhere, unfortunately.
-        obj->copy_contents(this);
-      }
-    }
-
-    // If we could not find any other work, flush the prefetch queue
-    if (claimed_stack_breadth()->size() == 0 &&
-        overflow_stack_breadth()->is_empty()) {
-      flush_prefetch_queue();
-    }
-  } while((totally_drain && claimed_stack_breadth()->size() > 0) ||
-          !overflow_stack_breadth()->is_empty());
-
-  assert(!totally_drain || claimed_stack_empty(), "Sanity");
-  assert(totally_drain ||
-         claimed_stack_breadth()->size() <= _target_stack_size,
-         "Sanity");
-  assert(overflow_stack_empty(), "Sanity");
-=======
   } while (totally_drain && !tq->taskqueue_empty() || !tq->overflow_empty());
 
   assert(!totally_drain || tq->taskqueue_empty(), "Sanity");
   assert(totally_drain || tq->size() <= _target_stack_size, "Sanity");
   assert(tq->overflow_empty(), "Sanity");
->>>>>>> eb8bd999
 }
 
 void PSPromotionManager::flush_labs() {
