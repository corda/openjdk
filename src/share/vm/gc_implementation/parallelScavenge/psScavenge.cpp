--- conflicted
+++ resolved
@@ -68,19 +68,11 @@
     assert(_promotion_manager != NULL, "Sanity");
   }
 
-<<<<<<< HEAD
   template <class T> void do_oop_work(T* p) {
     assert (!oopDesc::is_null(*p), "expected non-null ref");
     assert ((oopDesc::load_decode_heap_oop_not_null(p))->is_oop(),
             "expected an oop while scanning weak refs");
 
-=======
-  void do_oop(oop* p) {
-    assert (*p != NULL, "expected non-null ref");
-    assert ((*p)->is_oop(), "expected an oop while scanning weak refs");
-  
-    oop obj = oop(*p);
->>>>>>> 2571633a
     // Weak refs may be visited more than once.
     if (PSScavenge::should_scavenge(p, _to_space)) {
       PSScavenge::copy_and_push_safe_barrier(_promotion_manager, p);
@@ -330,13 +322,8 @@
     
     if (!ScavengeWithObjectsInToSpace) {
       assert(young_gen->to_space()->is_empty(),
-<<<<<<< HEAD
              "Attempt to scavenge with live objects in to_space");
       young_gen->to_space()->clear(SpaceDecorator::Mangle);
-=======
-	     "Attempt to scavenge with live objects in to_space");
-      young_gen->to_space()->clear();
->>>>>>> 2571633a
     } else if (ZapUnusedHeapArea) {
       young_gen->to_space()->mangle_unused_area();
     }
@@ -346,12 +333,8 @@
     COMPILER2_PRESENT(DerivedPointerTable::clear());
 
     reference_processor()->enable_discovery();
-<<<<<<< HEAD
     reference_processor()->setup_policy(false);
 
-=======
-    
->>>>>>> 2571633a
     // We track how much was promoted to the next generation for
     // the AdaptiveSizePolicy.
     size_t old_gen_used_before = old_gen->used_in_bytes();
@@ -415,27 +398,13 @@
 
     // Process reference objects discovered during scavenge
     {
-<<<<<<< HEAD
       reference_processor()->setup_policy(false); // not always_clear
-=======
-#ifdef COMPILER2
-      ReferencePolicy *soft_ref_policy = new LRUMaxHeapPolicy();
-#else
-      ReferencePolicy *soft_ref_policy = new LRUCurrentHeapPolicy();
-#endif // COMPILER2
-    
->>>>>>> 2571633a
       PSKeepAliveClosure keep_alive(promotion_manager);
       PSEvacuateFollowersClosure evac_followers(promotion_manager);
       if (reference_processor()->processing_is_mt()) {
         PSRefProcTaskExecutor task_executor;
         reference_processor()->process_discovered_references(
-<<<<<<< HEAD
           &_is_alive_closure, &keep_alive, &evac_followers, &task_executor);
-=======
-          soft_ref_policy, &_is_alive_closure, &keep_alive, &evac_followers, 
-          &task_executor);
->>>>>>> 2571633a
       } else {
         reference_processor()->process_discovered_references(
           &_is_alive_closure, &keep_alive, &evac_followers, NULL);
