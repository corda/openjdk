--- conflicted
+++ resolved
@@ -78,35 +78,8 @@
 
 
 // nmethods (native methods) are the compiled code versions of Java methods.
-<<<<<<< HEAD
-
-struct nmFlags {
-  friend class VMStructs;
-  unsigned int version:8;                    // version number (0 = first version)
-  unsigned int level:4;                      // optimization level
-  unsigned int age:4;                        // age (in # of sweep steps)
-
-  unsigned int state:2;                      // {alive, zombie, unloaded)
-
-  unsigned int isUncommonRecompiled:1;       // recompiled because of uncommon trap?
-  unsigned int isToBeRecompiled:1;           // to be recompiled as soon as it matures
-  unsigned int hasFlushedDependencies:1;     // Used for maintenance of dependencies
-  unsigned int markedForReclamation:1;       // Used by NMethodSweeper
-
-  unsigned int has_unsafe_access:1;          // May fault due to unsafe access.
-  unsigned int has_method_handle_invokes:1;  // Has this method MethodHandle invokes?
-
-  unsigned int speculatively_disconnected:1; // Marked for potential unload
-
-  void clear();
-};
-
-
-// A nmethod contains:
-=======
 //
 // An nmethod contains:
->>>>>>> eb8bd999
 //  - header                 (the nmethod structure)
 //  [Relocation]
 //  - relocation information
@@ -146,14 +119,6 @@
   nmethod*  _scavenge_root_link; // from CodeCache::scavenge_root_nmethods
   nmethod*  _saved_nmethod_link; // from CodeCache::speculatively_disconnect
 
-<<<<<<< HEAD
-  // To support simple linked-list chaining of nmethods:
-  nmethod*  _osr_link;         // from instanceKlass::osr_nmethods_head
-  nmethod*  _scavenge_root_link; // from CodeCache::scavenge_root_nmethods
-  nmethod*  _saved_nmethod_link; // from CodeCache::speculatively_disconnect
-
-=======
->>>>>>> eb8bd999
   static nmethod* volatile _oops_do_mark_nmethods;
   nmethod*        volatile _oops_do_mark_link;
 
@@ -172,12 +137,9 @@
   // All deoptee's at a MethodHandle call site will resume execution
   // at this location described by this offset.
   int _deoptimize_mh_offset;
-<<<<<<< HEAD
-=======
   // Offset of the unwind handler if it exists
   int _unwind_handler_offset;
 
->>>>>>> eb8bd999
 #ifdef HAVE_DTRACE_H
   int _trap_offset;
 #endif // def HAVE_DTRACE_H
@@ -224,8 +186,6 @@
          zombie       = 2,
          unloaded     = 3 };
 
-
-  jbyte _scavenge_root_state;
 
   jbyte _scavenge_root_state;
 
@@ -381,12 +341,6 @@
   address exception_begin       () const          { return           header_begin() + _exception_offset     ; }
   address deopt_handler_begin   () const          { return           header_begin() + _deoptimize_offset    ; }
   address deopt_mh_handler_begin() const          { return           header_begin() + _deoptimize_mh_offset ; }
-<<<<<<< HEAD
-  address stub_begin            () const          { return           header_begin() + _stub_offset          ; }
-  address stub_end              () const          { return           header_begin() + _consts_offset        ; }
-  address consts_begin          () const          { return           header_begin() + _consts_offset        ; }
-  address consts_end            () const          { return           header_begin() + _scopes_data_offset   ; }
-=======
   address unwind_handler_begin  () const          { return _unwind_handler_offset != -1 ? (header_begin() + _unwind_handler_offset) : NULL; }
   address stub_begin            () const          { return           header_begin() + _stub_offset          ; }
   address stub_end              () const          { return           header_begin() + _consts_offset        ; }
@@ -395,7 +349,6 @@
   oop*    oops_begin            () const          { return (oop*)   (header_begin() + _oops_offset)         ; }
   oop*    oops_end              () const          { return (oop*)   (header_begin() + _scopes_data_offset)  ; }
 
->>>>>>> eb8bd999
   address scopes_data_begin     () const          { return           header_begin() + _scopes_data_offset   ; }
   address scopes_data_end       () const          { return           header_begin() + _scopes_pcs_offset    ; }
   PcDesc* scopes_pcs_begin      () const          { return (PcDesc*)(header_begin() + _scopes_pcs_offset   ); }
@@ -407,16 +360,6 @@
   address nul_chk_table_begin   () const          { return           header_begin() + _nul_chk_table_offset ; }
   address nul_chk_table_end     () const          { return           header_begin() + _nmethod_end_offset   ; }
 
-<<<<<<< HEAD
-  int code_size         () const                  { return      code_end         () -      code_begin         (); }
-  int stub_size         () const                  { return      stub_end         () -      stub_begin         (); }
-  int consts_size       () const                  { return      consts_end       () -      consts_begin       (); }
-  int scopes_data_size  () const                  { return      scopes_data_end  () -      scopes_data_begin  (); }
-  int scopes_pcs_size   () const                  { return (intptr_t)scopes_pcs_end   () - (intptr_t)scopes_pcs_begin   (); }
-  int dependencies_size () const                  { return      dependencies_end () -      dependencies_begin (); }
-  int handler_table_size() const                  { return      handler_table_end() -      handler_table_begin(); }
-  int nul_chk_table_size() const                  { return      nul_chk_table_end() -      nul_chk_table_begin(); }
-=======
   // Sizes
   int code_size         () const                  { return            code_end         () -            code_begin         (); }
   int stub_size         () const                  { return            stub_end         () -            stub_begin         (); }
@@ -427,7 +370,6 @@
   int dependencies_size () const                  { return            dependencies_end () -            dependencies_begin (); }
   int handler_table_size() const                  { return            handler_table_end() -            handler_table_begin(); }
   int nul_chk_table_size() const                  { return            nul_chk_table_end() -            nul_chk_table_begin(); }
->>>>>>> eb8bd999
 
   int total_size        () const;
 
@@ -446,19 +388,11 @@
   address verified_entry_point() const            { return _verified_entry_point;    } // if klass is correct
 
   // flag accessing and manipulation
-<<<<<<< HEAD
-  bool  is_in_use() const                         { return flags.state == alive; }
-  bool  is_alive() const                          { return flags.state == alive || flags.state == not_entrant; }
-  bool  is_not_entrant() const                    { return flags.state == not_entrant; }
-  bool  is_zombie() const                         { return flags.state == zombie; }
-  bool  is_unloaded() const                       { return flags.state == unloaded;   }
-=======
   bool  is_in_use() const                         { return _state == alive; }
   bool  is_alive() const                          { return _state == alive || _state == not_entrant; }
   bool  is_not_entrant() const                    { return _state == not_entrant; }
   bool  is_zombie() const                         { return _state == zombie; }
   bool  is_unloaded() const                       { return _state == unloaded;   }
->>>>>>> eb8bd999
 
   // Make the nmethod non entrant. The nmethod will continue to be
   // alive.  It is used when an uncommon trap happens.  Returns true
@@ -493,19 +427,8 @@
   bool  has_method_handle_invokes() const         { return _has_method_handle_invokes; }
   void  set_has_method_handle_invokes(bool z)     { _has_method_handle_invokes = z; }
 
-<<<<<<< HEAD
-  bool  has_method_handle_invokes() const         { return flags.has_method_handle_invokes; }
-  void  set_has_method_handle_invokes(bool z)     { flags.has_method_handle_invokes = z; }
-
-  bool  is_speculatively_disconnected() const     { return flags.speculatively_disconnected; }
-  void  set_speculatively_disconnected(bool z)     { flags.speculatively_disconnected = z; }
-
-  int   level() const                             { return flags.level; }
-  void  set_level(int newLevel)                   { check_safepoint(); flags.level = newLevel; }
-=======
   bool  is_speculatively_disconnected() const     { return _speculatively_disconnected; }
   void  set_speculatively_disconnected(bool z)     { _speculatively_disconnected = z; }
->>>>>>> eb8bd999
 
   int   comp_level() const                        { return _comp_level; }
 
@@ -554,27 +477,6 @@
 
  public:
 
-  // Non-perm oop support
-  bool  on_scavenge_root_list() const                  { return (_scavenge_root_state & 1) != 0; }
- protected:
-  enum { npl_on_list = 0x01, npl_marked = 0x10 };
-  void  set_on_scavenge_root_list()                    { _scavenge_root_state = npl_on_list; }
-  void  clear_on_scavenge_root_list()                  { _scavenge_root_state = 0; }
-  // assertion-checking and pruning logic uses the bits of _scavenge_root_state
-#ifndef PRODUCT
-  void  set_scavenge_root_marked()                     { _scavenge_root_state |= npl_marked; }
-  void  clear_scavenge_root_marked()                   { _scavenge_root_state &= ~npl_marked; }
-  bool  scavenge_root_not_marked()                     { return (_scavenge_root_state &~ npl_on_list) == 0; }
-  // N.B. there is no positive marked query, and we only use the not_marked query for asserts.
-#endif //PRODUCT
-  nmethod* scavenge_root_link() const                  { return _scavenge_root_link; }
-  void     set_scavenge_root_link(nmethod *n)          { _scavenge_root_link = n; }
-
-  nmethod* saved_nmethod_link() const                  { return _saved_nmethod_link; }
-  void     set_saved_nmethod_link(nmethod *n)          { _saved_nmethod_link = n; }
-
- public:
-
   // Sweeper support
   long  stack_traversal_mark()                    { return _stack_traversal_mark; }
   void  set_stack_traversal_mark(long l)          { _stack_traversal_mark = l; }
@@ -634,13 +536,8 @@
 
   void preserve_callee_argument_oops(frame fr, const RegisterMap *reg_map,
                                      OopClosure* f);
-<<<<<<< HEAD
-  virtual void oops_do(OopClosure* f) { oops_do(f, false); }
-  void         oops_do(OopClosure* f, bool do_strong_roots_only);
-=======
   void oops_do(OopClosure* f) { oops_do(f, false); }
   void oops_do(OopClosure* f, bool do_strong_roots_only);
->>>>>>> eb8bd999
   bool detect_scavenge_root_oops();
   void verify_scavenge_root_oops() PRODUCT_RETURN;
 
