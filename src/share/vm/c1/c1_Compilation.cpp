--- conflicted
+++ resolved
@@ -214,23 +214,10 @@
 
   // Generate code for exception handler.
   code_offsets->set_value(CodeOffsets::Exceptions, assembler->emit_exception_handler());
-<<<<<<< HEAD
   CHECK_BAILOUT();
 
   // Generate code for deopt handler.
   code_offsets->set_value(CodeOffsets::Deopt, assembler->emit_deopt_handler());
-  CHECK_BAILOUT();
-
-  // Generate code for MethodHandle deopt handler.  We can use the
-  // same code as for the normal deopt handler, we just need a
-  // different entry point address.
-  code_offsets->set_value(CodeOffsets::DeoptMH, assembler->emit_deopt_handler());
-=======
-  CHECK_BAILOUT();
-
-  // Generate code for deopt handler.
-  code_offsets->set_value(CodeOffsets::Deopt, assembler->emit_deopt_handler());
->>>>>>> eb8bd999
   CHECK_BAILOUT();
 
   // Emit the MethodHandle deopt handler code (if required).
