/*
<<<<<<< HEAD
 * Copyright (c) 1997, 2009, Oracle and/or its affiliates. All rights reserved.
=======
 * Copyright (c) 1997, 2010, Oracle and/or its affiliates. All rights reserved.
>>>>>>> eb8bd999
 * DO NOT ALTER OR REMOVE COPYRIGHT NOTICES OR THIS FILE HEADER.
 *
 * This code is free software; you can redistribute it and/or modify it
 * under the terms of the GNU General Public License version 2 only, as
 * published by the Free Software Foundation.
 *
 * This code is distributed in the hope that it will be useful, but WITHOUT
 * ANY WARRANTY; without even the implied warranty of MERCHANTABILITY or
 * FITNESS FOR A PARTICULAR PURPOSE.  See the GNU General Public License
 * version 2 for more details (a copy is included in the LICENSE file that
 * accompanied this code).
 *
 * You should have received a copy of the GNU General Public License version
 * 2 along with this work; if not, write to the Free Software Foundation,
 * Inc., 51 Franklin St, Fifth Floor, Boston, MA 02110-1301 USA.
 *
 * Please contact Oracle, 500 Oracle Parkway, Redwood Shores, CA 94065 USA
 * or visit www.oracle.com if you need additional information or have any
 * questions.
 *
 */

// Base class for different kinds of abstractions working
// relative to an objects 'this' pointer.

class ThisRelativeObj VALUE_OBJ_CLASS_SPEC {
 public:
  // Address computation
  address addr_at            (int offset)        const     { return (address)this + offset; }
  int     byte_at            (int offset)        const     { return *(addr_at(offset)); }
  address aligned_addr_at    (int offset)        const     { return (address)round_to((intptr_t)addr_at(offset), jintSize); }
  int     aligned_offset     (int offset)        const     { return aligned_addr_at(offset) - addr_at(0); }

  // Word access:
  int     get_Java_u2_at     (int offset)        const     { return Bytes::get_Java_u2(addr_at(offset)); }
  int     get_Java_u4_at     (int offset)        const     { return Bytes::get_Java_u4(addr_at(offset)); }
  int     get_native_u2_at   (int offset)        const     { return Bytes::get_native_u2(addr_at(offset)); }
  int     get_native_u4_at   (int offset)        const     { return Bytes::get_native_u4(addr_at(offset)); }
};


// The base class for different kinds of bytecode abstractions.
// Provides the primitive operations to manipulate code relative
// to an objects 'this' pointer.
// FIXME: Make this a ResourceObj, include the enclosing methodOop, and cache the opcode.

class Bytecode: public ThisRelativeObj {
 protected:
  u_char byte_at(int offset) const               { return *addr_at(offset); }
  bool check_must_rewrite(Bytecodes::Code bc) const;

 public:
  // Attributes
  address bcp() const                            { return addr_at(0); }
  int instruction_size() const                   { return Bytecodes::length_at(bcp()); }

  // Warning: Use code() with caution on live bytecode streams.  4926272
  Bytecodes::Code code() const                   { return Bytecodes::code_at(addr_at(0)); }
  Bytecodes::Code java_code() const              { return Bytecodes::java_code(code()); }
  bool must_rewrite(Bytecodes::Code code) const  { return Bytecodes::can_rewrite(code) && check_must_rewrite(code); }

  // Creation
  inline friend Bytecode* Bytecode_at(address bcp);

  // Static functions for parsing bytecodes in place.
  int get_index_u1(Bytecodes::Code bc) const {
    assert_same_format_as(bc); assert_index_size(1, bc);
    return *(jubyte*)addr_at(1);
  }
  int get_index_u2(Bytecodes::Code bc, bool is_wide = false) const {
    assert_same_format_as(bc, is_wide); assert_index_size(2, bc, is_wide);
    address p = addr_at(is_wide ? 2 : 1);
    if (can_use_native_byte_order(bc, is_wide))
          return Bytes::get_native_u2(p);
    else  return Bytes::get_Java_u2(p);
  }
  int get_index_u1_cpcache(Bytecodes::Code bc) const {
    assert_same_format_as(bc); assert_index_size(1, bc);
    return *(jubyte*)addr_at(1) + constantPoolOopDesc::CPCACHE_INDEX_TAG;
  }
  int get_index_u2_cpcache(Bytecodes::Code bc) const {
    assert_same_format_as(bc); assert_index_size(2, bc); assert_native_index(bc);
    return Bytes::get_native_u2(addr_at(1)) + constantPoolOopDesc::CPCACHE_INDEX_TAG;
  }
  int get_index_u4(Bytecodes::Code bc) const {
    assert_same_format_as(bc); assert_index_size(4, bc);
    assert(can_use_native_byte_order(bc), "");
    return Bytes::get_native_u4(addr_at(1));
  }
  bool has_index_u4(Bytecodes::Code bc) const {
    return bc == Bytecodes::_invokedynamic;
  }

  int get_offset_s2(Bytecodes::Code bc) const {
    assert_same_format_as(bc); assert_offset_size(2, bc);
    return (jshort) Bytes::get_Java_u2(addr_at(1));
  }
  int get_offset_s4(Bytecodes::Code bc) const {
    assert_same_format_as(bc); assert_offset_size(4, bc);
    return (jint) Bytes::get_Java_u4(addr_at(1));
  }

  int get_constant_u1(int offset, Bytecodes::Code bc) const {
    assert_same_format_as(bc); assert_constant_size(1, offset, bc);
    return *(jbyte*)addr_at(offset);
  }
  int get_constant_u2(int offset, Bytecodes::Code bc, bool is_wide = false) const {
    assert_same_format_as(bc, is_wide); assert_constant_size(2, offset, bc, is_wide);
    return (jshort) Bytes::get_Java_u2(addr_at(offset));
  }

  // These are used locally and also from bytecode streams.
  void assert_same_format_as(Bytecodes::Code testbc, bool is_wide = false) const NOT_DEBUG_RETURN;
  static void assert_index_size(int required_size, Bytecodes::Code bc, bool is_wide = false) NOT_DEBUG_RETURN;
  static void assert_offset_size(int required_size, Bytecodes::Code bc, bool is_wide = false) NOT_DEBUG_RETURN;
  static void assert_constant_size(int required_size, int where, Bytecodes::Code bc, bool is_wide = false) NOT_DEBUG_RETURN;
  static void assert_native_index(Bytecodes::Code bc, bool is_wide = false) NOT_DEBUG_RETURN;
  static bool can_use_native_byte_order(Bytecodes::Code bc, bool is_wide = false) {
    return (!Bytes::is_Java_byte_ordering_different() || Bytecodes::native_byte_order(bc /*, is_wide*/));
  }
};

inline Bytecode* Bytecode_at(address bcp) {
  // Warning: Use with caution on live bytecode streams.  4926272
  return (Bytecode*)bcp;
}


// Abstractions for lookupswitch bytecode

class LookupswitchPair: ThisRelativeObj {
 private:
  int  _match;
  int  _offset;

 public:
  int  match() const                             { return get_Java_u4_at(0 * jintSize); }
  int  offset() const                            { return get_Java_u4_at(1 * jintSize); }
};


class Bytecode_lookupswitch: public Bytecode {
 public:
  void verify() const PRODUCT_RETURN;

  // Attributes
  int  default_offset() const                    { return get_Java_u4_at(aligned_offset(1 + 0*jintSize)); }
  int  number_of_pairs() const                   { return get_Java_u4_at(aligned_offset(1 + 1*jintSize)); }
  LookupswitchPair* pair_at(int i) const         { assert(0 <= i && i < number_of_pairs(), "pair index out of bounds");
                                                   return (LookupswitchPair*)aligned_addr_at(1 + (1 + i)*2*jintSize); }
  // Creation
  inline friend Bytecode_lookupswitch* Bytecode_lookupswitch_at(address bcp);
};

inline Bytecode_lookupswitch* Bytecode_lookupswitch_at(address bcp) {
  Bytecode_lookupswitch* b = (Bytecode_lookupswitch*)bcp;
  DEBUG_ONLY(b->verify());
  return b;
}


class Bytecode_tableswitch: public Bytecode {
 public:
  void verify() const PRODUCT_RETURN;

  // Attributes
  int  default_offset() const                    { return get_Java_u4_at(aligned_offset(1 + 0*jintSize)); }
  int  low_key() const                           { return get_Java_u4_at(aligned_offset(1 + 1*jintSize)); }
  int  high_key() const                          { return get_Java_u4_at(aligned_offset(1 + 2*jintSize)); }
  int  dest_offset_at(int i) const;
  int  length()                                  { return high_key()-low_key()+1; }

  // Creation
  inline friend Bytecode_tableswitch* Bytecode_tableswitch_at(address bcp);
};

inline Bytecode_tableswitch* Bytecode_tableswitch_at(address bcp) {
  Bytecode_tableswitch* b = (Bytecode_tableswitch*)bcp;
  DEBUG_ONLY(b->verify());
  return b;
}


// Common code for decoding invokes and field references.

class Bytecode_member_ref: public ResourceObj {
 protected:
  methodHandle _method;                          // method containing the bytecode
  int          _bci;                             // position of the bytecode

  Bytecode_member_ref(methodHandle method, int bci)  : _method(method), _bci(bci) {}

 public:
  // Attributes
  methodHandle method() const                    { return _method; }
  int          bci() const                       { return _bci; }
  address      bcp() const                       { return _method->bcp_from(bci()); }
  Bytecode*    bytecode() const                  { return Bytecode_at(bcp()); }

  int          index() const;                    // cache index (loaded from instruction)
  int          pool_index() const;               // constant pool index
  symbolOop    name() const;                     // returns the name of the method or field
  symbolOop    signature() const;                // returns the signature of the method or field

  BasicType    result_type(Thread* thread) const; // returns the result type of the getfield or invoke

  Bytecodes::Code code() const                   { return Bytecodes::code_at(bcp(), _method()); }
  Bytecodes::Code java_code() const              { return Bytecodes::java_code(code()); }
};

// Abstraction for invoke_{virtual, static, interface, special}

class Bytecode_invoke: public Bytecode_member_ref {
 protected:
  Bytecode_invoke(methodHandle method, int bci)  : Bytecode_member_ref(method, bci) {}

 public:
  void verify() const;

  // Attributes
  methodHandle static_target(TRAPS);             // "specified" method   (from constant pool)

  // Testers
  bool is_invokeinterface() const                { return java_code() == Bytecodes::_invokeinterface; }
  bool is_invokevirtual() const                  { return java_code() == Bytecodes::_invokevirtual; }
  bool is_invokestatic() const                   { return java_code() == Bytecodes::_invokestatic; }
  bool is_invokespecial() const                  { return java_code() == Bytecodes::_invokespecial; }
  bool is_invokedynamic() const                  { return java_code() == Bytecodes::_invokedynamic; }

  bool has_receiver() const                      { return !is_invokestatic() && !is_invokedynamic(); }
<<<<<<< HEAD
  bool has_giant_index() const                   { return is_invokedynamic(); }
=======
>>>>>>> eb8bd999

  bool is_valid() const                          { return is_invokeinterface() ||
                                                          is_invokevirtual()   ||
                                                          is_invokestatic()    ||
                                                          is_invokespecial()   ||
                                                          is_invokedynamic(); }

  // Creation
  inline friend Bytecode_invoke* Bytecode_invoke_at(methodHandle method, int bci);

  // Like Bytecode_invoke_at. Instead it returns NULL if the bci is not at an invoke.
  inline friend Bytecode_invoke* Bytecode_invoke_at_check(methodHandle method, int bci);
};

inline Bytecode_invoke* Bytecode_invoke_at(methodHandle method, int bci) {
  Bytecode_invoke* b = new Bytecode_invoke(method, bci);
  DEBUG_ONLY(b->verify());
  return b;
}

inline Bytecode_invoke* Bytecode_invoke_at_check(methodHandle method, int bci) {
  Bytecode_invoke* b = new Bytecode_invoke(method, bci);
  return b->is_valid() ? b : NULL;
}


// Abstraction for all field accesses (put/get field/static)
class Bytecode_field: public Bytecode_member_ref {
 protected:
  Bytecode_field(methodHandle method, int bci)  : Bytecode_member_ref(method, bci) {}

 public:
  // Testers
  bool is_getfield() const                       { return java_code() == Bytecodes::_getfield; }
  bool is_putfield() const                       { return java_code() == Bytecodes::_putfield; }
  bool is_getstatic() const                      { return java_code() == Bytecodes::_getstatic; }
  bool is_putstatic() const                      { return java_code() == Bytecodes::_putstatic; }

  bool is_getter() const                         { return is_getfield()  || is_getstatic(); }
  bool is_static() const                         { return is_getstatic() || is_putstatic(); }

  bool is_valid() const                          { return is_getfield()   ||
                                                          is_putfield()   ||
                                                          is_getstatic()  ||
                                                          is_putstatic(); }
  void verify() const;

  // Creation
  inline friend Bytecode_field* Bytecode_field_at(methodHandle method, int bci);
};

inline Bytecode_field* Bytecode_field_at(methodHandle method, int bci) {
  Bytecode_field* b = new Bytecode_field(method, bci);
  DEBUG_ONLY(b->verify());
  return b;
}


// Abstraction for checkcast

class Bytecode_checkcast: public Bytecode {
 public:
  void verify() const { assert(Bytecodes::java_code(code()) == Bytecodes::_checkcast, "check checkcast"); }

  // Returns index
  long index() const   { return get_index_u2(Bytecodes::_checkcast); };

  // Creation
  inline friend Bytecode_checkcast* Bytecode_checkcast_at(address bcp);
};

inline Bytecode_checkcast* Bytecode_checkcast_at(address bcp) {
  Bytecode_checkcast* b = (Bytecode_checkcast*)bcp;
  DEBUG_ONLY(b->verify());
  return b;
}


// Abstraction for instanceof

class Bytecode_instanceof: public Bytecode {
 public:
  void verify() const { assert(code() == Bytecodes::_instanceof, "check instanceof"); }

  // Returns index
  long index() const   { return get_index_u2(Bytecodes::_instanceof); };

  // Creation
  inline friend Bytecode_instanceof* Bytecode_instanceof_at(address bcp);
};

inline Bytecode_instanceof* Bytecode_instanceof_at(address bcp) {
  Bytecode_instanceof* b = (Bytecode_instanceof*)bcp;
  DEBUG_ONLY(b->verify());
  return b;
}


class Bytecode_new: public Bytecode {
 public:
  void verify() const { assert(java_code() == Bytecodes::_new, "check new"); }

  // Returns index
  long index() const   { return get_index_u2(Bytecodes::_new); };

  // Creation
  inline friend Bytecode_new* Bytecode_new_at(address bcp);
};

inline Bytecode_new* Bytecode_new_at(address bcp) {
  Bytecode_new* b = (Bytecode_new*)bcp;
  DEBUG_ONLY(b->verify());
  return b;
}


class Bytecode_multianewarray: public Bytecode {
 public:
  void verify() const { assert(java_code() == Bytecodes::_multianewarray, "check new"); }

  // Returns index
  long index() const   { return get_index_u2(Bytecodes::_multianewarray); };

  // Creation
  inline friend Bytecode_multianewarray* Bytecode_multianewarray_at(address bcp);
};

inline Bytecode_multianewarray* Bytecode_multianewarray_at(address bcp) {
  Bytecode_multianewarray* b = (Bytecode_multianewarray*)bcp;
  DEBUG_ONLY(b->verify());
  return b;
}


class Bytecode_anewarray: public Bytecode {
 public:
  void verify() const { assert(java_code() == Bytecodes::_anewarray, "check anewarray"); }

  // Returns index
  long index() const   { return get_index_u2(Bytecodes::_anewarray); };

  // Creation
  inline friend Bytecode_anewarray* Bytecode_anewarray_at(address bcp);
};

inline Bytecode_anewarray* Bytecode_anewarray_at(address bcp) {
  Bytecode_anewarray* b = (Bytecode_anewarray*)bcp;
  DEBUG_ONLY(b->verify());
  return b;
}


// Abstraction for ldc, ldc_w and ldc2_w

class Bytecode_loadconstant: public ResourceObj {
 private:
  int          _bci;
  methodHandle _method;

  Bytecodes::Code code() const                   { return bytecode()->code(); }

  int raw_index() const;

  Bytecode_loadconstant(methodHandle method, int bci) : _method(method), _bci(bci) {}

 public:
  // Attributes
  methodHandle method() const                    { return _method; }
  int          bci() const                       { return _bci; }
  address      bcp() const                       { return _method->bcp_from(bci()); }
  Bytecode*    bytecode() const                  { return Bytecode_at(bcp()); }

  void verify() const {
    assert(_method.not_null(), "must supply method");
    Bytecodes::Code stdc = Bytecodes::java_code(code());
    assert(stdc == Bytecodes::_ldc ||
           stdc == Bytecodes::_ldc_w ||
           stdc == Bytecodes::_ldc2_w, "load constant");
  }

  // Only non-standard bytecodes (fast_aldc) have CP cache indexes.
  bool has_cache_index() const { return code() >= Bytecodes::number_of_java_codes; }

  int pool_index() const;               // index into constant pool
  int cache_index() const {             // index into CP cache (or -1 if none)
    return has_cache_index() ? raw_index() : -1;
  }

  BasicType result_type() const;        // returns the result type of the ldc

  oop resolve_constant(TRAPS) const;

  // Creation
  inline friend Bytecode_loadconstant* Bytecode_loadconstant_at(methodHandle method, int bci);
};

inline Bytecode_loadconstant* Bytecode_loadconstant_at(methodHandle method, int bci) {
  Bytecode_loadconstant* b = new Bytecode_loadconstant(method, bci);
  DEBUG_ONLY(b->verify());
  return b;
}<|MERGE_RESOLUTION|>--- conflicted
+++ resolved
@@ -1,9 +1,5 @@
 /*
-<<<<<<< HEAD
- * Copyright (c) 1997, 2009, Oracle and/or its affiliates. All rights reserved.
-=======
  * Copyright (c) 1997, 2010, Oracle and/or its affiliates. All rights reserved.
->>>>>>> eb8bd999
  * DO NOT ALTER OR REMOVE COPYRIGHT NOTICES OR THIS FILE HEADER.
  *
  * This code is free software; you can redistribute it and/or modify it
@@ -234,10 +230,6 @@
   bool is_invokedynamic() const                  { return java_code() == Bytecodes::_invokedynamic; }
 
   bool has_receiver() const                      { return !is_invokestatic() && !is_invokedynamic(); }
-<<<<<<< HEAD
-  bool has_giant_index() const                   { return is_invokedynamic(); }
-=======
->>>>>>> eb8bd999
 
   bool is_valid() const                          { return is_invokeinterface() ||
                                                           is_invokevirtual()   ||
