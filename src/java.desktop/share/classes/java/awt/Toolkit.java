/*
 * Copyright (c) 1995, 2015, Oracle and/or its affiliates. All rights reserved.
 * DO NOT ALTER OR REMOVE COPYRIGHT NOTICES OR THIS FILE HEADER.
 *
 * This code is free software; you can redistribute it and/or modify it
 * under the terms of the GNU General Public License version 2 only, as
 * published by the Free Software Foundation.  Oracle designates this
 * particular file as subject to the "Classpath" exception as provided
 * by Oracle in the LICENSE file that accompanied this code.
 *
 * This code is distributed in the hope that it will be useful, but WITHOUT
 * ANY WARRANTY; without even the implied warranty of MERCHANTABILITY or
 * FITNESS FOR A PARTICULAR PURPOSE.  See the GNU General Public License
 * version 2 for more details (a copy is included in the LICENSE file that
 * accompanied this code).
 *
 * You should have received a copy of the GNU General Public License version
 * 2 along with this work; if not, write to the Free Software Foundation,
 * Inc., 51 Franklin St, Fifth Floor, Boston, MA 02110-1301 USA.
 *
 * Please contact Oracle, 500 Oracle Parkway, Redwood Shores, CA 94065 USA
 * or visit www.oracle.com if you need additional information or have any
 * questions.
 */

package java.awt;

import java.awt.datatransfer.Clipboard;
import java.awt.dnd.DragGestureListener;
import java.awt.dnd.DragGestureRecognizer;
import java.awt.dnd.DragSource;
import java.awt.event.*;
import java.awt.im.InputMethodHighlight;
import java.awt.image.ColorModel;
import java.awt.image.ImageObserver;
import java.awt.image.ImageProducer;
import java.beans.PropertyChangeEvent;
import java.beans.PropertyChangeListener;
import java.beans.PropertyChangeSupport;
import java.io.File;
import java.io.FileInputStream;
import java.lang.reflect.Module;
import java.net.URL;
import java.util.ArrayList;
import java.util.EventListener;
import java.util.HashMap;
import java.util.Map;
import java.util.MissingResourceException;
import java.util.Properties;
import java.util.ResourceBundle;
import java.util.StringTokenizer;
import java.util.WeakHashMap;

import sun.awt.AWTAccessor;
import sun.awt.AWTPermissions;
import sun.awt.AppContext;
import sun.awt.HeadlessToolkit;
import sun.awt.PeerEvent;
import sun.awt.SunToolkit;
import sun.util.CoreResourceBundleControl;

import java.security.AccessController;
import java.security.PrivilegedAction;
import java.util.Arrays;
import java.util.ServiceLoader;
import java.util.Set;
import java.util.stream.Collectors;
import javax.accessibility.AccessibilityProvider;

/**
 * This class is the abstract superclass of all actual
 * implementations of the Abstract Window Toolkit. Subclasses of
 * the <code>Toolkit</code> class are used to bind the various components
 * to particular native toolkit implementations.
 * <p>
 * Many GUI events may be delivered to user
 * asynchronously, if the opposite is not specified explicitly.
 * As well as
 * many GUI operations may be performed asynchronously.
 * This fact means that if the state of a component is set, and then
 * the state immediately queried, the returned value may not yet
 * reflect the requested change.  This behavior includes, but is not
 * limited to:
 * <ul>
 * <li>Scrolling to a specified position.
 * <br>For example, calling <code>ScrollPane.setScrollPosition</code>
 *     and then <code>getScrollPosition</code> may return an incorrect
 *     value if the original request has not yet been processed.
 *
 * <li>Moving the focus from one component to another.
 * <br>For more information, see
 * <a href="http://docs.oracle.com/javase/tutorial/uiswing/misc/focus.html#transferTiming">Timing
 * Focus Transfers</a>, a section in
 * <a href="http://java.sun.com/docs/books/tutorial/uiswing/">The Swing
 * Tutorial</a>.
 *
 * <li>Making a top-level container visible.
 * <br>Calling <code>setVisible(true)</code> on a <code>Window</code>,
 *     <code>Frame</code> or <code>Dialog</code> may occur
 *     asynchronously.
 *
 * <li>Setting the size or location of a top-level container.
 * <br>Calls to <code>setSize</code>, <code>setBounds</code> or
 *     <code>setLocation</code> on a <code>Window</code>,
 *     <code>Frame</code> or <code>Dialog</code> are forwarded
 *     to the underlying window management system and may be
 *     ignored or modified.  See {@link java.awt.Window} for
 *     more information.
 * </ul>
 * <p>
 * Most applications should not call any of the methods in this
 * class directly. The methods defined by <code>Toolkit</code> are
 * the "glue" that joins the platform-independent classes in the
 * <code>java.awt</code> package with their counterparts in
 * <code>java.awt.peer</code>. Some methods defined by
 * <code>Toolkit</code> query the native operating system directly.
 *
 * @author      Sami Shaio
 * @author      Arthur van Hoff
 * @author      Fred Ecks
 * @since       1.0
 */
public abstract class Toolkit {

    // The following method is called by the private method
    // <code>updateSystemColors</code> in <code>SystemColor</code>.

    /**
     * Fills in the integer array that is supplied as an argument
     * with the current system color values.
     *
     * @param     systemColors an integer array.
     * @exception HeadlessException if GraphicsEnvironment.isHeadless()
     * returns true
     * @see       java.awt.GraphicsEnvironment#isHeadless
     * @since     1.1
     */
    protected void loadSystemColors(int[] systemColors)
        throws HeadlessException {
        GraphicsEnvironment.checkHeadless();
    }

    /**
     * Controls whether the layout of Containers is validated dynamically
     * during resizing, or statically, after resizing is complete.
     * Use {@code isDynamicLayoutActive()} to detect if this feature enabled
     * in this program and is supported by this operating system
     * and/or window manager.
     * Note that this feature is supported not on all platforms, and
     * conversely, that this feature cannot be turned off on some platforms.
     * On these platforms where dynamic layout during resizing is not supported
     * (or is always supported), setting this property has no effect.
     * Note that this feature can be set or unset as a property of the
     * operating system or window manager on some platforms.  On such
     * platforms, the dynamic resize property must be set at the operating
     * system or window manager level before this method can take effect.
     * This method does not change support or settings of the underlying
     * operating system or
     * window manager.  The OS/WM support can be
     * queried using getDesktopProperty("awt.dynamicLayoutSupported") method.
     *
     * @param     dynamic  If true, Containers should re-layout their
     *            components as the Container is being resized.  If false,
     *            the layout will be validated after resizing is completed.
     * @exception HeadlessException if GraphicsEnvironment.isHeadless()
     *            returns true
     * @see       #isDynamicLayoutSet()
     * @see       #isDynamicLayoutActive()
     * @see       #getDesktopProperty(String propertyName)
     * @see       java.awt.GraphicsEnvironment#isHeadless
     * @since     1.4
     */
    public void setDynamicLayout(final boolean dynamic)
        throws HeadlessException {
        GraphicsEnvironment.checkHeadless();
        if (this != getDefaultToolkit()) {
            getDefaultToolkit().setDynamicLayout(dynamic);
        }
    }

    /**
     * Returns whether the layout of Containers is validated dynamically
     * during resizing, or statically, after resizing is complete.
     * Note: this method returns the value that was set programmatically;
     * it does not reflect support at the level of the operating system
     * or window manager for dynamic layout on resizing, or the current
     * operating system or window manager settings.  The OS/WM support can
     * be queried using getDesktopProperty("awt.dynamicLayoutSupported").
     *
     * @return    true if validation of Containers is done dynamically,
     *            false if validation is done after resizing is finished.
     * @exception HeadlessException if GraphicsEnvironment.isHeadless()
     *            returns true
     * @see       #setDynamicLayout(boolean dynamic)
     * @see       #isDynamicLayoutActive()
     * @see       #getDesktopProperty(String propertyName)
     * @see       java.awt.GraphicsEnvironment#isHeadless
     * @since     1.4
     */
    protected boolean isDynamicLayoutSet()
        throws HeadlessException {
        GraphicsEnvironment.checkHeadless();

        if (this != Toolkit.getDefaultToolkit()) {
            return Toolkit.getDefaultToolkit().isDynamicLayoutSet();
        } else {
            return false;
        }
    }

    /**
     * Returns whether dynamic layout of Containers on resize is
     * currently active (both set in program
     *( {@code isDynamicLayoutSet()} )
     *, and supported
     * by the underlying operating system and/or window manager).
     * If dynamic layout is currently inactive then Containers
     * re-layout their components when resizing is completed. As a result
     * the {@code Component.validate()} method will be invoked only
     * once per resize.
     * If dynamic layout is currently active then Containers
     * re-layout their components on every native resize event and
     * the {@code validate()} method will be invoked each time.
     * The OS/WM support can be queried using
     * the getDesktopProperty("awt.dynamicLayoutSupported") method.
     *
     * @return    true if dynamic layout of Containers on resize is
     *            currently active, false otherwise.
     * @exception HeadlessException if the GraphicsEnvironment.isHeadless()
     *            method returns true
     * @see       #setDynamicLayout(boolean dynamic)
     * @see       #isDynamicLayoutSet()
     * @see       #getDesktopProperty(String propertyName)
     * @see       java.awt.GraphicsEnvironment#isHeadless
     * @since     1.4
     */
    public boolean isDynamicLayoutActive()
        throws HeadlessException {
        GraphicsEnvironment.checkHeadless();

        if (this != Toolkit.getDefaultToolkit()) {
            return Toolkit.getDefaultToolkit().isDynamicLayoutActive();
        } else {
            return false;
        }
    }

    /**
     * Gets the size of the screen.  On systems with multiple displays, the
     * primary display is used.  Multi-screen aware display dimensions are
     * available from <code>GraphicsConfiguration</code> and
     * <code>GraphicsDevice</code>.
     * @return    the size of this toolkit's screen, in pixels.
     * @exception HeadlessException if GraphicsEnvironment.isHeadless()
     * returns true
     * @see       java.awt.GraphicsConfiguration#getBounds
     * @see       java.awt.GraphicsDevice#getDisplayMode
     * @see       java.awt.GraphicsEnvironment#isHeadless
     */
    public abstract Dimension getScreenSize()
        throws HeadlessException;

    /**
     * Returns the screen resolution in dots-per-inch.
     * @return    this toolkit's screen resolution, in dots-per-inch.
     * @exception HeadlessException if GraphicsEnvironment.isHeadless()
     * returns true
     * @see       java.awt.GraphicsEnvironment#isHeadless
     */
    public abstract int getScreenResolution()
        throws HeadlessException;

    /**
     * Gets the insets of the screen.
     * @param     gc a <code>GraphicsConfiguration</code>
     * @return    the insets of this toolkit's screen, in pixels.
     * @exception HeadlessException if GraphicsEnvironment.isHeadless()
     * returns true
     * @see       java.awt.GraphicsEnvironment#isHeadless
     * @since     1.4
     */
    public Insets getScreenInsets(GraphicsConfiguration gc)
        throws HeadlessException {
        GraphicsEnvironment.checkHeadless();
        if (this != Toolkit.getDefaultToolkit()) {
            return Toolkit.getDefaultToolkit().getScreenInsets(gc);
        } else {
            return new Insets(0, 0, 0, 0);
        }
    }

    /**
     * Determines the color model of this toolkit's screen.
     * <p>
     * <code>ColorModel</code> is an abstract class that
     * encapsulates the ability to translate between the
     * pixel values of an image and its red, green, blue,
     * and alpha components.
     * <p>
     * This toolkit method is called by the
     * <code>getColorModel</code> method
     * of the <code>Component</code> class.
     * @return    the color model of this toolkit's screen.
     * @exception HeadlessException if GraphicsEnvironment.isHeadless()
     * returns true
     * @see       java.awt.GraphicsEnvironment#isHeadless
     * @see       java.awt.image.ColorModel
     * @see       java.awt.Component#getColorModel
     */
    public abstract ColorModel getColorModel()
        throws HeadlessException;

    /**
     * Returns the names of the available fonts in this toolkit.<p>
     * For 1.1, the following font names are deprecated (the replacement
     * name follows):
     * <ul>
     * <li>TimesRoman (use Serif)
     * <li>Helvetica (use SansSerif)
     * <li>Courier (use Monospaced)
     * </ul><p>
     * The ZapfDingbats fontname is also deprecated in 1.1 but the characters
     * are defined in Unicode starting at 0x2700, and as of 1.1 Java supports
     * those characters.
     * @return    the names of the available fonts in this toolkit.
     * @deprecated see {@link java.awt.GraphicsEnvironment#getAvailableFontFamilyNames()}
     * @see java.awt.GraphicsEnvironment#getAvailableFontFamilyNames()
     */
    @Deprecated
    public abstract String[] getFontList();

    /**
     * Gets the screen device metrics for rendering of the font.
     * @param     font   a font
     * @return    the screen metrics of the specified font in this toolkit
     * @deprecated  As of JDK version 1.2, replaced by the <code>Font</code>
     *          method <code>getLineMetrics</code>.
     * @see java.awt.font.LineMetrics
     * @see java.awt.Font#getLineMetrics
     * @see java.awt.GraphicsEnvironment#getScreenDevices
     */
    @Deprecated
    public abstract FontMetrics getFontMetrics(Font font);

    /**
     * Synchronizes this toolkit's graphics state. Some window systems
     * may do buffering of graphics events.
     * <p>
     * This method ensures that the display is up-to-date. It is useful
     * for animation.
     */
    public abstract void sync();

    /**
     * The default toolkit.
     */
    private static Toolkit toolkit;

    /**
     * Used internally by the assistive technologies functions; set at
     * init time and used at load time
     */
    private static String atNames;

    /**
     * Initializes properties related to assistive technologies.
     * These properties are used both in the loadAssistiveProperties()
     * function below, as well as other classes in the jdk that depend
     * on the properties (such as the use of the screen_magnifier_present
     * property in Java2D hardware acceleration initialization).  The
     * initialization of the properties must be done before the platform-
     * specific Toolkit class is instantiated so that all necessary
     * properties are set up properly before any classes dependent upon them
     * are initialized.
     */
    private static void initAssistiveTechnologies() {

        // Get accessibility properties
        final String sep = File.separator;
        final Properties properties = new Properties();


        atNames = java.security.AccessController.doPrivileged(
            new java.security.PrivilegedAction<String>() {
            public String run() {

                // Try loading the per-user accessibility properties file.
                try {
                    File propsFile = new File(
                      System.getProperty("user.home") +
                      sep + ".accessibility.properties");
                    FileInputStream in =
                        new FileInputStream(propsFile);

                    // Inputstream has been buffered in Properties class
                    properties.load(in);
                    in.close();
                } catch (Exception e) {
                    // Per-user accessibility properties file does not exist
                }

                // Try loading the system-wide accessibility properties
                // file only if a per-user accessibility properties
                // file does not exist or is empty.
                if (properties.size() == 0) {
                    try {
                        File propsFile = new File(
                            System.getProperty("java.home") + sep + "conf" +
                            sep + "accessibility.properties");
                        FileInputStream in =
                            new FileInputStream(propsFile);

                        // Inputstream has been buffered in Properties class
                        properties.load(in);
                        in.close();
                    } catch (Exception e) {
                        // System-wide accessibility properties file does
                        // not exist;
                    }
                }

                // Get whether a screen magnifier is present.  First check
                // the system property and then check the properties file.
                String magPresent = System.getProperty("javax.accessibility.screen_magnifier_present");
                if (magPresent == null) {
                    magPresent = properties.getProperty("screen_magnifier_present", null);
                    if (magPresent != null) {
                        System.setProperty("javax.accessibility.screen_magnifier_present", magPresent);
                    }
                }

                // Get the names of any assistive technologies to load.  First
                // check the system property and then check the properties
                // file.
                String classNames = System.getProperty("javax.accessibility.assistive_technologies");
                if (classNames == null) {
                    classNames = properties.getProperty("assistive_technologies", null);
                    if (classNames != null) {
                        System.setProperty("javax.accessibility.assistive_technologies", classNames);
                    }
                }
                return classNames;
            }
        });
    }

    /**
     * Rethrow the AWTError but include the cause.
     *
     * @param s the error message
     * @param e the original exception
     * @throw the new AWTError including the cause (the original exception)
     */
    private static void newAWTError(Throwable e, String s) {
        AWTError newAWTError = new AWTError(s);
        newAWTError.initCause(e);
        throw newAWTError;
    }

    /**
     * When a service provider for Assistive Technology is not found look for a
     * supporting class on the class path and instantiate it.
     *
     * @param atName the name of the class to be loaded
     */
    private static void fallbackToLoadClassForAT(String atName) {
        try {
<<<<<<< HEAD
            Class.forName(atName, false, ClassLoader.getSystemClassLoader()).newInstance();
=======
            Class<?> c = Class.forName(atName, false, ClassLoader.getSystemClassLoader());
            ensureReadable(c.getModule());
            c.newInstance();
>>>>>>> ca082513
        } catch (ClassNotFoundException e) {
            newAWTError(e, "Assistive Technology not found: " + atName);
        } catch (InstantiationException e) {
            newAWTError(e, "Could not instantiate Assistive Technology: " + atName);
        } catch (IllegalAccessException e) {
            newAWTError(e, "Could not access Assistive Technology: " + atName);
        } catch (Exception e) {
            newAWTError(e, "Error trying to install Assistive Technology: " + atName);
        }
    }

<<<<<<< HEAD
=======
    private static void ensureReadable(Module targetModule) {
        Module thisModule = Toolkit.class.getModule();
        PrivilegedAction<Void> pa =
                () -> { thisModule.addReads(targetModule); return null; };
        AccessController.doPrivileged(pa);
    }

>>>>>>> ca082513
    /**
     * Loads accessibility support using the property assistive_technologies.
     * The form is assistive_technologies= followed by a comma-separated list of
     * assistive technology providers to load.  The order in which providers are
     * loaded is determined by the order in which the ServiceLoader discovers
     * implementations of the AccessibilityProvider interface, not by the order
     * of provider names in the property list.  When a provider is found its
     * accessibility implementation will be started by calling the provider's
     * activate method.  All errors are handled via an AWTError exception.
     */
    private static void loadAssistiveTechnologies() {
        // Load any assistive technologies
        if (atNames != null) {
            ClassLoader cl = ClassLoader.getSystemClassLoader();
            Set<String> names = Arrays.stream(atNames.split(","))
                                      .map(String::trim)
                                      .collect(Collectors.toSet());
            final Map<String, AccessibilityProvider> providers = new HashMap<>();
            AccessController.doPrivileged((PrivilegedAction<Void>) () -> {
                try {
                    for (AccessibilityProvider p : ServiceLoader.load(AccessibilityProvider.class, cl)) {
                        String name = p.getName();
                        if (names.contains(name) && !providers.containsKey(name)) {
                            p.activate();
                            providers.put(name, p);
                        }
                    }
                } catch (java.util.ServiceConfigurationError | Exception e) {
                    newAWTError(e, "Could not load or activate service provider");
                }
                return null;
            });
            names.stream()
                 .filter(n -> !providers.containsKey(n))
                 .forEach(Toolkit::fallbackToLoadClassForAT);
        }
    }

    /**
     * Gets the default toolkit.
     * <p>
     * If a system property named {@code "java.awt.headless"} is set
     * to {@code true} then the headless implementation
     * of {@code Toolkit} is used.
     * <p>
     * If there is no {@code "java.awt.headless"} or it is set to
     * {@code false} and there is a system property named
     * {@code "awt.toolkit"},
     * that property is treated as the name of a class that is a subclass
     * of {@code Toolkit};
     * otherwise the default platform-specific implementation of
     * {@code Toolkit} is used.
     * <p>
     * If this Toolkit is not a headless implementation and if they exist, service
     * providers of {@link javax.accessibility.AccessibilityProvider} will be loaded
     * if specified by the system property
     * {@code javax.accessibility.assistive_technologies}.
     * <p>
     * An example of setting this property is to invoke Java with
     * {@code -Djavax.accessibility.assistive_technologies=MyServiceProvider}.
     * In addition to MyServiceProvider other service providers can be specified
     * using a comma separated list.  Service providers are loaded after the AWT
     * toolkit is created. All errors are handled via an AWTError exception.
     * <p>
     * The names specified in the assistive_technologies property are used to query
     * each service provider implementation.  If the requested name matches the
     * {@linkplain AccessibilityProvider#getName name} of the service provider, the
     * {@link AccessibilityProvider#activate} method will be invoked to activate the
     * matching service provider.
     *
     * @implSpec
     * If assistive technology service providers are not specified with a system
     * property this implementation will look in a properties file located as follows:
     * <ul>
     * <li> {@code ${user.home}/.accessibility.properties}
     * <li> {@code ${java.home}/conf/accessibility.properties}
     * </ul>
     * Only the first of these files to be located will be consulted.  The requested
     * service providers are specified by setting the {@code assistive_technologies=}
     * property.  A single provider or a comma separated list of providers can be
     * specified.
     *
     * @return     the default toolkit.
     * @exception  AWTError  if a toolkit could not be found, or
     *                 if one could not be accessed or instantiated.
     * @see java.util.ServiceLoader
     * @see javax.accessibility.AccessibilityProvider
     */
    public static synchronized Toolkit getDefaultToolkit() {
        if (toolkit == null) {
            java.security.AccessController.doPrivileged(
                    new java.security.PrivilegedAction<Void>() {
                public Void run() {
                    Class<?> cls = null;
                    String nm = System.getProperty("awt.toolkit");
                    try {
                        cls = Class.forName(nm);
                    } catch (ClassNotFoundException e) {
                        ClassLoader cl = ClassLoader.getSystemClassLoader();
                        if (cl != null) {
                            try {
                                cls = cl.loadClass(nm);
                            } catch (final ClassNotFoundException ignored) {
                                throw new AWTError("Toolkit not found: " + nm);
                            }
                        }
                    }
                    try {
                        if (cls != null) {
                            toolkit = (Toolkit)cls.newInstance();
                            if (GraphicsEnvironment.isHeadless()) {
                                toolkit = new HeadlessToolkit(toolkit);
                            }
                        }
                    } catch (final InstantiationException ignored) {
                        throw new AWTError("Could not instantiate Toolkit: " + nm);
                    } catch (final IllegalAccessException ignored) {
                        throw new AWTError("Could not access Toolkit: " + nm);
                    }
                    return null;
                }
            });
            if (!GraphicsEnvironment.isHeadless()) {
                loadAssistiveTechnologies();
            }
        }
        return toolkit;
    }

    /**
     * Returns an image which gets pixel data from the specified file,
     * whose format can be either GIF, JPEG or PNG.
     * The underlying toolkit attempts to resolve multiple requests
     * with the same filename to the same returned Image.
     * <p>
     * Since the mechanism required to facilitate this sharing of
     * <code>Image</code> objects may continue to hold onto images
     * that are no longer in use for an indefinite period of time,
     * developers are encouraged to implement their own caching of
     * images by using the {@link #createImage(java.lang.String) createImage}
     * variant wherever available.
     * If the image data contained in the specified file changes,
     * the <code>Image</code> object returned from this method may
     * still contain stale information which was loaded from the
     * file after a prior call.
     * Previously loaded image data can be manually discarded by
     * calling the {@link Image#flush flush} method on the
     * returned <code>Image</code>.
     * <p>
     * This method first checks if there is a security manager installed.
     * If so, the method calls the security manager's
     * <code>checkRead</code> method with the file specified to ensure
     * that the access to the image is allowed.
     * @param     filename   the name of a file containing pixel data
     *                         in a recognized file format.
     * @return    an image which gets its pixel data from
     *                         the specified file.
     * @throws SecurityException  if a security manager exists and its
     *                            checkRead method doesn't allow the operation.
     * @see #createImage(java.lang.String)
     */
    public abstract Image getImage(String filename);

    /**
     * Returns an image which gets pixel data from the specified URL.
     * The pixel data referenced by the specified URL must be in one
     * of the following formats: GIF, JPEG or PNG.
     * The underlying toolkit attempts to resolve multiple requests
     * with the same URL to the same returned Image.
     * <p>
     * Since the mechanism required to facilitate this sharing of
     * <code>Image</code> objects may continue to hold onto images
     * that are no longer in use for an indefinite period of time,
     * developers are encouraged to implement their own caching of
     * images by using the {@link #createImage(java.net.URL) createImage}
     * variant wherever available.
     * If the image data stored at the specified URL changes,
     * the <code>Image</code> object returned from this method may
     * still contain stale information which was fetched from the
     * URL after a prior call.
     * Previously loaded image data can be manually discarded by
     * calling the {@link Image#flush flush} method on the
     * returned <code>Image</code>.
     * <p>
     * This method first checks if there is a security manager installed.
     * If so, the method calls the security manager's
     * <code>checkPermission</code> method with the
     * url.openConnection().getPermission() permission to ensure
     * that the access to the image is allowed. For compatibility
     * with pre-1.2 security managers, if the access is denied with
     * <code>FilePermission</code> or <code>SocketPermission</code>,
     * the method throws the <code>SecurityException</code>
     * if the corresponding 1.1-style SecurityManager.checkXXX method
     * also denies permission.
     * @param     url   the URL to use in fetching the pixel data.
     * @return    an image which gets its pixel data from
     *                         the specified URL.
     * @throws SecurityException  if a security manager exists and its
     *                            checkPermission method doesn't allow
     *                            the operation.
     * @see #createImage(java.net.URL)
     */
    public abstract Image getImage(URL url);

    /**
     * Returns an image which gets pixel data from the specified file.
     * The returned Image is a new object which will not be shared
     * with any other caller of this method or its getImage variant.
     * <p>
     * This method first checks if there is a security manager installed.
     * If so, the method calls the security manager's
     * <code>checkRead</code> method with the specified file to ensure
     * that the image creation is allowed.
     * @param     filename   the name of a file containing pixel data
     *                         in a recognized file format.
     * @return    an image which gets its pixel data from
     *                         the specified file.
     * @throws SecurityException  if a security manager exists and its
     *                            checkRead method doesn't allow the operation.
     * @see #getImage(java.lang.String)
     */
    public abstract Image createImage(String filename);

    /**
     * Returns an image which gets pixel data from the specified URL.
     * The returned Image is a new object which will not be shared
     * with any other caller of this method or its getImage variant.
     * <p>
     * This method first checks if there is a security manager installed.
     * If so, the method calls the security manager's
     * <code>checkPermission</code> method with the
     * url.openConnection().getPermission() permission to ensure
     * that the image creation is allowed. For compatibility
     * with pre-1.2 security managers, if the access is denied with
     * <code>FilePermission</code> or <code>SocketPermission</code>,
     * the method throws <code>SecurityException</code>
     * if the corresponding 1.1-style SecurityManager.checkXXX method
     * also denies permission.
     * @param     url   the URL to use in fetching the pixel data.
     * @return    an image which gets its pixel data from
     *                         the specified URL.
     * @throws SecurityException  if a security manager exists and its
     *                            checkPermission method doesn't allow
     *                            the operation.
     * @see #getImage(java.net.URL)
     */
    public abstract Image createImage(URL url);

    /**
     * Prepares an image for rendering.
     * <p>
     * If the values of the width and height arguments are both
     * <code>-1</code>, this method prepares the image for rendering
     * on the default screen; otherwise, this method prepares an image
     * for rendering on the default screen at the specified width and height.
     * <p>
     * The image data is downloaded asynchronously in another thread,
     * and an appropriately scaled screen representation of the image is
     * generated.
     * <p>
     * This method is called by components <code>prepareImage</code>
     * methods.
     * <p>
     * Information on the flags returned by this method can be found
     * with the definition of the <code>ImageObserver</code> interface.

     * @param     image      the image for which to prepare a
     *                           screen representation.
     * @param     width      the width of the desired screen
     *                           representation, or <code>-1</code>.
     * @param     height     the height of the desired screen
     *                           representation, or <code>-1</code>.
     * @param     observer   the <code>ImageObserver</code>
     *                           object to be notified as the
     *                           image is being prepared.
     * @return    <code>true</code> if the image has already been
     *                 fully prepared; <code>false</code> otherwise.
     * @see       java.awt.Component#prepareImage(java.awt.Image,
     *                 java.awt.image.ImageObserver)
     * @see       java.awt.Component#prepareImage(java.awt.Image,
     *                 int, int, java.awt.image.ImageObserver)
     * @see       java.awt.image.ImageObserver
     */
    public abstract boolean prepareImage(Image image, int width, int height,
                                         ImageObserver observer);

    /**
     * Indicates the construction status of a specified image that is
     * being prepared for display.
     * <p>
     * If the values of the width and height arguments are both
     * <code>-1</code>, this method returns the construction status of
     * a screen representation of the specified image in this toolkit.
     * Otherwise, this method returns the construction status of a
     * scaled representation of the image at the specified width
     * and height.
     * <p>
     * This method does not cause the image to begin loading.
     * An application must call <code>prepareImage</code> to force
     * the loading of an image.
     * <p>
     * This method is called by the component's <code>checkImage</code>
     * methods.
     * <p>
     * Information on the flags returned by this method can be found
     * with the definition of the <code>ImageObserver</code> interface.
     * @param     image   the image whose status is being checked.
     * @param     width   the width of the scaled version whose status is
     *                 being checked, or <code>-1</code>.
     * @param     height  the height of the scaled version whose status
     *                 is being checked, or <code>-1</code>.
     * @param     observer   the <code>ImageObserver</code> object to be
     *                 notified as the image is being prepared.
     * @return    the bitwise inclusive <strong>OR</strong> of the
     *                 <code>ImageObserver</code> flags for the
     *                 image data that is currently available.
     * @see       java.awt.Toolkit#prepareImage(java.awt.Image,
     *                 int, int, java.awt.image.ImageObserver)
     * @see       java.awt.Component#checkImage(java.awt.Image,
     *                 java.awt.image.ImageObserver)
     * @see       java.awt.Component#checkImage(java.awt.Image,
     *                 int, int, java.awt.image.ImageObserver)
     * @see       java.awt.image.ImageObserver
     */
    public abstract int checkImage(Image image, int width, int height,
                                   ImageObserver observer);

    /**
     * Creates an image with the specified image producer.
     * @param     producer the image producer to be used.
     * @return    an image with the specified image producer.
     * @see       java.awt.Image
     * @see       java.awt.image.ImageProducer
     * @see       java.awt.Component#createImage(java.awt.image.ImageProducer)
     */
    public abstract Image createImage(ImageProducer producer);

    /**
     * Creates an image which decodes the image stored in the specified
     * byte array.
     * <p>
     * The data must be in some image format, such as GIF or JPEG,
     * that is supported by this toolkit.
     * @param     imagedata   an array of bytes, representing
     *                         image data in a supported image format.
     * @return    an image.
     * @since     1.1
     */
    public Image createImage(byte[] imagedata) {
        return createImage(imagedata, 0, imagedata.length);
    }

    /**
     * Creates an image which decodes the image stored in the specified
     * byte array, and at the specified offset and length.
     * The data must be in some image format, such as GIF or JPEG,
     * that is supported by this toolkit.
     * @param     imagedata   an array of bytes, representing
     *                         image data in a supported image format.
     * @param     imageoffset  the offset of the beginning
     *                         of the data in the array.
     * @param     imagelength  the length of the data in the array.
     * @return    an image.
     * @since     1.1
     */
    public abstract Image createImage(byte[] imagedata,
                                      int imageoffset,
                                      int imagelength);

    /**
     * Gets a <code>PrintJob</code> object which is the result of initiating
     * a print operation on the toolkit's platform.
     * <p>
     * Each actual implementation of this method should first check if there
     * is a security manager installed. If there is, the method should call
     * the security manager's <code>checkPrintJobAccess</code> method to
     * ensure initiation of a print operation is allowed. If the default
     * implementation of <code>checkPrintJobAccess</code> is used (that is,
     * that method is not overriden), then this results in a call to the
     * security manager's <code>checkPermission</code> method with a <code>
     * RuntimePermission("queuePrintJob")</code> permission.
     *
     * @param   frame the parent of the print dialog. May not be null.
     * @param   jobtitle the title of the PrintJob. A null title is equivalent
     *          to "".
     * @param   props a Properties object containing zero or more properties.
     *          Properties are not standardized and are not consistent across
     *          implementations. Because of this, PrintJobs which require job
     *          and page control should use the version of this function which
     *          takes JobAttributes and PageAttributes objects. This object
     *          may be updated to reflect the user's job choices on exit. May
     *          be null.
     * @return  a <code>PrintJob</code> object, or <code>null</code> if the
     *          user cancelled the print job.
     * @throws  NullPointerException if frame is null
     * @throws  SecurityException if this thread is not allowed to initiate a
     *          print job request
     * @see     java.awt.GraphicsEnvironment#isHeadless
     * @see     java.awt.PrintJob
     * @see     java.lang.RuntimePermission
     * @since   1.1
     */
    public abstract PrintJob getPrintJob(Frame frame, String jobtitle,
                                         Properties props);

    /**
     * Gets a <code>PrintJob</code> object which is the result of initiating
     * a print operation on the toolkit's platform.
     * <p>
     * Each actual implementation of this method should first check if there
     * is a security manager installed. If there is, the method should call
     * the security manager's <code>checkPrintJobAccess</code> method to
     * ensure initiation of a print operation is allowed. If the default
     * implementation of <code>checkPrintJobAccess</code> is used (that is,
     * that method is not overriden), then this results in a call to the
     * security manager's <code>checkPermission</code> method with a <code>
     * RuntimePermission("queuePrintJob")</code> permission.
     *
     * @param   frame the parent of the print dialog. May not be null.
     * @param   jobtitle the title of the PrintJob. A null title is equivalent
     *          to "".
     * @param   jobAttributes a set of job attributes which will control the
     *          PrintJob. The attributes will be updated to reflect the user's
     *          choices as outlined in the JobAttributes documentation. May be
     *          null.
     * @param   pageAttributes a set of page attributes which will control the
     *          PrintJob. The attributes will be applied to every page in the
     *          job. The attributes will be updated to reflect the user's
     *          choices as outlined in the PageAttributes documentation. May be
     *          null.
     * @return  a <code>PrintJob</code> object, or <code>null</code> if the
     *          user cancelled the print job.
     * @throws  NullPointerException if frame is null
     * @throws  IllegalArgumentException if pageAttributes specifies differing
     *          cross feed and feed resolutions. Also if this thread has
     *          access to the file system and jobAttributes specifies
     *          print to file, and the specified destination file exists but
     *          is a directory rather than a regular file, does not exist but
     *          cannot be created, or cannot be opened for any other reason.
     *          However in the case of print to file, if a dialog is also
     *          requested to be displayed then the user will be given an
     *          opportunity to select a file and proceed with printing.
     *          The dialog will ensure that the selected output file
     *          is valid before returning from this method.
     * @throws  SecurityException if this thread is not allowed to initiate a
     *          print job request, or if jobAttributes specifies print to file,
     *          and this thread is not allowed to access the file system
     * @see     java.awt.PrintJob
     * @see     java.awt.GraphicsEnvironment#isHeadless
     * @see     java.lang.RuntimePermission
     * @see     java.awt.JobAttributes
     * @see     java.awt.PageAttributes
     * @since   1.3
     */
    public PrintJob getPrintJob(Frame frame, String jobtitle,
                                JobAttributes jobAttributes,
                                PageAttributes pageAttributes) {
        // Override to add printing support with new job/page control classes

        if (this != Toolkit.getDefaultToolkit()) {
            return Toolkit.getDefaultToolkit().getPrintJob(frame, jobtitle,
                                                           jobAttributes,
                                                           pageAttributes);
        } else {
            return getPrintJob(frame, jobtitle, null);
        }
    }

    /**
     * Emits an audio beep depending on native system settings and hardware
     * capabilities.
     * @since     1.1
     */
    public abstract void beep();

    /**
     * Gets the singleton instance of the system Clipboard which interfaces
     * with clipboard facilities provided by the native platform. This
     * clipboard enables data transfer between Java programs and native
     * applications which use native clipboard facilities.
     * <p>
     * In addition to any and all default formats text returned by the system
     * Clipboard's <code>getTransferData()</code> method is available in the
     * following flavors:
     * <ul>
     * <li>DataFlavor.stringFlavor</li>
     * <li>DataFlavor.plainTextFlavor (<b>deprecated</b>)</li>
     * </ul>
     * As with <code>java.awt.datatransfer.StringSelection</code>, if the
     * requested flavor is <code>DataFlavor.plainTextFlavor</code>, or an
     * equivalent flavor, a Reader is returned. <b>Note:</b> The behavior of
     * the system Clipboard's <code>getTransferData()</code> method for <code>
     * DataFlavor.plainTextFlavor</code>, and equivalent DataFlavors, is
     * inconsistent with the definition of <code>DataFlavor.plainTextFlavor
     * </code>. Because of this, support for <code>
     * DataFlavor.plainTextFlavor</code>, and equivalent flavors, is
     * <b>deprecated</b>.
     * <p>
     * Each actual implementation of this method should first check if there
     * is a security manager installed. If there is, the method should call
     * the security manager's {@link SecurityManager#checkPermission
     * checkPermission} method to check {@code AWTPermission("accessClipboard")}.
     *
     * @return    the system Clipboard
     * @exception HeadlessException if GraphicsEnvironment.isHeadless()
     * returns true
     * @see       java.awt.GraphicsEnvironment#isHeadless
     * @see       java.awt.datatransfer.Clipboard
     * @see       java.awt.datatransfer.StringSelection
     * @see       java.awt.datatransfer.DataFlavor#stringFlavor
     * @see       java.awt.datatransfer.DataFlavor#plainTextFlavor
     * @see       java.io.Reader
     * @see       java.awt.AWTPermission
     * @since     1.1
     */
    public abstract Clipboard getSystemClipboard()
        throws HeadlessException;

    /**
     * Gets the singleton instance of the system selection as a
     * <code>Clipboard</code> object. This allows an application to read and
     * modify the current, system-wide selection.
     * <p>
     * An application is responsible for updating the system selection whenever
     * the user selects text, using either the mouse or the keyboard.
     * Typically, this is implemented by installing a
     * <code>FocusListener</code> on all <code>Component</code>s which support
     * text selection, and, between <code>FOCUS_GAINED</code> and
     * <code>FOCUS_LOST</code> events delivered to that <code>Component</code>,
     * updating the system selection <code>Clipboard</code> when the selection
     * changes inside the <code>Component</code>. Properly updating the system
     * selection ensures that a Java application will interact correctly with
     * native applications and other Java applications running simultaneously
     * on the system. Note that <code>java.awt.TextComponent</code> and
     * <code>javax.swing.text.JTextComponent</code> already adhere to this
     * policy. When using these classes, and their subclasses, developers need
     * not write any additional code.
     * <p>
     * Some platforms do not support a system selection <code>Clipboard</code>.
     * On those platforms, this method will return <code>null</code>. In such a
     * case, an application is absolved from its responsibility to update the
     * system selection <code>Clipboard</code> as described above.
     * <p>
     * Each actual implementation of this method should first check if there
     * is a security manager installed. If there is, the method should call
     * the security manager's {@link SecurityManager#checkPermission
     * checkPermission} method to check {@code AWTPermission("accessClipboard")}.
     *
     * @return the system selection as a <code>Clipboard</code>, or
     *         <code>null</code> if the native platform does not support a
     *         system selection <code>Clipboard</code>
     * @exception HeadlessException if GraphicsEnvironment.isHeadless()
     *            returns true
     *
     * @see java.awt.datatransfer.Clipboard
     * @see java.awt.event.FocusListener
     * @see java.awt.event.FocusEvent#FOCUS_GAINED
     * @see java.awt.event.FocusEvent#FOCUS_LOST
     * @see TextComponent
     * @see javax.swing.text.JTextComponent
     * @see AWTPermission
     * @see GraphicsEnvironment#isHeadless
     * @since 1.4
     */
    public Clipboard getSystemSelection() throws HeadlessException {
        GraphicsEnvironment.checkHeadless();

        if (this != Toolkit.getDefaultToolkit()) {
            return Toolkit.getDefaultToolkit().getSystemSelection();
        } else {
            GraphicsEnvironment.checkHeadless();
            return null;
        }
    }

    /**
     * Determines which modifier key is the appropriate accelerator
     * key for menu shortcuts.
     * <p>
     * Menu shortcuts, which are embodied in the
     * <code>MenuShortcut</code> class, are handled by the
     * <code>MenuBar</code> class.
     * <p>
     * By default, this method returns <code>Event.CTRL_MASK</code>.
     * Toolkit implementations should override this method if the
     * <b>Control</b> key isn't the correct key for accelerators.
     * @return    the modifier mask on the <code>Event</code> class
     *                 that is used for menu shortcuts on this toolkit.
     * @exception HeadlessException if GraphicsEnvironment.isHeadless()
     * returns true
     * @see       java.awt.GraphicsEnvironment#isHeadless
     * @see       java.awt.MenuBar
     * @see       java.awt.MenuShortcut
     * @since     1.1
     */
    public int getMenuShortcutKeyMask() throws HeadlessException {
        GraphicsEnvironment.checkHeadless();

        return Event.CTRL_MASK;
    }

    /**
     * Returns whether the given locking key on the keyboard is currently in
     * its "on" state.
     * Valid key codes are
     * {@link java.awt.event.KeyEvent#VK_CAPS_LOCK VK_CAPS_LOCK},
     * {@link java.awt.event.KeyEvent#VK_NUM_LOCK VK_NUM_LOCK},
     * {@link java.awt.event.KeyEvent#VK_SCROLL_LOCK VK_SCROLL_LOCK}, and
     * {@link java.awt.event.KeyEvent#VK_KANA_LOCK VK_KANA_LOCK}.
     *
     * @param  keyCode the key code
     * @return {@code true} if the given key is currently in its "on" state;
     *          otherwise {@code false}
     * @exception java.lang.IllegalArgumentException if <code>keyCode</code>
     * is not one of the valid key codes
     * @exception java.lang.UnsupportedOperationException if the host system doesn't
     * allow getting the state of this key programmatically, or if the keyboard
     * doesn't have this key
     * @exception HeadlessException if GraphicsEnvironment.isHeadless()
     * returns true
     * @see       java.awt.GraphicsEnvironment#isHeadless
     * @since 1.3
     */
    public boolean getLockingKeyState(int keyCode)
        throws UnsupportedOperationException
    {
        GraphicsEnvironment.checkHeadless();

        if (! (keyCode == KeyEvent.VK_CAPS_LOCK || keyCode == KeyEvent.VK_NUM_LOCK ||
               keyCode == KeyEvent.VK_SCROLL_LOCK || keyCode == KeyEvent.VK_KANA_LOCK)) {
            throw new IllegalArgumentException("invalid key for Toolkit.getLockingKeyState");
        }
        throw new UnsupportedOperationException("Toolkit.getLockingKeyState");
    }

    /**
     * Sets the state of the given locking key on the keyboard.
     * Valid key codes are
     * {@link java.awt.event.KeyEvent#VK_CAPS_LOCK VK_CAPS_LOCK},
     * {@link java.awt.event.KeyEvent#VK_NUM_LOCK VK_NUM_LOCK},
     * {@link java.awt.event.KeyEvent#VK_SCROLL_LOCK VK_SCROLL_LOCK}, and
     * {@link java.awt.event.KeyEvent#VK_KANA_LOCK VK_KANA_LOCK}.
     * <p>
     * Depending on the platform, setting the state of a locking key may
     * involve event processing and therefore may not be immediately
     * observable through getLockingKeyState.
     *
     * @param  keyCode the key code
     * @param  on the state of the key
     * @exception java.lang.IllegalArgumentException if <code>keyCode</code>
     * is not one of the valid key codes
     * @exception java.lang.UnsupportedOperationException if the host system doesn't
     * allow setting the state of this key programmatically, or if the keyboard
     * doesn't have this key
     * @exception HeadlessException if GraphicsEnvironment.isHeadless()
     * returns true
     * @see       java.awt.GraphicsEnvironment#isHeadless
     * @since 1.3
     */
    public void setLockingKeyState(int keyCode, boolean on)
        throws UnsupportedOperationException
    {
        GraphicsEnvironment.checkHeadless();

        if (! (keyCode == KeyEvent.VK_CAPS_LOCK || keyCode == KeyEvent.VK_NUM_LOCK ||
               keyCode == KeyEvent.VK_SCROLL_LOCK || keyCode == KeyEvent.VK_KANA_LOCK)) {
            throw new IllegalArgumentException("invalid key for Toolkit.setLockingKeyState");
        }
        throw new UnsupportedOperationException("Toolkit.setLockingKeyState");
    }

    /**
     * Give native peers the ability to query the native container
     * given a native component (eg the direct parent may be lightweight).
     *
     * @param  c the component to fetch the container for
     * @return the native container object for the component
     */
    protected static Container getNativeContainer(Component c) {
        return c.getNativeContainer();
    }

    /**
     * Creates a new custom cursor object.
     * If the image to display is invalid, the cursor will be hidden (made
     * completely transparent), and the hotspot will be set to (0, 0).
     *
     * <p>Note that multi-frame images are invalid and may cause this
     * method to hang.
     *
     * @param cursor the image to display when the cursor is activated
     * @param hotSpot the X and Y of the large cursor's hot spot; the
     *   hotSpot values must be less than the Dimension returned by
     *   <code>getBestCursorSize</code>
     * @param     name a localized description of the cursor, for Java Accessibility use
     * @exception IndexOutOfBoundsException if the hotSpot values are outside
     *   the bounds of the cursor
     * @return the cursor created
     * @exception HeadlessException if GraphicsEnvironment.isHeadless()
     * returns true
     * @see       java.awt.GraphicsEnvironment#isHeadless
     * @since     1.2
     */
    public Cursor createCustomCursor(Image cursor, Point hotSpot, String name)
        throws IndexOutOfBoundsException, HeadlessException
    {
        // Override to implement custom cursor support.
        if (this != Toolkit.getDefaultToolkit()) {
            return Toolkit.getDefaultToolkit().
                createCustomCursor(cursor, hotSpot, name);
        } else {
            return new Cursor(Cursor.DEFAULT_CURSOR);
        }
    }

    /**
     * Returns the supported cursor dimension which is closest to the desired
     * sizes.  Systems which only support a single cursor size will return that
     * size regardless of the desired sizes.  Systems which don't support custom
     * cursors will return a dimension of 0, 0. <p>
     * Note:  if an image is used whose dimensions don't match a supported size
     * (as returned by this method), the Toolkit implementation will attempt to
     * resize the image to a supported size.
     * Since converting low-resolution images is difficult,
     * no guarantees are made as to the quality of a cursor image which isn't a
     * supported size.  It is therefore recommended that this method
     * be called and an appropriate image used so no image conversion is made.
     *
     * @param     preferredWidth the preferred cursor width the component would like
     * to use.
     * @param     preferredHeight the preferred cursor height the component would like
     * to use.
     * @return    the closest matching supported cursor size, or a dimension of 0,0 if
     * the Toolkit implementation doesn't support custom cursors.
     * @exception HeadlessException if GraphicsEnvironment.isHeadless()
     * returns true
     * @see       java.awt.GraphicsEnvironment#isHeadless
     * @since     1.2
     */
    public Dimension getBestCursorSize(int preferredWidth,
        int preferredHeight) throws HeadlessException {
        GraphicsEnvironment.checkHeadless();

        // Override to implement custom cursor support.
        if (this != Toolkit.getDefaultToolkit()) {
            return Toolkit.getDefaultToolkit().
                getBestCursorSize(preferredWidth, preferredHeight);
        } else {
            return new Dimension(0, 0);
        }
    }

    /**
     * Returns the maximum number of colors the Toolkit supports in a custom cursor
     * palette.<p>
     * Note: if an image is used which has more colors in its palette than
     * the supported maximum, the Toolkit implementation will attempt to flatten the
     * palette to the maximum.  Since converting low-resolution images is difficult,
     * no guarantees are made as to the quality of a cursor image which has more
     * colors than the system supports.  It is therefore recommended that this method
     * be called and an appropriate image used so no image conversion is made.
     *
     * @return    the maximum number of colors, or zero if custom cursors are not
     * supported by this Toolkit implementation.
     * @exception HeadlessException if GraphicsEnvironment.isHeadless()
     * returns true
     * @see       java.awt.GraphicsEnvironment#isHeadless
     * @since     1.2
     */
    public int getMaximumCursorColors() throws HeadlessException {
        GraphicsEnvironment.checkHeadless();

        // Override to implement custom cursor support.
        if (this != Toolkit.getDefaultToolkit()) {
            return Toolkit.getDefaultToolkit().getMaximumCursorColors();
        } else {
            return 0;
        }
    }

    /**
     * Returns whether Toolkit supports this state for
     * <code>Frame</code>s.  This method tells whether the <em>UI
     * concept</em> of, say, maximization or iconification is
     * supported.  It will always return false for "compound" states
     * like <code>Frame.ICONIFIED|Frame.MAXIMIZED_VERT</code>.
     * In other words, the rule of thumb is that only queries with a
     * single frame state constant as an argument are meaningful.
     * <p>Note that supporting a given concept is a platform-
     * dependent feature. Due to native limitations the Toolkit
     * object may report a particular state as supported, however at
     * the same time the Toolkit object will be unable to apply the
     * state to a given frame.  This circumstance has two following
     * consequences:
     * <ul>
     * <li>Only the return value of {@code false} for the present
     * method actually indicates that the given state is not
     * supported. If the method returns {@code true} the given state
     * may still be unsupported and/or unavailable for a particular
     * frame.
     * <li>The developer should consider examining the value of the
     * {@link java.awt.event.WindowEvent#getNewState} method of the
     * {@code WindowEvent} received through the {@link
     * java.awt.event.WindowStateListener}, rather than assuming
     * that the state given to the {@code setExtendedState()} method
     * will be definitely applied. For more information see the
     * documentation for the {@link Frame#setExtendedState} method.
     * </ul>
     *
     * @param state one of named frame state constants.
     * @return <code>true</code> is this frame state is supported by
     *     this Toolkit implementation, <code>false</code> otherwise.
     * @exception HeadlessException
     *     if <code>GraphicsEnvironment.isHeadless()</code>
     *     returns <code>true</code>.
     * @see java.awt.Window#addWindowStateListener
     * @since   1.4
     */
    public boolean isFrameStateSupported(int state)
        throws HeadlessException
    {
        GraphicsEnvironment.checkHeadless();

        if (this != Toolkit.getDefaultToolkit()) {
            return Toolkit.getDefaultToolkit().
                isFrameStateSupported(state);
        } else {
            return (state == Frame.NORMAL); // others are not guaranteed
        }
    }

    /**
     * Support for I18N: any visible strings should be stored in
     * sun.awt.resources.awt.properties.  The ResourceBundle is stored
     * here, so that only one copy is maintained.
     */
    private static ResourceBundle resources;
    private static ResourceBundle platformResources;

    // called by platform toolkit
    private static void setPlatformResources(ResourceBundle bundle) {
        platformResources = bundle;
    }

    /**
     * Initialize JNI field and method ids
     */
    private static native void initIDs();

    /**
     * WARNING: This is a temporary workaround for a problem in the
     * way the AWT loads native libraries. A number of classes in the
     * AWT package have a native method, initIDs(), which initializes
     * the JNI field and method ids used in the native portion of
     * their implementation.
     *
     * Since the use and storage of these ids is done by the
     * implementation libraries, the implementation of these method is
     * provided by the particular AWT implementations (for example,
     * "Toolkit"s/Peer), such as Motif, Microsoft Windows, or Tiny. The
     * problem is that this means that the native libraries must be
     * loaded by the java.* classes, which do not necessarily know the
     * names of the libraries to load. A better way of doing this
     * would be to provide a separate library which defines java.awt.*
     * initIDs, and exports the relevant symbols out to the
     * implementation libraries.
     *
     * For now, we know it's done by the implementation, and we assume
     * that the name of the library is "awt".  -br.
     *
     * If you change loadLibraries(), please add the change to
     * java.awt.image.ColorModel.loadLibraries(). Unfortunately,
     * classes can be loaded in java.awt.image that depend on
     * libawt and there is no way to call Toolkit.loadLibraries()
     * directly.  -hung
     */
    private static boolean loaded = false;
    static void loadLibraries() {
        if (!loaded) {
            java.security.AccessController.doPrivileged(
                new java.security.PrivilegedAction<Void>() {
                    public Void run() {
                        System.loadLibrary("awt");
                        return null;
                    }
                });
            loaded = true;
        }
    }

    static {
        AWTAccessor.setToolkitAccessor(
                new AWTAccessor.ToolkitAccessor() {
                    @Override
                    public void setPlatformResources(ResourceBundle bundle) {
                        Toolkit.setPlatformResources(bundle);
                    }
                });

        java.security.AccessController.doPrivileged(
                                 new java.security.PrivilegedAction<Void>() {
            public Void run() {
                try {
                    resources =
                        ResourceBundle.getBundle("sun.awt.resources.awt",
                                                 CoreResourceBundleControl.getRBControlInstance());
                } catch (MissingResourceException e) {
                    // No resource file; defaults will be used.
                }
                return null;
            }
        });

        // ensure that the proper libraries are loaded
        loadLibraries();
        initAssistiveTechnologies();
        if (!GraphicsEnvironment.isHeadless()) {
            initIDs();
        }
    }

    /**
     * Gets a property with the specified key and default.
     * This method returns defaultValue if the property is not found.
     *
     * @param  key the key
     * @param  defaultValue the default value
     * @return the value of the property or the default value
     *         if the property was not found
     */
    public static String getProperty(String key, String defaultValue) {
        // first try platform specific bundle
        if (platformResources != null) {
            try {
                return platformResources.getString(key);
            }
            catch (MissingResourceException e) {}
        }

        // then shared one
        if (resources != null) {
            try {
                return resources.getString(key);
            }
            catch (MissingResourceException e) {}
        }

        return defaultValue;
    }

    /**
     * Get the application's or applet's EventQueue instance.
     * Depending on the Toolkit implementation, different EventQueues
     * may be returned for different applets.  Applets should
     * therefore not assume that the EventQueue instance returned
     * by this method will be shared by other applets or the system.
     *
     * <p> If there is a security manager then its
     * {@link SecurityManager#checkPermission checkPermission} method
     * is called to check {@code AWTPermission("accessEventQueue")}.
     *
     * @return    the <code>EventQueue</code> object
     * @throws  SecurityException
     *          if a security manager is set and it denies access to
     *          the {@code EventQueue}
     * @see     java.awt.AWTPermission
    */
    public final EventQueue getSystemEventQueue() {
        SecurityManager security = System.getSecurityManager();
        if (security != null) {
            security.checkPermission(AWTPermissions.CHECK_AWT_EVENTQUEUE_PERMISSION);
        }
        return getSystemEventQueueImpl();
    }

    /**
     * Gets the application's or applet's <code>EventQueue</code>
     * instance, without checking access.  For security reasons,
     * this can only be called from a <code>Toolkit</code> subclass.
     * @return the <code>EventQueue</code> object
     */
    protected abstract EventQueue getSystemEventQueueImpl();

    /* Accessor method for use by AWT package routines. */
    static EventQueue getEventQueue() {
        return getDefaultToolkit().getSystemEventQueueImpl();
    }

    /**
     * Creates a concrete, platform dependent, subclass of the abstract
     * DragGestureRecognizer class requested, and associates it with the
     * DragSource, Component and DragGestureListener specified.
     *
     * subclasses should override this to provide their own implementation
     *
     * @param <T> the type of DragGestureRecognizer to create
     * @param abstractRecognizerClass The abstract class of the required recognizer
     * @param ds                      The DragSource
     * @param c                       The Component target for the DragGestureRecognizer
     * @param srcActions              The actions permitted for the gesture
     * @param dgl                     The DragGestureListener
     *
     * @return the new object or null.  Always returns null if
     * GraphicsEnvironment.isHeadless() returns true.
     * @see java.awt.GraphicsEnvironment#isHeadless
     */
    public <T extends DragGestureRecognizer> T
        createDragGestureRecognizer(Class<T> abstractRecognizerClass,
                                    DragSource ds, Component c, int srcActions,
                                    DragGestureListener dgl)
    {
        return null;
    }

    /**
     * Obtains a value for the specified desktop property.
     *
     * A desktop property is a uniquely named value for a resource that
     * is Toolkit global in nature. Usually it also is an abstract
     * representation for an underlying platform dependent desktop setting.
     * For more information on desktop properties supported by the AWT see
     * <a href="doc-files/DesktopProperties.html">AWT Desktop Properties</a>.
     *
     * @param  propertyName the property name
     * @return the value for the specified desktop property
     */
    public final synchronized Object getDesktopProperty(String propertyName) {
        // This is a workaround for headless toolkits.  It would be
        // better to override this method but it is declared final.
        // "this instanceof" syntax defeats polymorphism.
        // --mm, 03/03/00
        if (this instanceof HeadlessToolkit) {
            return ((HeadlessToolkit)this).getUnderlyingToolkit()
                .getDesktopProperty(propertyName);
        }

        if (desktopProperties.isEmpty()) {
            initializeDesktopProperties();
        }

        Object value;

        // This property should never be cached
        if (propertyName.equals("awt.dynamicLayoutSupported")) {
            return getDefaultToolkit().lazilyLoadDesktopProperty(propertyName);
        }

        value = desktopProperties.get(propertyName);

        if (value == null) {
            value = lazilyLoadDesktopProperty(propertyName);

            if (value != null) {
                setDesktopProperty(propertyName, value);
            }
        }

        /* for property "awt.font.desktophints" */
        if (value instanceof RenderingHints) {
            value = ((RenderingHints)value).clone();
        }

        return value;
    }

    /**
     * Sets the named desktop property to the specified value and fires a
     * property change event to notify any listeners that the value has changed.
     *
     * @param  name the property name
     * @param  newValue the new property value
     */
    protected final void setDesktopProperty(String name, Object newValue) {
        // This is a workaround for headless toolkits.  It would be
        // better to override this method but it is declared final.
        // "this instanceof" syntax defeats polymorphism.
        // --mm, 03/03/00
        if (this instanceof HeadlessToolkit) {
            ((HeadlessToolkit)this).getUnderlyingToolkit()
                .setDesktopProperty(name, newValue);
            return;
        }
        Object oldValue;

        synchronized (this) {
            oldValue = desktopProperties.get(name);
            desktopProperties.put(name, newValue);
        }

        // Don't fire change event if old and new values are null.
        // It helps to avoid recursive resending of WM_THEMECHANGED
        if (oldValue != null || newValue != null) {
            desktopPropsSupport.firePropertyChange(name, oldValue, newValue);
        }
    }

    /**
     * An opportunity to lazily evaluate desktop property values.
     * @return the desktop property or null
     * @param name the name
     */
    protected Object lazilyLoadDesktopProperty(String name) {
        return null;
    }

    /**
     * initializeDesktopProperties
     */
    protected void initializeDesktopProperties() {
    }

    /**
     * Adds the specified property change listener for the named desktop
     * property. When a {@link java.beans.PropertyChangeListenerProxy} object is added,
     * its property name is ignored, and the wrapped listener is added.
     * If {@code name} is {@code null} or {@code pcl} is {@code null},
     * no exception is thrown and no action is performed.
     *
     * @param   name The name of the property to listen for
     * @param   pcl The property change listener
     * @see PropertyChangeSupport#addPropertyChangeListener(String,
                PropertyChangeListener)
     * @since   1.2
     */
    public void addPropertyChangeListener(String name, PropertyChangeListener pcl) {
        desktopPropsSupport.addPropertyChangeListener(name, pcl);
    }

    /**
     * Removes the specified property change listener for the named
     * desktop property. When a {@link java.beans.PropertyChangeListenerProxy} object
     * is removed, its property name is ignored, and
     * the wrapped listener is removed.
     * If {@code name} is {@code null} or {@code pcl} is {@code null},
     * no exception is thrown and no action is performed.
     *
     * @param   name The name of the property to remove
     * @param   pcl The property change listener
     * @see PropertyChangeSupport#removePropertyChangeListener(String,
                PropertyChangeListener)
     * @since   1.2
     */
    public void removePropertyChangeListener(String name, PropertyChangeListener pcl) {
        desktopPropsSupport.removePropertyChangeListener(name, pcl);
    }

    /**
     * Returns an array of all the property change listeners
     * registered on this toolkit. The returned array
     * contains {@link java.beans.PropertyChangeListenerProxy} objects
     * that associate listeners with the names of desktop properties.
     *
     * @return all of this toolkit's {@link PropertyChangeListener}
     *         objects wrapped in {@code java.beans.PropertyChangeListenerProxy} objects
     *         or an empty array  if no listeners are added
     *
     * @see PropertyChangeSupport#getPropertyChangeListeners()
     * @since 1.4
     */
    public PropertyChangeListener[] getPropertyChangeListeners() {
        return desktopPropsSupport.getPropertyChangeListeners();
    }

    /**
     * Returns an array of all property change listeners
     * associated with the specified name of a desktop property.
     *
     * @param  propertyName the named property
     * @return all of the {@code PropertyChangeListener} objects
     *         associated with the specified name of a desktop property
     *         or an empty array if no such listeners are added
     *
     * @see PropertyChangeSupport#getPropertyChangeListeners(String)
     * @since 1.4
     */
    public PropertyChangeListener[] getPropertyChangeListeners(String propertyName) {
        return desktopPropsSupport.getPropertyChangeListeners(propertyName);
    }

    /**
     * The desktop properties.
     */
    protected final Map<String,Object> desktopProperties =
            new HashMap<String,Object>();
    /**
     * The desktop properties change support.
     */
    protected final PropertyChangeSupport desktopPropsSupport =
            Toolkit.createPropertyChangeSupport(this);

    /**
     * Returns whether the always-on-top mode is supported by this toolkit.
     * To detect whether the always-on-top mode is supported for a
     * particular Window, use {@link Window#isAlwaysOnTopSupported}.
     * @return <code>true</code>, if current toolkit supports the always-on-top mode,
     *     otherwise returns <code>false</code>
     * @see Window#isAlwaysOnTopSupported
     * @see Window#setAlwaysOnTop(boolean)
     * @since 1.6
     */
    public boolean isAlwaysOnTopSupported() {
        return true;
    }

    /**
     * Returns whether the given modality type is supported by this toolkit. If
     * a dialog with unsupported modality type is created, then
     * <code>Dialog.ModalityType.MODELESS</code> is used instead.
     *
     * @param modalityType modality type to be checked for support by this toolkit
     *
     * @return <code>true</code>, if current toolkit supports given modality
     *     type, <code>false</code> otherwise
     *
     * @see java.awt.Dialog.ModalityType
     * @see java.awt.Dialog#getModalityType
     * @see java.awt.Dialog#setModalityType
     *
     * @since 1.6
     */
    public abstract boolean isModalityTypeSupported(Dialog.ModalityType modalityType);

    /**
     * Returns whether the given modal exclusion type is supported by this
     * toolkit. If an unsupported modal exclusion type property is set on a window,
     * then <code>Dialog.ModalExclusionType.NO_EXCLUDE</code> is used instead.
     *
     * @param modalExclusionType modal exclusion type to be checked for support by this toolkit
     *
     * @return <code>true</code>, if current toolkit supports given modal exclusion
     *     type, <code>false</code> otherwise
     *
     * @see java.awt.Dialog.ModalExclusionType
     * @see java.awt.Window#getModalExclusionType
     * @see java.awt.Window#setModalExclusionType
     *
     * @since 1.6
     */
    public abstract boolean isModalExclusionTypeSupported(Dialog.ModalExclusionType modalExclusionType);

    // 8014718: logging has been removed from SunToolkit

    private static final int LONG_BITS = 64;
    private int[] calls = new int[LONG_BITS];
    private static volatile long enabledOnToolkitMask;
    private AWTEventListener eventListener = null;
    private WeakHashMap<AWTEventListener, SelectiveAWTEventListener> listener2SelectiveListener = new WeakHashMap<>();

    /*
     * Extracts a "pure" AWTEventListener from a AWTEventListenerProxy,
     * if the listener is proxied.
     */
    static private AWTEventListener deProxyAWTEventListener(AWTEventListener l)
    {
        AWTEventListener localL = l;

        if (localL == null) {
            return null;
        }
        // if user passed in a AWTEventListenerProxy object, extract
        // the listener
        if (l instanceof AWTEventListenerProxy) {
            localL = ((AWTEventListenerProxy)l).getListener();
        }
        return localL;
    }

    /**
     * Adds an AWTEventListener to receive all AWTEvents dispatched
     * system-wide that conform to the given <code>eventMask</code>.
     * <p>
     * First, if there is a security manager, its <code>checkPermission</code>
     * method is called with an
     * <code>AWTPermission("listenToAllAWTEvents")</code> permission.
     * This may result in a SecurityException.
     * <p>
     * <code>eventMask</code> is a bitmask of event types to receive.
     * It is constructed by bitwise OR-ing together the event masks
     * defined in <code>AWTEvent</code>.
     * <p>
     * Note:  event listener use is not recommended for normal
     * application use, but are intended solely to support special
     * purpose facilities including support for accessibility,
     * event record/playback, and diagnostic tracing.
     *
     * If listener is null, no exception is thrown and no action is performed.
     *
     * @param    listener   the event listener.
     * @param    eventMask  the bitmask of event types to receive
     * @throws SecurityException
     *        if a security manager exists and its
     *        <code>checkPermission</code> method doesn't allow the operation.
     * @see      #removeAWTEventListener
     * @see      #getAWTEventListeners
     * @see      SecurityManager#checkPermission
     * @see      java.awt.AWTEvent
     * @see      java.awt.AWTPermission
     * @see      java.awt.event.AWTEventListener
     * @see      java.awt.event.AWTEventListenerProxy
     * @since    1.2
     */
    public void addAWTEventListener(AWTEventListener listener, long eventMask) {
        AWTEventListener localL = deProxyAWTEventListener(listener);

        if (localL == null) {
            return;
        }
        SecurityManager security = System.getSecurityManager();
        if (security != null) {
          security.checkPermission(AWTPermissions.ALL_AWT_EVENTS_PERMISSION);
        }
        synchronized (this) {
            SelectiveAWTEventListener selectiveListener =
                listener2SelectiveListener.get(localL);

            if (selectiveListener == null) {
                // Create a new selectiveListener.
                selectiveListener = new SelectiveAWTEventListener(localL,
                                                                 eventMask);
                listener2SelectiveListener.put(localL, selectiveListener);
                eventListener = ToolkitEventMulticaster.add(eventListener,
                                                            selectiveListener);
            }
            // OR the eventMask into the selectiveListener's event mask.
            selectiveListener.orEventMasks(eventMask);

            enabledOnToolkitMask |= eventMask;

            long mask = eventMask;
            for (int i=0; i<LONG_BITS; i++) {
                // If no bits are set, break out of loop.
                if (mask == 0) {
                    break;
                }
                if ((mask & 1L) != 0) {  // Always test bit 0.
                    calls[i]++;
                }
                mask >>>= 1;  // Right shift, fill with zeros on left.
            }
        }
    }

    /**
     * Removes an AWTEventListener from receiving dispatched AWTEvents.
     * <p>
     * First, if there is a security manager, its <code>checkPermission</code>
     * method is called with an
     * <code>AWTPermission("listenToAllAWTEvents")</code> permission.
     * This may result in a SecurityException.
     * <p>
     * Note:  event listener use is not recommended for normal
     * application use, but are intended solely to support special
     * purpose facilities including support for accessibility,
     * event record/playback, and diagnostic tracing.
     *
     * If listener is null, no exception is thrown and no action is performed.
     *
     * @param    listener   the event listener.
     * @throws SecurityException
     *        if a security manager exists and its
     *        <code>checkPermission</code> method doesn't allow the operation.
     * @see      #addAWTEventListener
     * @see      #getAWTEventListeners
     * @see      SecurityManager#checkPermission
     * @see      java.awt.AWTEvent
     * @see      java.awt.AWTPermission
     * @see      java.awt.event.AWTEventListener
     * @see      java.awt.event.AWTEventListenerProxy
     * @since    1.2
     */
    public void removeAWTEventListener(AWTEventListener listener) {
        AWTEventListener localL = deProxyAWTEventListener(listener);

        if (listener == null) {
            return;
        }
        SecurityManager security = System.getSecurityManager();
        if (security != null) {
            security.checkPermission(AWTPermissions.ALL_AWT_EVENTS_PERMISSION);
        }

        synchronized (this) {
            SelectiveAWTEventListener selectiveListener =
                listener2SelectiveListener.get(localL);

            if (selectiveListener != null) {
                listener2SelectiveListener.remove(localL);
                int[] listenerCalls = selectiveListener.getCalls();
                for (int i=0; i<LONG_BITS; i++) {
                    calls[i] -= listenerCalls[i];
                    assert calls[i] >= 0: "Negative Listeners count";

                    if (calls[i] == 0) {
                        enabledOnToolkitMask &= ~(1L<<i);
                    }
                }
            }
            eventListener = ToolkitEventMulticaster.remove(eventListener,
            (selectiveListener == null) ? localL : selectiveListener);
        }
    }

    static boolean enabledOnToolkit(long eventMask) {
        return (enabledOnToolkitMask & eventMask) != 0;
        }

    synchronized int countAWTEventListeners(long eventMask) {
        int ci = 0;
        for (; eventMask != 0; eventMask >>>= 1, ci++) {
        }
        ci--;
        return calls[ci];
    }
    /**
     * Returns an array of all the <code>AWTEventListener</code>s
     * registered on this toolkit.
     * If there is a security manager, its {@code checkPermission}
     * method is called with an
     * {@code AWTPermission("listenToAllAWTEvents")} permission.
     * This may result in a SecurityException.
     * Listeners can be returned
     * within <code>AWTEventListenerProxy</code> objects, which also contain
     * the event mask for the given listener.
     * Note that listener objects
     * added multiple times appear only once in the returned array.
     *
     * @return all of the <code>AWTEventListener</code>s or an empty
     *         array if no listeners are currently registered
     * @throws SecurityException
     *        if a security manager exists and its
     *        <code>checkPermission</code> method doesn't allow the operation.
     * @see      #addAWTEventListener
     * @see      #removeAWTEventListener
     * @see      SecurityManager#checkPermission
     * @see      java.awt.AWTEvent
     * @see      java.awt.AWTPermission
     * @see      java.awt.event.AWTEventListener
     * @see      java.awt.event.AWTEventListenerProxy
     * @since 1.4
     */
    public AWTEventListener[] getAWTEventListeners() {
        SecurityManager security = System.getSecurityManager();
        if (security != null) {
            security.checkPermission(AWTPermissions.ALL_AWT_EVENTS_PERMISSION);
        }
        synchronized (this) {
            EventListener[] la = ToolkitEventMulticaster.getListeners(eventListener,AWTEventListener.class);

            AWTEventListener[] ret = new AWTEventListener[la.length];
            for (int i = 0; i < la.length; i++) {
                SelectiveAWTEventListener sael = (SelectiveAWTEventListener)la[i];
                AWTEventListener tempL = sael.getListener();
                //assert tempL is not an AWTEventListenerProxy - we should
                // have weeded them all out
                // don't want to wrap a proxy inside a proxy
                ret[i] = new AWTEventListenerProxy(sael.getEventMask(), tempL);
            }
            return ret;
        }
    }

    /**
     * Returns an array of all the <code>AWTEventListener</code>s
     * registered on this toolkit which listen to all of the event
     * types specified in the {@code eventMask} argument.
     * If there is a security manager, its {@code checkPermission}
     * method is called with an
     * {@code AWTPermission("listenToAllAWTEvents")} permission.
     * This may result in a SecurityException.
     * Listeners can be returned
     * within <code>AWTEventListenerProxy</code> objects, which also contain
     * the event mask for the given listener.
     * Note that listener objects
     * added multiple times appear only once in the returned array.
     *
     * @param  eventMask the bitmask of event types to listen for
     * @return all of the <code>AWTEventListener</code>s registered
     *         on this toolkit for the specified
     *         event types, or an empty array if no such listeners
     *         are currently registered
     * @throws SecurityException
     *        if a security manager exists and its
     *        <code>checkPermission</code> method doesn't allow the operation.
     * @see      #addAWTEventListener
     * @see      #removeAWTEventListener
     * @see      SecurityManager#checkPermission
     * @see      java.awt.AWTEvent
     * @see      java.awt.AWTPermission
     * @see      java.awt.event.AWTEventListener
     * @see      java.awt.event.AWTEventListenerProxy
     * @since 1.4
     */
    public AWTEventListener[] getAWTEventListeners(long eventMask) {
        SecurityManager security = System.getSecurityManager();
        if (security != null) {
            security.checkPermission(AWTPermissions.ALL_AWT_EVENTS_PERMISSION);
        }
        synchronized (this) {
            EventListener[] la = ToolkitEventMulticaster.getListeners(eventListener,AWTEventListener.class);

            java.util.List<AWTEventListenerProxy> list = new ArrayList<>(la.length);

            for (int i = 0; i < la.length; i++) {
                SelectiveAWTEventListener sael = (SelectiveAWTEventListener)la[i];
                if ((sael.getEventMask() & eventMask) == eventMask) {
                    //AWTEventListener tempL = sael.getListener();
                    list.add(new AWTEventListenerProxy(sael.getEventMask(),
                                                       sael.getListener()));
                }
            }
            return list.toArray(new AWTEventListener[0]);
        }
    }

    /*
     * This method notifies any AWTEventListeners that an event
     * is about to be dispatched.
     *
     * @param theEvent the event which will be dispatched.
     */
    void notifyAWTEventListeners(AWTEvent theEvent) {
        // This is a workaround for headless toolkits.  It would be
        // better to override this method but it is declared package private.
        // "this instanceof" syntax defeats polymorphism.
        // --mm, 03/03/00
        if (this instanceof HeadlessToolkit) {
            ((HeadlessToolkit)this).getUnderlyingToolkit()
                .notifyAWTEventListeners(theEvent);
            return;
        }

        AWTEventListener eventListener = this.eventListener;
        if (eventListener != null) {
            eventListener.eventDispatched(theEvent);
        }
    }

    static private class ToolkitEventMulticaster extends AWTEventMulticaster
        implements AWTEventListener {
        // Implementation cloned from AWTEventMulticaster.

        ToolkitEventMulticaster(AWTEventListener a, AWTEventListener b) {
            super(a, b);
        }

        @SuppressWarnings("overloads")
        static AWTEventListener add(AWTEventListener a,
                                    AWTEventListener b) {
            if (a == null)  return b;
            if (b == null)  return a;
            return new ToolkitEventMulticaster(a, b);
        }

        @SuppressWarnings("overloads")
        static AWTEventListener remove(AWTEventListener l,
                                       AWTEventListener oldl) {
            return (AWTEventListener) removeInternal(l, oldl);
        }

        // #4178589: must overload remove(EventListener) to call our add()
        // instead of the static addInternal() so we allocate a
        // ToolkitEventMulticaster instead of an AWTEventMulticaster.
        // Note: this method is called by AWTEventListener.removeInternal(),
        // so its method signature must match AWTEventListener.remove().
        protected EventListener remove(EventListener oldl) {
            if (oldl == a)  return b;
            if (oldl == b)  return a;
            AWTEventListener a2 = (AWTEventListener)removeInternal(a, oldl);
            AWTEventListener b2 = (AWTEventListener)removeInternal(b, oldl);
            if (a2 == a && b2 == b) {
                return this;    // it's not here
            }
            return add(a2, b2);
        }

        public void eventDispatched(AWTEvent event) {
            ((AWTEventListener)a).eventDispatched(event);
            ((AWTEventListener)b).eventDispatched(event);
        }
    }

    private class SelectiveAWTEventListener implements AWTEventListener {
        AWTEventListener listener;
        private long eventMask;
        // This array contains the number of times to call the eventlistener
        // for each event type.
        int[] calls = new int[Toolkit.LONG_BITS];

        public AWTEventListener getListener() {return listener;}
        public long getEventMask() {return eventMask;}
        public int[] getCalls() {return calls;}

        public void orEventMasks(long mask) {
            eventMask |= mask;
            // For each event bit set in mask, increment its call count.
            for (int i=0; i<Toolkit.LONG_BITS; i++) {
                // If no bits are set, break out of loop.
                if (mask == 0) {
                    break;
                }
                if ((mask & 1L) != 0) {  // Always test bit 0.
                    calls[i]++;
                }
                mask >>>= 1;  // Right shift, fill with zeros on left.
            }
        }

        SelectiveAWTEventListener(AWTEventListener l, long mask) {
            listener = l;
            eventMask = mask;
        }

        public void eventDispatched(AWTEvent event) {
            long eventBit = 0; // Used to save the bit of the event type.
            if (((eventBit = eventMask & AWTEvent.COMPONENT_EVENT_MASK) != 0 &&
                 event.id >= ComponentEvent.COMPONENT_FIRST &&
                 event.id <= ComponentEvent.COMPONENT_LAST)
             || ((eventBit = eventMask & AWTEvent.CONTAINER_EVENT_MASK) != 0 &&
                 event.id >= ContainerEvent.CONTAINER_FIRST &&
                 event.id <= ContainerEvent.CONTAINER_LAST)
             || ((eventBit = eventMask & AWTEvent.FOCUS_EVENT_MASK) != 0 &&
                 event.id >= FocusEvent.FOCUS_FIRST &&
                 event.id <= FocusEvent.FOCUS_LAST)
             || ((eventBit = eventMask & AWTEvent.KEY_EVENT_MASK) != 0 &&
                 event.id >= KeyEvent.KEY_FIRST &&
                 event.id <= KeyEvent.KEY_LAST)
             || ((eventBit = eventMask & AWTEvent.MOUSE_WHEEL_EVENT_MASK) != 0 &&
                 event.id == MouseEvent.MOUSE_WHEEL)
             || ((eventBit = eventMask & AWTEvent.MOUSE_MOTION_EVENT_MASK) != 0 &&
                 (event.id == MouseEvent.MOUSE_MOVED ||
                  event.id == MouseEvent.MOUSE_DRAGGED))
             || ((eventBit = eventMask & AWTEvent.MOUSE_EVENT_MASK) != 0 &&
                 event.id != MouseEvent.MOUSE_MOVED &&
                 event.id != MouseEvent.MOUSE_DRAGGED &&
                 event.id != MouseEvent.MOUSE_WHEEL &&
                 event.id >= MouseEvent.MOUSE_FIRST &&
                 event.id <= MouseEvent.MOUSE_LAST)
             || ((eventBit = eventMask & AWTEvent.WINDOW_EVENT_MASK) != 0 &&
                 (event.id >= WindowEvent.WINDOW_FIRST &&
                 event.id <= WindowEvent.WINDOW_LAST))
             || ((eventBit = eventMask & AWTEvent.ACTION_EVENT_MASK) != 0 &&
                 event.id >= ActionEvent.ACTION_FIRST &&
                 event.id <= ActionEvent.ACTION_LAST)
             || ((eventBit = eventMask & AWTEvent.ADJUSTMENT_EVENT_MASK) != 0 &&
                 event.id >= AdjustmentEvent.ADJUSTMENT_FIRST &&
                 event.id <= AdjustmentEvent.ADJUSTMENT_LAST)
             || ((eventBit = eventMask & AWTEvent.ITEM_EVENT_MASK) != 0 &&
                 event.id >= ItemEvent.ITEM_FIRST &&
                 event.id <= ItemEvent.ITEM_LAST)
             || ((eventBit = eventMask & AWTEvent.TEXT_EVENT_MASK) != 0 &&
                 event.id >= TextEvent.TEXT_FIRST &&
                 event.id <= TextEvent.TEXT_LAST)
             || ((eventBit = eventMask & AWTEvent.INPUT_METHOD_EVENT_MASK) != 0 &&
                 event.id >= InputMethodEvent.INPUT_METHOD_FIRST &&
                 event.id <= InputMethodEvent.INPUT_METHOD_LAST)
             || ((eventBit = eventMask & AWTEvent.PAINT_EVENT_MASK) != 0 &&
                 event.id >= PaintEvent.PAINT_FIRST &&
                 event.id <= PaintEvent.PAINT_LAST)
             || ((eventBit = eventMask & AWTEvent.INVOCATION_EVENT_MASK) != 0 &&
                 event.id >= InvocationEvent.INVOCATION_FIRST &&
                 event.id <= InvocationEvent.INVOCATION_LAST)
             || ((eventBit = eventMask & AWTEvent.HIERARCHY_EVENT_MASK) != 0 &&
                 event.id == HierarchyEvent.HIERARCHY_CHANGED)
             || ((eventBit = eventMask & AWTEvent.HIERARCHY_BOUNDS_EVENT_MASK) != 0 &&
                 (event.id == HierarchyEvent.ANCESTOR_MOVED ||
                  event.id == HierarchyEvent.ANCESTOR_RESIZED))
             || ((eventBit = eventMask & AWTEvent.WINDOW_STATE_EVENT_MASK) != 0 &&
                 event.id == WindowEvent.WINDOW_STATE_CHANGED)
             || ((eventBit = eventMask & AWTEvent.WINDOW_FOCUS_EVENT_MASK) != 0 &&
                 (event.id == WindowEvent.WINDOW_GAINED_FOCUS ||
                  event.id == WindowEvent.WINDOW_LOST_FOCUS))
                || ((eventBit = eventMask & sun.awt.SunToolkit.GRAB_EVENT_MASK) != 0 &&
                    (event instanceof sun.awt.UngrabEvent))) {
                // Get the index of the call count for this event type.
                // Instead of using Math.log(...) we will calculate it with
                // bit shifts. That's what previous implementation looked like:
                //
                // int ci = (int) (Math.log(eventBit)/Math.log(2));
                int ci = 0;
                for (long eMask = eventBit; eMask != 0; eMask >>>= 1, ci++) {
                }
                ci--;
                // Call the listener as many times as it was added for this
                // event type.
                for (int i=0; i<calls[ci]; i++) {
                    listener.eventDispatched(event);
                }
            }
        }
    }

    /**
     * Returns a map of visual attributes for the abstract level description
     * of the given input method highlight, or null if no mapping is found.
     * The style field of the input method highlight is ignored. The map
     * returned is unmodifiable.
     * @param highlight input method highlight
     * @return style attribute map, or <code>null</code>
     * @exception HeadlessException if
     *     <code>GraphicsEnvironment.isHeadless</code> returns true
     * @see       java.awt.GraphicsEnvironment#isHeadless
     * @since 1.3
     */
    public abstract Map<java.awt.font.TextAttribute,?>
        mapInputMethodHighlight(InputMethodHighlight highlight)
        throws HeadlessException;

    private static PropertyChangeSupport createPropertyChangeSupport(Toolkit toolkit) {
        if (toolkit instanceof SunToolkit || toolkit instanceof HeadlessToolkit) {
            return new DesktopPropertyChangeSupport(toolkit);
        } else {
            return new PropertyChangeSupport(toolkit);
        }
    }

    @SuppressWarnings("serial")
    private static class DesktopPropertyChangeSupport extends PropertyChangeSupport {

        private static final StringBuilder PROP_CHANGE_SUPPORT_KEY =
                new StringBuilder("desktop property change support key");
        private final Object source;

        public DesktopPropertyChangeSupport(Object sourceBean) {
            super(sourceBean);
            source = sourceBean;
        }

        @Override
        public synchronized void addPropertyChangeListener(
                String propertyName,
                PropertyChangeListener listener)
        {
            PropertyChangeSupport pcs = (PropertyChangeSupport)
                    AppContext.getAppContext().get(PROP_CHANGE_SUPPORT_KEY);
            if (null == pcs) {
                pcs = new PropertyChangeSupport(source);
                AppContext.getAppContext().put(PROP_CHANGE_SUPPORT_KEY, pcs);
            }
            pcs.addPropertyChangeListener(propertyName, listener);
        }

        @Override
        public synchronized void removePropertyChangeListener(
                String propertyName,
                PropertyChangeListener listener)
        {
            PropertyChangeSupport pcs = (PropertyChangeSupport)
                    AppContext.getAppContext().get(PROP_CHANGE_SUPPORT_KEY);
            if (null != pcs) {
                pcs.removePropertyChangeListener(propertyName, listener);
            }
        }

        @Override
        public synchronized PropertyChangeListener[] getPropertyChangeListeners()
        {
            PropertyChangeSupport pcs = (PropertyChangeSupport)
                    AppContext.getAppContext().get(PROP_CHANGE_SUPPORT_KEY);
            if (null != pcs) {
                return pcs.getPropertyChangeListeners();
            } else {
                return new PropertyChangeListener[0];
            }
        }

        @Override
        public synchronized PropertyChangeListener[] getPropertyChangeListeners(String propertyName)
        {
            PropertyChangeSupport pcs = (PropertyChangeSupport)
                    AppContext.getAppContext().get(PROP_CHANGE_SUPPORT_KEY);
            if (null != pcs) {
                return pcs.getPropertyChangeListeners(propertyName);
            } else {
                return new PropertyChangeListener[0];
            }
        }

        @Override
        public synchronized void addPropertyChangeListener(PropertyChangeListener listener) {
            PropertyChangeSupport pcs = (PropertyChangeSupport)
                    AppContext.getAppContext().get(PROP_CHANGE_SUPPORT_KEY);
            if (null == pcs) {
                pcs = new PropertyChangeSupport(source);
                AppContext.getAppContext().put(PROP_CHANGE_SUPPORT_KEY, pcs);
            }
            pcs.addPropertyChangeListener(listener);
        }

        @Override
        public synchronized void removePropertyChangeListener(PropertyChangeListener listener) {
            PropertyChangeSupport pcs = (PropertyChangeSupport)
                    AppContext.getAppContext().get(PROP_CHANGE_SUPPORT_KEY);
            if (null != pcs) {
                pcs.removePropertyChangeListener(listener);
            }
        }

        /*
         * we do expect that all other fireXXX() methods of java.beans.PropertyChangeSupport
         * use this method.  If this will be changed we will need to change this class.
         */
        @Override
        public void firePropertyChange(final PropertyChangeEvent evt) {
            Object oldValue = evt.getOldValue();
            Object newValue = evt.getNewValue();
            String propertyName = evt.getPropertyName();
            if (oldValue != null && newValue != null && oldValue.equals(newValue)) {
                return;
            }
            Runnable updater = new Runnable() {
                public void run() {
                    PropertyChangeSupport pcs = (PropertyChangeSupport)
                            AppContext.getAppContext().get(PROP_CHANGE_SUPPORT_KEY);
                    if (null != pcs) {
                        pcs.firePropertyChange(evt);
                    }
                }
            };
            final AppContext currentAppContext = AppContext.getAppContext();
            for (AppContext appContext : AppContext.getAppContexts()) {
                if (null == appContext || appContext.isDisposed()) {
                    continue;
                }
                if (currentAppContext == appContext) {
                    updater.run();
                } else {
                    final PeerEvent e = new PeerEvent(source, updater, PeerEvent.ULTIMATE_PRIORITY_EVENT);
                    SunToolkit.postEvent(appContext, e);
                }
            }
        }
    }

    /**
    * Reports whether events from extra mouse buttons are allowed to be processed and posted into
    * {@code EventQueue}.
    * <br>
    * To change the returned value it is necessary to set the {@code sun.awt.enableExtraMouseButtons}
    * property before the {@code Toolkit} class initialization. This setting could be done on the application
    * startup by the following command:
    * <pre>
    * java -Dsun.awt.enableExtraMouseButtons=false Application
    * </pre>
    * Alternatively, the property could be set in the application by using the following code:
    * <pre>
    * System.setProperty("sun.awt.enableExtraMouseButtons", "true");
    * </pre>
    * before the {@code Toolkit} class initialization.
    * If not set by the time of the {@code Toolkit} class initialization, this property will be
    * initialized with {@code true}.
    * Changing this value after the {@code Toolkit} class initialization will have no effect.
    *
    * @exception HeadlessException if GraphicsEnvironment.isHeadless() returns true
    * @return {@code true} if events from extra mouse buttons are allowed to be processed and posted;
    *         {@code false} otherwise
    * @see System#getProperty(String propertyName)
    * @see System#setProperty(String propertyName, String value)
    * @see java.awt.EventQueue
    * @since 1.7
     */
    public boolean areExtraMouseButtonsEnabled() throws HeadlessException {
        GraphicsEnvironment.checkHeadless();

        return Toolkit.getDefaultToolkit().areExtraMouseButtonsEnabled();
    }
}<|MERGE_RESOLUTION|>--- conflicted
+++ resolved
@@ -465,13 +465,9 @@
      */
     private static void fallbackToLoadClassForAT(String atName) {
         try {
-<<<<<<< HEAD
-            Class.forName(atName, false, ClassLoader.getSystemClassLoader()).newInstance();
-=======
             Class<?> c = Class.forName(atName, false, ClassLoader.getSystemClassLoader());
             ensureReadable(c.getModule());
             c.newInstance();
->>>>>>> ca082513
         } catch (ClassNotFoundException e) {
             newAWTError(e, "Assistive Technology not found: " + atName);
         } catch (InstantiationException e) {
@@ -483,8 +479,6 @@
         }
     }
 
-<<<<<<< HEAD
-=======
     private static void ensureReadable(Module targetModule) {
         Module thisModule = Toolkit.class.getModule();
         PrivilegedAction<Void> pa =
@@ -492,7 +486,6 @@
         AccessController.doPrivileged(pa);
     }
 
->>>>>>> ca082513
     /**
      * Loads accessibility support using the property assistive_technologies.
      * The form is assistive_technologies= followed by a comma-separated list of
