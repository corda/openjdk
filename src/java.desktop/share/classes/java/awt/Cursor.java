--- conflicted
+++ resolved
@@ -330,21 +330,12 @@
             } catch (NumberFormatException nfe) {
                 throw new AWTException("failed to parse hotspot property for cursor: " + name);
             }
-<<<<<<< HEAD
-            final Toolkit toolkit = Toolkit.getDefaultToolkit();
-            final String file = RESOURCE_PREFIX + fileName;
-            final InputStream in = AccessController.doPrivileged(
-                    (PrivilegedAction<InputStream>) () -> {
-                        return Cursor.class.getResourceAsStream(file);
-                    });
-=======
                 final Toolkit toolkit = Toolkit.getDefaultToolkit();
                 final String file = RESOURCE_PREFIX + fileName;
             final InputStream in = AccessController.doPrivileged(
                     (PrivilegedAction<InputStream>) () -> {
                         return Cursor.class.getResourceAsStream(file);
                         });
->>>>>>> ca082513
             try (in) {
                 Image image = toolkit.createImage(in.readAllBytes());
                 cursor = toolkit.createCustomCursor(image, hotPoint, localized);
