--- conflicted
+++ resolved
@@ -17,11 +17,7 @@
         DuplicateField = Doppelte \u00DCbereinstimmung in Geltungsbereich f\u00FCr Feld ''{0}''.
         DuplicateKey = Doppelter Schl\u00FCsselwert [{0}] f\u00FCr Identity Constraint des Elements ''{1}''deklariert.
         DuplicateUnique = Doppelter eindeutiger Wert [{0}] f\u00FCr Identity Constraint des Elements ''{1}'' deklariert.
-<<<<<<< HEAD
-        FieldMultipleMatch = Identity Constraint-Fehler: Feld ''{0}'' entspricht mehreren Werten im Geltungsbereich seines Selectors. Felder m\u00FCssen eindeutigen Werten entsprechen.
-=======
         FieldMultipleMatch = Identity Constraint-Fehler: Feld ''{0}'' entspricht mehreren Werten im Geltungsbereich seines Selektors. Felder m\u00FCssen eindeutigen Werten entsprechen.
->>>>>>> 9e8a2897
         FixedDiffersFromActual = Content dieses Elements entspricht nicht dem Wert des 'fixed'-Attributs in der Elementdeklaration im Schema.
         KeyMatchesNillable = Identity Constraint-Fehler (cvc-identity-constraint.4.2.3): Element ''{0}'' hat einen Schl\u00FCssel, der einem Element entspricht, bei dem ''nillable'' auf ''true'' gesetzt wurde.
         KeyNotEnoughValues = Nicht gen\u00FCgend Werte angegeben f\u00FCr <key name=''{1}''> Identity Constraint f\u00FCr Element ''{0}''.
@@ -281,20 +277,12 @@
         c-fields-xpaths = c-fields-xpaths: Feldwert = ''{0}'' ist ung\u00FCltig.
         c-general-xpath = c-general-xpath: Ausdruck ''{0}'' ist ung\u00FCltig in Bezug auf die vom XML-Schema unterst\u00FCtzte XPath-Teilmenge.
         c-general-xpath-ns = c-general-xpath-ns: Namespace-Pr\u00E4fix in XPath-Ausdruck ''{0}'' war an einen Namespace gebunden.
-<<<<<<< HEAD
-        c-selector-xpath = c-selector-xpath: Selector-Wert = ''{0}'' ist ung\u00FCltig. Selector-XPaths k\u00F6nnen keine Attribute enthalten.
-=======
         c-selector-xpath = c-selector-xpath: Selektor-Wert = ''{0}'' ist ung\u00FCltig. Selektor-XPaths k\u00F6nnen keine Attribute enthalten.
->>>>>>> 9e8a2897
         EmptyTargetNamespace = EmptyTargetNamespace: In Schemadokument ''{0}'' kann der Wert des ''targetNamespace''-Attributs keine leere Zeichenfolge sein.
         FacetValueFromBase = FacetValueFromBase: In der Deklaration von Typ ''{0}'' muss der Wert ''{1}'' von Facet ''{2}'' aus dem Wertebereich des Basistyps ''{3}'' stammen.
         FixedFacetValue = FixedFacetValue: In der Definition von {3} ist der Wert ''{1}'' f\u00FCr Facet ''{0}'' ung\u00FCltig, da der Wert f\u00FCr ''{0}'' in einem der Vorg\u00E4ngertypen auf ''{2}'' gesetzt wurde und ''{''fixed'}''' = true ist.
         InvalidRegex = InvalidRegex: Musterwert ''{0}'' ist kein g\u00FCltiger regul\u00E4rer Ausdruck. Der gemeldete Fehler war: ''{1}'' bei Spalte ''{2}''.
-<<<<<<< HEAD
-        maxOccurLimit = Aktuelle Konfiguration des Parsers l\u00E4sst nicht zu, dass ein maxOccurs-Attributwert auf einen h\u00F6heren Wert als {0} gesetzt wird.
-=======
         MaxOccurLimit = Aktuelle Konfiguration des Parsers l\u00E4sst nicht zu, dass ein maxOccurs-Attributwert auf einen h\u00F6heren Wert als {0} gesetzt wird.
->>>>>>> 9e8a2897
         PublicSystemOnNotation = PublicSystemOnNotation: Mindestens eines der Elemente 'public' und 'system' muss im Element 'notation' vorkommen.
         SchemaLocation = SchemaLocation: schemaLocation-Wert = ''{0}'' muss eine gerade Anzahl an URIs haben.
         TargetNamespace.1 = TargetNamespace.1: Namespace ''{0}'' wird erwartet, aber der Ziel-Namespace des Schemadokuments ist ''{1}''.
