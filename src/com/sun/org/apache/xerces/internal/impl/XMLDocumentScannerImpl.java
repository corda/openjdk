--- conflicted
+++ resolved
@@ -1106,14 +1106,8 @@
                             fReadingDTD=false;
                             if (!moreToScan) {
                                 // end doctype declaration
-<<<<<<< HEAD
                                 if (!fEntityScanner.skipChar(']', null)) {
-                                    reportFatalError("EXPECTED_SQUARE_BRACKET_TO_CLOSE_INTERNAL_SUBSET",
-                                            null);
-=======
-                                if (!fEntityScanner.skipChar(']')) {
                                     reportFatalError("DoctypedeclNotClosed", new Object[]{fDoctypeName});
->>>>>>> ee8c24cb
                                 }
                                 fEntityScanner.skipSpaces();
                                 if (!fEntityScanner.skipChar('>', null)) {
