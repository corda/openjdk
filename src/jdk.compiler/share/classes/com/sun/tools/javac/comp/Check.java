--- conflicted
+++ resolved
@@ -419,7 +419,6 @@
      *    classname is the simple name of the local class
      */
     Name localClassName(ClassSymbol c) {
-<<<<<<< HEAD
         Name enclFlatname = c.owner.enclClass().flatname;
         String enclFlatnameStr = enclFlatname.toString();
         Pair<Name, Name> key = new Pair<>(enclFlatname, c.name);
@@ -427,18 +426,10 @@
         for (int i = (index == null) ? 1 : index; ; i++) {
             Name flatname = names.fromString(enclFlatnameStr
                     + syntheticNameChar + i + c.name);
-            if (compiled.get(flatname) == null) {
+            if (getCompiled(c.packge().modle, flatname) == null) {
                 localClassNameIndexes.put(key, i + 1);
                 return flatname;
             }
-=======
-        for (int i=1; ; i++) {
-            Name flatname = names.
-                fromString("" + c.owner.enclClass().flatname +
-                           syntheticNameChar + i +
-                           c.name);
-            if (getCompiled(c.packge().modle, flatname) == null) return flatname;
->>>>>>> 98a53827
         }
     }
 
