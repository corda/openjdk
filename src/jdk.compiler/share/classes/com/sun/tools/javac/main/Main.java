--- conflicted
+++ resolved
@@ -142,18 +142,11 @@
         JavacFileManager.preRegister(context); // can't create it until Log has been set up
         Result result = compile(args, context);
         if (fileManager instanceof JavacFileManager) {
-<<<<<<< HEAD
             try {
                 // A fresh context was created above, so jfm must be a JavacFileManager
                 ((JavacFileManager)fileManager).close();
-            } catch (IOException ignore) {
-=======
-            // A fresh context was created above, so jfm must be a JavacFileManager
-            try {
-                ((JavacFileManager)fileManager).close();
             } catch (IOException ex) {
                 bugMessage(ex);
->>>>>>> d0d2d5f9
             }
         }
         return result;
