/*
 * Copyright (c) 2005, 2015, Oracle and/or its affiliates. All rights reserved.
 * DO NOT ALTER OR REMOVE COPYRIGHT NOTICES OR THIS FILE HEADER.
 *
 * This code is free software; you can redistribute it and/or modify it
 * under the terms of the GNU General Public License version 2 only, as
 * published by the Free Software Foundation.  Oracle designates this
 * particular file as subject to the "Classpath" exception as provided
 * by Oracle in the LICENSE file that accompanied this code.
 *
 * This code is distributed in the hope that it will be useful, but WITHOUT
 * ANY WARRANTY; without even the implied warranty of MERCHANTABILITY or
 * FITNESS FOR A PARTICULAR PURPOSE.  See the GNU General Public License
 * version 2 for more details (a copy is included in the LICENSE file that
 * accompanied this code).
 *
 * You should have received a copy of the GNU General Public License version
 * 2 along with this work; if not, write to the Free Software Foundation,
 * Inc., 51 Franklin St, Fifth Floor, Boston, MA 02110-1301 USA.
 *
 * Please contact Oracle, 500 Oracle Parkway, Redwood Shores, CA 94065 USA
 * or visit www.oracle.com if you need additional information or have any
 * questions.
 */

package com.sun.tools.javac.file;

import java.io.File;
import java.io.IOException;
import java.net.MalformedURLException;
import java.net.URI;
import java.net.URISyntaxException;
import java.net.URL;
import java.nio.CharBuffer;
import java.nio.charset.Charset;
import java.nio.file.FileSystem;
import java.nio.file.FileSystems;
import java.nio.file.FileVisitOption;
import java.nio.file.FileVisitResult;
import java.nio.file.Files;
import java.nio.file.InvalidPathException;
import java.nio.file.LinkOption;
import java.nio.file.Path;
import java.nio.file.Paths;
import java.nio.file.SimpleFileVisitor;
import java.nio.file.attribute.BasicFileAttributes;
import java.util.ArrayList;
import java.util.Arrays;
import java.util.Collection;
import java.util.Comparator;
import java.util.EnumSet;
import java.util.HashMap;
import java.util.Iterator;
import java.util.Map;
import java.util.Objects;
import java.util.ServiceLoader;
import java.util.Set;
import java.util.stream.Collectors;
import java.util.stream.Stream;

import javax.lang.model.SourceVersion;
import javax.tools.FileObject;
import javax.tools.JavaFileManager;
import javax.tools.JavaFileObject;
import javax.tools.StandardJavaFileManager;

import com.sun.tools.javac.file.RelativePath.RelativeDirectory;
import com.sun.tools.javac.file.RelativePath.RelativeFile;
import com.sun.tools.javac.util.Context;
import com.sun.tools.javac.util.DefinedBy;
import com.sun.tools.javac.util.DefinedBy.Api;
import com.sun.tools.javac.util.List;
import com.sun.tools.javac.util.ListBuffer;
import com.sun.tools.javac.util.ModuleWrappers.Configuration;
import com.sun.tools.javac.util.ModuleWrappers.Layer;
import com.sun.tools.javac.util.ModuleWrappers.ModuleFinder;
import com.sun.tools.javac.util.ModuleWrappers.ServiceLoaderHelper;

import static java.nio.file.FileVisitOption.FOLLOW_LINKS;

import static javax.tools.StandardLocation.*;

/**
 * This class provides access to the source, class and other files
 * used by the compiler and related tools.
 *
 * <p><b>This is NOT part of any supported API.
 * If you write code that depends on this, you do so at your own risk.
 * This code and its internal interfaces are subject to change or
 * deletion without notice.</b>
 */
public class JavacFileManager extends BaseFileManager implements StandardJavaFileManager {

    @SuppressWarnings("cast")
    public static char[] toArray(CharBuffer buffer) {
        if (buffer.hasArray())
            return ((CharBuffer)buffer.compact().flip()).array();
        else
            return buffer.toString().toCharArray();
    }

    private FSInfo fsInfo;

    private final Set<JavaFileObject.Kind> sourceOrClass =
        EnumSet.of(JavaFileObject.Kind.SOURCE, JavaFileObject.Kind.CLASS);

    protected boolean symbolFileEnabled;

    protected enum SortFiles implements Comparator<Path> {
        FORWARD {
            @Override
            public int compare(Path f1, Path f2) {
                return f1.getFileName().compareTo(f2.getFileName());
            }
        },
        REVERSE {
            @Override
            public int compare(Path f1, Path f2) {
                return -f1.getFileName().compareTo(f2.getFileName());
            }
        }
    }

    protected SortFiles sortFiles;

    /**
     * Register a Context.Factory to create a JavacFileManager.
     */
    public static void preRegister(Context context) {
        context.put(JavaFileManager.class, new Context.Factory<JavaFileManager>() {
            @Override
            public JavaFileManager make(Context c) {
                return new JavacFileManager(c, true, null);
            }
        });
    }

    /**
     * Create a JavacFileManager using a given context, optionally registering
     * it as the JavaFileManager for that context.
     */
    public JavacFileManager(Context context, boolean register, Charset charset) {
        super(charset);
        if (register)
            context.put(JavaFileManager.class, this);
        setContext(context);
    }

    /**
     * Set the context for JavacFileManager.
     */
    @Override
    public void setContext(Context context) {
        super.setContext(context);

        fsInfo = FSInfo.instance(context);

        symbolFileEnabled = !options.isSet("ignore.symbol.file");

        String sf = options.get("sortFiles");
        if (sf != null) {
            sortFiles = (sf.equals("reverse") ? SortFiles.REVERSE : SortFiles.FORWARD);
        }
    }

    /**
     * Set whether or not to use ct.sym as an alternate to rt.jar.
     */
    public void setSymbolFileEnabled(boolean b) {
        symbolFileEnabled = b;
    }

    public boolean isSymbolFileEnabled() {
        return symbolFileEnabled;
    }

    // used by tests
    public JavaFileObject getJavaFileObject(String name) {
        return getJavaFileObjects(name).iterator().next();
    }

    // used by tests
    public JavaFileObject getJavaFileObject(Path file) {
        return getJavaFileObjects(file).iterator().next();
    }

    public JavaFileObject getFileForOutput(String classname,
                                           JavaFileObject.Kind kind,
                                           JavaFileObject sibling)
        throws IOException
    {
        return getJavaFileForOutput(CLASS_OUTPUT, classname, kind, sibling);
    }

    @Override @DefinedBy(Api.COMPILER)
    public Iterable<? extends JavaFileObject> getJavaFileObjectsFromStrings(Iterable<String> names) {
        ListBuffer<Path> paths = new ListBuffer<>();
        for (String name : names)
            paths.append(Paths.get(nullCheck(name)));
        return getJavaFileObjectsFromPaths(paths.toList());
    }

    @Override @DefinedBy(Api.COMPILER)
    public Iterable<? extends JavaFileObject> getJavaFileObjects(String... names) {
        return getJavaFileObjectsFromStrings(Arrays.asList(nullCheck(names)));
    }

    private static boolean isValidName(String name) {
        // Arguably, isValidName should reject keywords (such as in SourceVersion.isName() ),
        // but the set of keywords depends on the source level, and we don't want
        // impls of JavaFileManager to have to be dependent on the source level.
        // Therefore we simply check that the argument is a sequence of identifiers
        // separated by ".".
        for (String s : name.split("\\.", -1)) {
            if (!SourceVersion.isIdentifier(s))
                return false;
        }
        return true;
    }

    private static void validateClassName(String className) {
        if (!isValidName(className))
            throw new IllegalArgumentException("Invalid class name: " + className);
    }

    private static void validatePackageName(String packageName) {
        if (packageName.length() > 0 && !isValidName(packageName))
            throw new IllegalArgumentException("Invalid packageName name: " + packageName);
    }

    public static void testName(String name,
                                boolean isValidPackageName,
                                boolean isValidClassName)
    {
        try {
            validatePackageName(name);
            if (!isValidPackageName)
                throw new AssertionError("Invalid package name accepted: " + name);
            printAscii("Valid package name: \"%s\"", name);
        } catch (IllegalArgumentException e) {
            if (isValidPackageName)
                throw new AssertionError("Valid package name rejected: " + name);
            printAscii("Invalid package name: \"%s\"", name);
        }
        try {
            validateClassName(name);
            if (!isValidClassName)
                throw new AssertionError("Invalid class name accepted: " + name);
            printAscii("Valid class name: \"%s\"", name);
        } catch (IllegalArgumentException e) {
            if (isValidClassName)
                throw new AssertionError("Valid class name rejected: " + name);
            printAscii("Invalid class name: \"%s\"", name);
        }
    }

    private static void printAscii(String format, Object... args) {
        String message;
        try {
            final String ascii = "US-ASCII";
            message = new String(String.format(null, format, args).getBytes(ascii), ascii);
        } catch (java.io.UnsupportedEncodingException ex) {
            throw new AssertionError(ex);
        }
        System.out.println(message);
    }

    /**
     * Insert all files in a subdirectory of the platform image
     * which match fileKinds into resultList.
     */
    private void listJRTImage(RelativeDirectory subdirectory,
                               Set<JavaFileObject.Kind> fileKinds,
                               boolean recurse,
                               ListBuffer<JavaFileObject> resultList) throws IOException {
        JRTIndex.Entry e = getJRTIndex().getEntry(subdirectory);
        if (symbolFileEnabled && e.ctSym.hidden)
            return;
        for (Path file: e.files.values()) {
            if (fileKinds.contains(getKind(file))) {
                JavaFileObject fe
                        = PathFileObject.forJRTPath(JavacFileManager.this, file);
                resultList.append(fe);
            }
        }

        if (recurse) {
            for (RelativeDirectory rd: e.subdirs) {
                listJRTImage(rd, fileKinds, recurse, resultList);
            }
        }
    }

    private synchronized JRTIndex getJRTIndex() {
        if (jrtIndex == null)
            jrtIndex = JRTIndex.getSharedInstance();
        return jrtIndex;
    }

    private JRTIndex jrtIndex;


    /**
     * Insert all files in subdirectory subdirectory of directory directory
     * which match fileKinds into resultList
     */
    private void listDirectory(Path directory, Path realDirectory,
                               RelativeDirectory subdirectory,
                               Set<JavaFileObject.Kind> fileKinds,
                               boolean recurse,
                               ListBuffer<JavaFileObject> resultList) {
        Path d;
        try {
            d = subdirectory.resolveAgainst(directory);
        } catch (InvalidPathException ignore) {
            return;
        }

        if (!Files.exists(d)) {
           return;
        }

        if (!caseMapCheck(d, subdirectory)) {
            return;
        }

        java.util.List<Path> files;
        try (Stream<Path> s = Files.list(d)) {
            files = (sortFiles == null ? s : s.sorted(sortFiles)).collect(Collectors.toList());
        } catch (IOException ignore) {
            return;
        }

        if (realDirectory == null)
            realDirectory = fsInfo.getCanonicalFile(directory);

        for (Path f: files) {
            String fname = f.getFileName().toString();
            if (fname.endsWith("/"))
                fname = fname.substring(0, fname.length() - 1);
            if (Files.isDirectory(f)) {
                if (recurse && SourceVersion.isIdentifier(fname)) {
                    listDirectory(directory, realDirectory,
                                  new RelativeDirectory(subdirectory, fname),
                                  fileKinds,
                                  recurse,
                                  resultList);
                }
            } else {
                if (isValidFile(fname, fileKinds)) {
                    RelativeFile file = new RelativeFile(subdirectory, fname);
                    JavaFileObject fe = PathFileObject.forDirectoryPath(this,
                            file.resolveAgainst(realDirectory), directory, file);
                    resultList.append(fe);
                }
            }
        }
    }

    /**
     * Insert all files in subdirectory subdirectory of archive archivePath
     * which match fileKinds into resultList
     */
    private void listArchive(Path archivePath,
            RelativeDirectory subdirectory,
            Set<JavaFileObject.Kind> fileKinds,
            boolean recurse,
            ListBuffer<JavaFileObject> resultList)
                throws IOException {
        FileSystem fs = getFileSystem(archivePath);
        if (fs == null) {
            return;
        }

        Path containerSubdir = subdirectory.resolveAgainst(fs);
        if (!Files.exists(containerSubdir)) {
            return;
        }

        int maxDepth = (recurse ? Integer.MAX_VALUE : 1);
        Set<FileVisitOption> opts = EnumSet.of(FOLLOW_LINKS);
        Files.walkFileTree(containerSubdir, opts, maxDepth,
                new SimpleFileVisitor<Path>() {
                    @Override
                    public FileVisitResult preVisitDirectory(Path dir, BasicFileAttributes attrs) {
                        if (isValid(dir.getFileName())) {
                            return FileVisitResult.CONTINUE;
                        } else {
                            return FileVisitResult.SKIP_SUBTREE;
                        }
                    }

                    boolean isValid(Path fileName) {
                        if (fileName == null) {
                            return true;
                        } else {
                            String name = fileName.toString();
                            if (name.endsWith("/")) {
                                name = name.substring(0, name.length() - 1);
                            }
                            return SourceVersion.isIdentifier(name);
                        }
                    }

                    @Override
                    public FileVisitResult visitFile(Path file, BasicFileAttributes attrs) {
                        if (attrs.isRegularFile() && fileKinds.contains(getKind(file.getFileName().toString()))) {
                            JavaFileObject fe = PathFileObject.forJarPath(
                                    JavacFileManager.this, file, archivePath);
                            resultList.append(fe);
                        }
                        return FileVisitResult.CONTINUE;
                    }
                });

    }

    /**
     * container is a directory, a zip file, or a non-existant path.
     * Insert all files in subdirectory subdirectory of container which
     * match fileKinds into resultList
     */
    private void listContainer(Path container,
                               RelativeDirectory subdirectory,
                               Set<JavaFileObject.Kind> fileKinds,
                               boolean recurse,
                               ListBuffer<JavaFileObject> resultList)
            throws IOException {
        // Very temporary and obnoxious interim hack
        if (container.endsWith("bootmodules.jimage")) {
            System.err.println("Warning: reference to bootmodules.jimage replaced by jrt:");
            container = Locations.JRT_MARKER_FILE;
        } else if (container.getFileName().toString().endsWith(".jimage")) {
            System.err.println("Warning: reference to " + container + " ignored");
            return;
        }

        if (container == Locations.JRT_MARKER_FILE) {
            try {
                listJRTImage(subdirectory,
                        fileKinds,
                        recurse,
                        resultList);
            } catch (IOException ex) {
                ex.printStackTrace(System.err);
                log.error("error.reading.file", container, getMessage(ex));
            }
            return;
        }

        if  (fsInfo.isDirectory(container)) {
            listDirectory(container, null,
                          subdirectory,
                          fileKinds,
                          recurse,
                          resultList);
            return;
        }

        if (Files.exists(container)) {
            listArchive(container,
                    subdirectory,
                    fileKinds,
                    recurse,
                    resultList);
        }
    }

    private boolean isValidFile(String s, Set<JavaFileObject.Kind> fileKinds) {
        JavaFileObject.Kind kind = getKind(s);
        return fileKinds.contains(kind);
    }

    private static final boolean fileSystemIsCaseSensitive =
        File.separatorChar == '/';

    /** Hack to make Windows case sensitive. Test whether given path
     *  ends in a string of characters with the same case as given name.
     *  Ignore file separators in both path and name.
     */
    private boolean caseMapCheck(Path f, RelativePath name) {
        if (fileSystemIsCaseSensitive) return true;
        // Note that toRealPath() returns the case-sensitive
        // spelled file name.
        String path;
        char sep;
        try {
            path = f.toRealPath(LinkOption.NOFOLLOW_LINKS).toString();
            sep = f.getFileSystem().getSeparator().charAt(0);
        } catch (IOException ex) {
            return false;
        }
        char[] pcs = path.toCharArray();
        char[] ncs = name.path.toCharArray();
        int i = pcs.length - 1;
        int j = ncs.length - 1;
        while (i >= 0 && j >= 0) {
            while (i >= 0 && pcs[i] == sep) i--;
            while (j >= 0 && ncs[j] == '/') j--;
            if (i >= 0 && j >= 0) {
                if (pcs[i] != ncs[j]) return false;
                i--;
                j--;
            }
        }
        return j < 0;
    }

    private FileSystem getFileSystem(Path path) throws IOException {
        Path realPath = fsInfo.getCanonicalFile(path);
        FileSystem fs = fileSystems.get(realPath);
        if (fs == null) {
            fileSystems.put(realPath, fs = FileSystems.newFileSystem(realPath, null));
        }
        return fs;
    }

    private final Map<Path,FileSystem> fileSystems = new HashMap<>();


    /** Flush any output resources.
     */
    @Override @DefinedBy(Api.COMPILER)
    public void flush() {
        contentCache.clear();
    }

    /**
     * Close the JavaFileManager, releasing resources.
     */
    @Override @DefinedBy(Api.COMPILER)
    public void close() throws IOException {
<<<<<<< HEAD
        for (FileSystem fs: fileSystems.values())
            fs.close();
=======
        locations.close();
        for (Iterator<Archive> i = archives.values().iterator(); i.hasNext(); ) {
            Archive a = i.next();
            i.remove();
            try {
                a.close();
            } catch (IOException ignore) {
            }
        }
>>>>>>> d0d2d5f9
    }

    @Override @DefinedBy(Api.COMPILER)
    public ClassLoader getClassLoader(Location location) {
        nullCheck(location);
        Iterable<? extends File> path = getLocation(location);
        if (path == null)
            return null;
        ListBuffer<URL> lb = new ListBuffer<>();
        for (File f: path) {
            try {
                lb.append(f.toURI().toURL());
            } catch (MalformedURLException e) {
                throw new AssertionError(e);
            }
        }

        return getClassLoader(lb.toArray(new URL[lb.size()]));
    }

    @Override @DefinedBy(Api.COMPILER)
    public Iterable<JavaFileObject> list(Location location,
                                         String packageName,
                                         Set<JavaFileObject.Kind> kinds,
                                         boolean recurse)
        throws IOException
    {
        // validatePackageName(packageName);
        nullCheck(packageName);
        nullCheck(kinds);

        Iterable<? extends Path> path = getLocationAsPaths(location);
        if (path == null)
            return List.nil();
        RelativeDirectory subdirectory = RelativeDirectory.forPackage(packageName);
        ListBuffer<JavaFileObject> results = new ListBuffer<>();

        for (Path directory : path)
            listContainer(directory, subdirectory, kinds, recurse, results);
        return results.toList();
    }

    @Override @DefinedBy(Api.COMPILER)
    public String inferBinaryName(Location location, JavaFileObject file) {
        Objects.requireNonNull(file);
        Objects.requireNonNull(location);
        // Need to match the path semantics of list(location, ...)
        Iterable<? extends Path> path = getLocationAsPaths(location);
        if (path == null) {
            return null;
        }

        if (file instanceof PathFileObject) {
            return ((PathFileObject) file).inferBinaryName(path);
        } else
            throw new IllegalArgumentException(file.getClass().getName());
    }

    @Override @DefinedBy(Api.COMPILER)
    public boolean isSameFile(FileObject a, FileObject b) {
        nullCheck(a);
        nullCheck(b);
        if (a instanceof PathFileObject && b instanceof PathFileObject)
            return ((PathFileObject) a).isSameFile((PathFileObject) b);
        return a.equals(b);
    }

    @Override @DefinedBy(Api.COMPILER)
    public boolean hasLocation(Location location) {
        nullCheck(location);
        return locations.hasLocation(location);
    }

    @Override @DefinedBy(Api.COMPILER)
    public JavaFileObject getJavaFileForInput(Location location,
                                              String className,
                                              JavaFileObject.Kind kind)
        throws IOException
    {
        nullCheck(location);
        // validateClassName(className);
        nullCheck(className);
        nullCheck(kind);
        if (!sourceOrClass.contains(kind))
            throw new IllegalArgumentException("Invalid kind: " + kind);
        return getFileForInput(location, RelativeFile.forClass(className, kind));
    }

    @Override @DefinedBy(Api.COMPILER)
    public FileObject getFileForInput(Location location,
                                      String packageName,
                                      String relativeName)
        throws IOException
    {
        nullCheck(location);
        // validatePackageName(packageName);
        nullCheck(packageName);
        if (!isRelativeUri(relativeName))
            throw new IllegalArgumentException("Invalid relative name: " + relativeName);
        RelativeFile name = packageName.length() == 0
            ? new RelativeFile(relativeName)
            : new RelativeFile(RelativeDirectory.forPackage(packageName), relativeName);
        return getFileForInput(location, name);
    }

    private JavaFileObject getFileForInput(Location location, RelativeFile name) throws IOException {
        Iterable<? extends Path> path = getLocationAsPaths(location);
        if (path == null)
            return null;

        for (Path file: path) {
            if (file == Locations.JRT_MARKER_FILE) {
                JRTIndex.Entry e = getJRTIndex().getEntry(name.dirname());
                if (symbolFileEnabled && e.ctSym.hidden)
                    continue;
                Path p = e.files.get(name.basename());
                if (p != null)
                    return PathFileObject.forJRTPath(this, p);
            } else if (fsInfo.isDirectory(file)) {
                try {
                    Path f = name.resolveAgainst(file);
                    if (Files.exists(f))
                        return PathFileObject.forSimplePath(this,
                                fsInfo.getCanonicalFile(f), f);
                } catch (InvalidPathException ignore) {
                }
            } else if (Files.exists(file)) {
                FileSystem fs = getFileSystem(file);
                if (fs != null) {
                    Path fsRoot = fs.getRootDirectories().iterator().next();
                    Path f = name.resolveAgainst(fsRoot);
                    if (Files.exists(f))
                        return PathFileObject.forJarPath(this, f, file);
                }
            }
        }
        return null;
    }

    @Override @DefinedBy(Api.COMPILER)
    public JavaFileObject getJavaFileForOutput(Location location,
                                               String className,
                                               JavaFileObject.Kind kind,
                                               FileObject sibling)
        throws IOException
    {
        nullCheck(location);
        // validateClassName(className);
        nullCheck(className);
        nullCheck(kind);
        if (!sourceOrClass.contains(kind))
            throw new IllegalArgumentException("Invalid kind: " + kind);
        return getFileForOutput(location, RelativeFile.forClass(className, kind), sibling);
    }

    @Override @DefinedBy(Api.COMPILER)
    public FileObject getFileForOutput(Location location,
                                       String packageName,
                                       String relativeName,
                                       FileObject sibling)
        throws IOException
    {
        nullCheck(location);
        // validatePackageName(packageName);
        nullCheck(packageName);
        if (!isRelativeUri(relativeName))
            throw new IllegalArgumentException("Invalid relative name: " + relativeName);
        RelativeFile name = packageName.length() == 0
            ? new RelativeFile(relativeName)
            : new RelativeFile(RelativeDirectory.forPackage(packageName), relativeName);
        return getFileForOutput(location, name, sibling);
    }

    private JavaFileObject getFileForOutput(Location location,
                                            RelativeFile fileName,
                                            FileObject sibling)
        throws IOException
    {
        Path dir;
        if (location == CLASS_OUTPUT) {
            if (getClassOutDir() != null) {
                dir = getClassOutDir();
            } else {
                String baseName = fileName.basename();
                if (sibling != null && sibling instanceof PathFileObject) {
                    return ((PathFileObject) sibling).getSibling(baseName);
                } else {
                    Path p = Paths.get(baseName);
                    Path real = fsInfo.getCanonicalFile(p);
                    return PathFileObject.forSimplePath(this, real, p);
                }
            }
        } else if (location == SOURCE_OUTPUT) {
            dir = (getSourceOutDir() != null ? getSourceOutDir() : getClassOutDir());
        } else {
            Iterable<? extends Path> path = locations.getLocation(location);
            dir = null;
            for (Path f: path) {
                dir = f;
                break;
            }
        }

        try {
            if (dir == null) {
                dir = Paths.get(System.getProperty("user.dir"));
            }
            Path path = fileName.resolveAgainst(fsInfo.getCanonicalFile(dir));
            return PathFileObject.forDirectoryPath(this, path, dir, fileName);
        } catch (InvalidPathException e) {
            throw new IOException("bad filename " + fileName, e);
        }
    }

    @Override @DefinedBy(Api.COMPILER)
    public Iterable<? extends JavaFileObject> getJavaFileObjectsFromFiles(
        Iterable<? extends File> files)
    {
        ArrayList<PathFileObject> result;
        if (files instanceof Collection<?>)
            result = new ArrayList<>(((Collection<?>)files).size());
        else
            result = new ArrayList<>();
        for (File f: files) {
            Objects.requireNonNull(f);
            Path p = f.toPath();
            result.add(PathFileObject.forSimplePath(this,
                    fsInfo.getCanonicalFile(p), p));
        }
        return result;
    }

    @Override @DefinedBy(Api.COMPILER)
    public Iterable<? extends JavaFileObject> getJavaFileObjectsFromPaths(
        Iterable<? extends Path> paths)
    {
        ArrayList<PathFileObject> result;
        if (paths instanceof Collection<?>)
            result = new ArrayList<>(((Collection<?>)paths).size());
        else
            result = new ArrayList<>();
        for (Path p: paths)
            result.add(PathFileObject.forSimplePath(this,
                    fsInfo.getCanonicalFile(p), p));
        return result;
    }

    @Override @DefinedBy(Api.COMPILER)
    public Iterable<? extends JavaFileObject> getJavaFileObjects(File... files) {
        return getJavaFileObjectsFromFiles(Arrays.asList(nullCheck(files)));
    }

    @Override @DefinedBy(Api.COMPILER)
    public Iterable<? extends JavaFileObject> getJavaFileObjects(Path... paths) {
        return getJavaFileObjectsFromPaths(Arrays.asList(nullCheck(paths)));
    }

    @Override @DefinedBy(Api.COMPILER)
    public void setLocation(Location location,
                            Iterable<? extends File> searchpath)
        throws IOException
    {
        nullCheck(location);
        locations.setLocation(location, asPaths(searchpath));
    }

    @Override @DefinedBy(Api.COMPILER)
    public void setLocationFromPaths(Location location,
                            Iterable<? extends Path> searchpath)
        throws IOException
    {
        nullCheck(location);
        locations.setLocation(location, nullCheck(searchpath));
    }

    @Override @DefinedBy(Api.COMPILER)
    public Iterable<? extends File> getLocation(Location location) {
        nullCheck(location);
        return asFiles(locations.getLocation(location));
    }

    @Override @DefinedBy(Api.COMPILER)
    public Iterable<? extends Path> getLocationAsPaths(Location location) {
        nullCheck(location);
        return locations.getLocation(location);
    }

    private Path getClassOutDir() {
        return locations.getOutputLocation(CLASS_OUTPUT);
    }

    private Path getSourceOutDir() {
        return locations.getOutputLocation(SOURCE_OUTPUT);
    }

    @Override @DefinedBy(Api.COMPILER)
    public Location getModuleLocation(Location location, String moduleName) {
        nullCheck(location);
        nullCheck(moduleName);
        return locations.getModuleLocation(location, moduleName);
    }

    @Override @DefinedBy(Api.COMPILER)
    public <S> ServiceLoader<S> getServiceLoader(Location location, Class<S> service) throws IOException {
        nullCheck(location);
        nullCheck(service);
        if (location.isModuleLocation()) {
            Collection<Path> paths = locations.getLocation(location);
            ModuleFinder finder = ModuleFinder.of(paths.toArray(new Path[paths.size()]));
            Configuration cf = Configuration.resolve(ModuleFinder.empty(), Layer.boot().configuration(), finder);
            cf = cf.bind();
            Layer layer = Layer.createWithOneLoader(cf, Layer.boot(), ClassLoader.getSystemClassLoader());
            return ServiceLoaderHelper.load(layer, service);
        } else {
            return ServiceLoader.load(service, getClassLoader(location));
        }
    }

    @Override @DefinedBy(Api.COMPILER)
    public Location getModuleLocation(Location location, JavaFileObject fo, String pkgName) throws IOException {
        nullCheck(location);
        if (!(fo instanceof RegularFileObject))
            throw new IllegalArgumentException(fo.getName());
        int depth = 1; // allow 1 for filename
        if (pkgName != null && !pkgName.isEmpty()) {
            depth += 1;
            for (int i = 0; i < pkgName.length(); i++) {
                switch (pkgName.charAt(i)) {
                    case '/': case '.':
                        depth++;
                }
            }
        }
        Path f = Locations.normalize(((RegularFileObject) fo).file);
        int fc = f.getNameCount();
        if (depth < fc) {
            Path root = f.getRoot();
            Path subpath = f.subpath(0, fc - depth);
            Path dir = (root == null) ? subpath : root.resolve(subpath);
            // need to find dir in location
            return locations.getModuleLocation(location, dir);
        } else {
            return null;
        }
    }

    @Override @DefinedBy(Api.COMPILER)
    public String inferModuleName(Location location) {
        nullCheck(location);
        return locations.inferModuleName(location);
    }

    @Override @DefinedBy(Api.COMPILER)
    public Iterable<Set<Location>> listModuleLocations(Location location) throws IOException {
        nullCheck(location);
        return locations.listModuleLocations(location);
    }

    @Override @DefinedBy(Api.COMPILER)
    public Path asPath(FileObject file) {
        if (file instanceof PathFileObject) {
            return ((PathFileObject) file).path;
        } else
            throw new IllegalArgumentException(file.getName());
    }

    /**
     * Enforces the specification of a "relative" name as used in
     * {@linkplain #getFileForInput(Location,String,String)
     * getFileForInput}.  This method must follow the rules defined in
     * that method, do not make any changes without consulting the
     * specification.
     */
    protected static boolean isRelativeUri(URI uri) {
        if (uri.isAbsolute())
            return false;
        String path = uri.normalize().getPath();
        if (path.length() == 0 /* isEmpty() is mustang API */)
            return false;
        if (!path.equals(uri.getPath())) // implicitly checks for embedded . and ..
            return false;
        if (path.startsWith("/") || path.startsWith("./") || path.startsWith("../"))
            return false;
        return true;
    }

    // Convenience method
    protected static boolean isRelativeUri(String u) {
        try {
            return isRelativeUri(new URI(u));
        } catch (URISyntaxException e) {
            return false;
        }
    }

    /**
     * Converts a relative file name to a relative URI.  This is
     * different from File.toURI as this method does not canonicalize
     * the file before creating the URI.  Furthermore, no schema is
     * used.
     * @param file a relative file name
     * @return a relative URI
     * @throws IllegalArgumentException if the file name is not
     * relative according to the definition given in {@link
     * javax.tools.JavaFileManager#getFileForInput}
     */
    public static String getRelativeName(File file) {
        if (!file.isAbsolute()) {
            String result = file.getPath().replace(File.separatorChar, '/');
            if (isRelativeUri(result))
                return result;
        }
        throw new IllegalArgumentException("Invalid relative path: " + file);
    }

    /**
     * Get a detail message from an IOException.
     * Most, but not all, instances of IOException provide a non-null result
     * for getLocalizedMessage().  But some instances return null: in these
     * cases, fallover to getMessage(), and if even that is null, return the
     * name of the exception itself.
     * @param e an IOException
     * @return a string to include in a compiler diagnostic
     */
    public static String getMessage(IOException e) {
        String s = e.getLocalizedMessage();
        if (s != null)
            return s;
        s = e.getMessage();
        if (s != null)
            return s;
        return e.toString();
    }

    /* Converters between files and paths.
     * These are temporary until we can update the StandardJavaFileManager API.
     */

    private static Iterable<Path> asPaths(final Iterable<? extends File> files) {
        if (files == null)
            return null;

        return () -> new Iterator<Path>() {
            Iterator<? extends File> iter = files.iterator();

            @Override
            public boolean hasNext() {
                return iter.hasNext();
            }

            @Override
            public Path next() {
                return iter.next().toPath();
            }
        };
    }

    private static Iterable<File> asFiles(final Iterable<? extends Path> paths) {
        if (paths == null)
            return null;

        return () -> new Iterator<File>() {
            Iterator<? extends Path> iter = paths.iterator();

            @Override
            public boolean hasNext() {
                return iter.hasNext();
            }

            @Override
            public File next() {
                try {
                    return iter.next().toFile();
                } catch (UnsupportedOperationException e) {
                    throw new IllegalStateException(e);
                }
            }
        };
    }
}<|MERGE_RESOLUTION|>--- conflicted
+++ resolved
@@ -530,20 +530,9 @@
      */
     @Override @DefinedBy(Api.COMPILER)
     public void close() throws IOException {
-<<<<<<< HEAD
+        locations.close();
         for (FileSystem fs: fileSystems.values())
             fs.close();
-=======
-        locations.close();
-        for (Iterator<Archive> i = archives.values().iterator(); i.hasNext(); ) {
-            Archive a = i.next();
-            i.remove();
-            try {
-                a.close();
-            } catch (IOException ignore) {
-            }
-        }
->>>>>>> d0d2d5f9
     }
 
     @Override @DefinedBy(Api.COMPILER)
@@ -865,7 +854,7 @@
     @Override @DefinedBy(Api.COMPILER)
     public Location getModuleLocation(Location location, JavaFileObject fo, String pkgName) throws IOException {
         nullCheck(location);
-        if (!(fo instanceof RegularFileObject))
+        if (!(fo instanceof PathFileObject))
             throw new IllegalArgumentException(fo.getName());
         int depth = 1; // allow 1 for filename
         if (pkgName != null && !pkgName.isEmpty()) {
@@ -877,11 +866,11 @@
                 }
             }
         }
-        Path f = Locations.normalize(((RegularFileObject) fo).file);
-        int fc = f.getNameCount();
+        Path p = Locations.normalize(((PathFileObject) fo).path);
+        int fc = p.getNameCount();
         if (depth < fc) {
-            Path root = f.getRoot();
-            Path subpath = f.subpath(0, fc - depth);
+            Path root = p.getRoot();
+            Path subpath = p.subpath(0, fc - depth);
             Path dir = (root == null) ? subpath : root.resolve(subpath);
             // need to find dir in location
             return locations.getModuleLocation(location, dir);
