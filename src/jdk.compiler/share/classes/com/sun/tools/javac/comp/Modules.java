/*
 * Copyright (c) 2009, 2016, Oracle and/or its affiliates. All rights reserved.
 * DO NOT ALTER OR REMOVE COPYRIGHT NOTICES OR THIS FILE HEADER.
 *
 * This code is free software; you can redistribute it and/or modify it
 * under the terms of the GNU General Public License version 2 only, as
 * published by the Free Software Foundation.  Oracle designates this
 * particular file as subject to the "Classpath" exception as provided
 * by Oracle in the LICENSE file that accompanied this code.
 *
 * This code is distributed in the hope that it will be useful, but WITHOUT
 * ANY WARRANTY; without even the implied warranty of MERCHANTABILITY or
 * FITNESS FOR A PARTICULAR PURPOSE.  See the GNU General Public License
 * version 2 for more details (a copy is included in the LICENSE file that
 * accompanied this code).
 *
 * You should have received a copy of the GNU General Public License version
 * 2 along with this work; if not, write to the Free Software Foundation,
 * Inc., 51 Franklin St, Fifth Floor, Boston, MA 02110-1301 USA.
 *
 * Please contact Oracle, 500 Oracle Parkway, Redwood Shores, CA 94065 USA
 * or visit www.oracle.com if you need additional information or have any
 * questions.
 */


package com.sun.tools.javac.comp;

import java.io.IOException;
import java.util.Arrays;
import java.util.Collection;
import java.util.Collections;
import java.util.EnumSet;
import java.util.HashMap;
import java.util.HashSet;
import java.util.LinkedHashMap;
import java.util.LinkedHashSet;
import java.util.Map;
import java.util.Set;
import java.util.function.Consumer;
import java.util.function.Predicate;
import java.util.regex.Matcher;
import java.util.regex.Pattern;
import java.util.stream.Stream;

import javax.lang.model.SourceVersion;
import javax.lang.model.element.ModuleElement.DirectiveKind;
import javax.tools.JavaFileManager;
import javax.tools.JavaFileManager.Location;
import javax.tools.JavaFileObject;
import javax.tools.JavaFileObject.Kind;
import javax.tools.StandardLocation;

import com.sun.source.tree.ModuleTree.ModuleKind;
import com.sun.tools.javac.code.ClassFinder;
import com.sun.tools.javac.code.DeferredLintHandler;
import com.sun.tools.javac.code.Directive;
import com.sun.tools.javac.code.Directive.ExportsDirective;
import com.sun.tools.javac.code.Directive.ExportsFlag;
import com.sun.tools.javac.code.Directive.RequiresDirective;
import com.sun.tools.javac.code.Directive.RequiresFlag;
import com.sun.tools.javac.code.Directive.UsesDirective;
import com.sun.tools.javac.code.Flags;
import com.sun.tools.javac.code.Kinds;
import com.sun.tools.javac.code.Lint.LintCategory;
import com.sun.tools.javac.code.ModuleFinder;
import com.sun.tools.javac.code.Source;
import com.sun.tools.javac.code.Symbol;
import com.sun.tools.javac.code.Symbol.ClassSymbol;
import com.sun.tools.javac.code.Symbol.Completer;
import com.sun.tools.javac.code.Symbol.CompletionFailure;
import com.sun.tools.javac.code.Symbol.MethodSymbol;
import com.sun.tools.javac.code.Symbol.ModuleSymbol;
import com.sun.tools.javac.code.Symbol.PackageSymbol;
import com.sun.tools.javac.code.Symtab;
import com.sun.tools.javac.code.Type;
import com.sun.tools.javac.code.Types;
import com.sun.tools.javac.jvm.ClassWriter;
import com.sun.tools.javac.jvm.JNIWriter;
import com.sun.tools.javac.main.Option;
import com.sun.tools.javac.resources.CompilerProperties.Errors;
import com.sun.tools.javac.resources.CompilerProperties.Warnings;
import com.sun.tools.javac.tree.JCTree;
import com.sun.tools.javac.tree.JCTree.JCCompilationUnit;
import com.sun.tools.javac.tree.JCTree.JCExports;
import com.sun.tools.javac.tree.JCTree.JCExpression;
import com.sun.tools.javac.tree.JCTree.JCModuleDecl;
import com.sun.tools.javac.tree.JCTree.JCPackageDecl;
import com.sun.tools.javac.tree.JCTree.JCProvides;
import com.sun.tools.javac.tree.JCTree.JCRequires;
import com.sun.tools.javac.tree.JCTree.JCUses;
import com.sun.tools.javac.tree.TreeInfo;
import com.sun.tools.javac.util.Assert;
import com.sun.tools.javac.util.Context;
import com.sun.tools.javac.util.JCDiagnostic;
import com.sun.tools.javac.util.JCDiagnostic.DiagnosticPosition;
import com.sun.tools.javac.util.List;
import com.sun.tools.javac.util.ListBuffer;
import com.sun.tools.javac.util.Log;
import com.sun.tools.javac.util.Name;
import com.sun.tools.javac.util.Names;
import com.sun.tools.javac.util.Options;

import static com.sun.tools.javac.code.Flags.PUBLIC;
import static com.sun.tools.javac.code.Flags.UNATTRIBUTED;
import static com.sun.tools.javac.code.Kinds.Kind.MDL;
import static com.sun.tools.javac.code.Kinds.Kind.MTH;
import static com.sun.tools.javac.code.TypeTag.CLASS;

import com.sun.tools.javac.tree.JCTree.JCDirective;
import com.sun.tools.javac.tree.JCTree.Tag;
import com.sun.tools.javac.util.Abort;
import com.sun.tools.javac.util.Position;

import static com.sun.tools.javac.code.Flags.ABSTRACT;
import static com.sun.tools.javac.code.Flags.ENUM;
import com.sun.tools.javac.code.Symbol.ModuleFlags;

/**
 *  TODO: fill in
 *
 *  <p><b>This is NOT part of any supported API.
 *  If you write code that depends on this, you do so at your own risk.
 *  This code and its internal interfaces are subject to change or
 *  deletion without notice.</b>
 */
public class Modules extends JCTree.Visitor {
    private static final String ALL_SYSTEM = "ALL-SYSTEM";
    private static final String ALL_MODULE_PATH = "ALL-MODULE-PATH";

    private final Log log;
    private final Names names;
    private final Symtab syms;
    private final Attr attr;
    private final Check chk;
    private final DeferredLintHandler deferredLintHandler;
    private final TypeEnvs typeEnvs;
    private final Types types;
    private final JavaFileManager fileManager;
    private final ModuleFinder moduleFinder;
    private final Source source;
    private final boolean allowModules;

    public final boolean multiModuleMode;

    private final String moduleOverride;

    private final Name java_se;
    private final Name java_;

    ModuleSymbol defaultModule;

    private final String addExportsOpt;
    private Map<ModuleSymbol, Set<ExportsDirective>> addExports;
    private final String addReadsOpt;
    private Map<ModuleSymbol, Set<RequiresDirective>> addReads;
    private final String addModsOpt;
    private final Set<String> extraAddMods = new HashSet<>();
    private final String limitModsOpt;
    private final Set<String> extraLimitMods = new HashSet<>();

    private final boolean lintOptions;

    private Set<ModuleSymbol> rootModules = null;

    public static Modules instance(Context context) {
        Modules instance = context.get(Modules.class);
        if (instance == null)
            instance = new Modules(context);
        return instance;
    }

    protected Modules(Context context) {
        context.put(Modules.class, this);
        log = Log.instance(context);
        names = Names.instance(context);
        syms = Symtab.instance(context);
        attr = Attr.instance(context);
        chk = Check.instance(context);
        deferredLintHandler = DeferredLintHandler.instance(context);
        typeEnvs = TypeEnvs.instance(context);
        moduleFinder = ModuleFinder.instance(context);
        types = Types.instance(context);
        fileManager = context.get(JavaFileManager.class);
        source = Source.instance(context);
        allowModules = source.allowModules();
        Options options = Options.instance(context);

        lintOptions = options.isUnset(Option.XLINT_CUSTOM, "-" + LintCategory.OPTIONS.option);

        moduleOverride = options.get(Option.XMODULE);

        multiModuleMode = fileManager.hasLocation(StandardLocation.MODULE_SOURCE_PATH);
        ClassWriter classWriter = ClassWriter.instance(context);
        classWriter.multiModuleMode = multiModuleMode;
        JNIWriter jniWriter = JNIWriter.instance(context);
        jniWriter.multiModuleMode = multiModuleMode;

        java_se = names.fromString("java.se");
        java_ = names.fromString("java.");

        addExportsOpt = options.get(Option.ADD_EXPORTS);
        addReadsOpt = options.get(Option.ADD_READS);
        addModsOpt = options.get(Option.ADD_MODULES);
        limitModsOpt = options.get(Option.LIMIT_MODULES);
    }

    int depth = -1;
    private void dprintln(String msg) {
        for (int i = 0; i < depth; i++)
            System.err.print("  ");
        System.err.println(msg);
    }

    public void addExtraAddModules(String... extras) {
        extraAddMods.addAll(Arrays.asList(extras));
    }

    public void addExtraLimitModules(String... extras) {
        extraLimitMods.addAll(Arrays.asList(extras));
    }

    boolean inInitModules;
    public void initModules(List<JCCompilationUnit> trees) {
        Assert.check(!inInitModules);
        try {
            inInitModules = true;
            Assert.checkNull(rootModules);
            enter(trees, modules -> {
                Assert.checkNull(rootModules);
                Assert.checkNull(allModules);
                this.rootModules = modules;
                setupAllModules(); //initialize the module graph
                Assert.checkNonNull(allModules);
                inInitModules = false;
            }, null);
        } finally {
            inInitModules = false;
        }
    }

    public boolean enter(List<JCCompilationUnit> trees, ClassSymbol c) {
        Assert.check(rootModules != null || inInitModules || !allowModules);
        return enter(trees, modules -> {}, c);
    }

    private boolean enter(List<JCCompilationUnit> trees, Consumer<Set<ModuleSymbol>> init, ClassSymbol c) {
        if (!allowModules) {
            for (JCCompilationUnit tree: trees) {
                tree.modle = syms.noModule;
            }
            defaultModule = syms.noModule;
            return true;
        }

        int startErrors = log.nerrors;

        depth++;
        try {
            // scan trees for module defs
            Set<ModuleSymbol> roots = enterModules(trees, c);

            setCompilationUnitModules(trees, roots);

            init.accept(roots);

            for (ModuleSymbol msym: roots) {
                msym.complete();
            }
        } catch (CompletionFailure ex) {
            log.error(JCDiagnostic.DiagnosticFlag.NON_DEFERRABLE, Position.NOPOS, "cant.access", ex.sym, ex.getDetailValue());
            if (ex instanceof ClassFinder.BadClassFile) throw new Abort();
        } finally {
            depth--;
        }

        return (log.nerrors == startErrors);
    }

    public Completer getCompleter() {
        return mainCompleter;
    }

    public ModuleSymbol getDefaultModule() {
        return defaultModule;
    }

    public boolean modulesInitialized() {
        return allModules != null;
    }

    private Set<ModuleSymbol> enterModules(List<JCCompilationUnit> trees, ClassSymbol c) {
        Set<ModuleSymbol> modules = new LinkedHashSet<>();
        for (JCCompilationUnit tree : trees) {
            JavaFileObject prev = log.useSource(tree.sourcefile);
            try {
                enterModule(tree, c, modules);
            } finally {
                log.useSource(prev);
            }
        }
        return modules;
    }


    private void enterModule(JCCompilationUnit toplevel, ClassSymbol c, Set<ModuleSymbol> modules) {
        boolean isModuleInfo = toplevel.sourcefile.isNameCompatible("module-info", Kind.SOURCE);
        boolean isModuleDecl = toplevel.getModuleDecl() != null;
        if (isModuleInfo && isModuleDecl) {
            JCModuleDecl decl = toplevel.getModuleDecl();
            Name name = TreeInfo.fullName(decl.qualId);
            ModuleSymbol sym;
            if (c != null) {
                sym = (ModuleSymbol) c.owner;
                Assert.checkNonNull(sym.name);
                Name treeName = TreeInfo.fullName(decl.qualId);
                if (sym.name != treeName) {
                    log.error(decl.pos(), Errors.ModuleNameMismatch(name, sym.name));
                }
            } else {
                sym = syms.enterModule(name);
                if (sym.module_info.sourcefile != null && sym.module_info.sourcefile != toplevel.sourcefile) {
                    log.error(decl.pos(), Errors.DuplicateModule(sym));
                    return;
                }
            }
            sym.completer = getSourceCompleter(toplevel);
            sym.module_info.sourcefile = toplevel.sourcefile;
            decl.sym = sym;

            if (multiModuleMode || modules.isEmpty()) {
                modules.add(sym);
            } else {
                log.error(toplevel.pos(), Errors.TooManyModules);
            }

            Env<AttrContext> provisionalEnv = new Env<>(decl, null);

            provisionalEnv.toplevel = toplevel;
            typeEnvs.put(sym, provisionalEnv);
        } else if (isModuleInfo) {
            if (multiModuleMode) {
                JCTree tree = toplevel.defs.isEmpty() ? toplevel : toplevel.defs.head;
                log.error(tree.pos(), Errors.ExpectedModule);
            }
        } else if (isModuleDecl) {
            JCTree tree = toplevel.defs.head;
            log.error(tree.pos(), Errors.ModuleDeclSbInModuleInfoJava);
        }
    }

    private void setCompilationUnitModules(List<JCCompilationUnit> trees, Set<ModuleSymbol> rootModules) {
        // update the module for each compilation unit
        if (multiModuleMode) {
            checkNoAllModulePath();
            for (JCCompilationUnit tree: trees) {
                if (tree.defs.isEmpty()) {
                    tree.modle = syms.unnamedModule;
                    continue;
                }

                JavaFileObject prev = log.useSource(tree.sourcefile);
                try {
                    Location locn = getModuleLocation(tree);
                    if (locn != null) {
                        Name name = names.fromString(fileManager.inferModuleName(locn));
                        ModuleSymbol msym;
                        JCModuleDecl decl = tree.getModuleDecl();
                        if (decl != null) {
                            msym = decl.sym;
                            if (msym.name != name) {
                                log.error(decl.qualId, Errors.ModuleNameMismatch(msym.name, name));
                            }
                        } else {
                            msym = syms.enterModule(name);
                        }
                        if (msym.sourceLocation == null) {
                            msym.sourceLocation = locn;
                            if (fileManager.hasLocation(StandardLocation.CLASS_OUTPUT)) {
                                msym.classLocation = fileManager.getModuleLocation(
                                        StandardLocation.CLASS_OUTPUT, msym.name.toString());
                            }
                        }
                        tree.modle = msym;
                        rootModules.add(msym);
                    } else {
                        log.error(tree.pos(), Errors.UnnamedPkgNotAllowedNamedModules);
                        tree.modle = syms.errModule;
                    }
                } catch (IOException e) {
                    throw new Error(e); // FIXME
                } finally {
                    log.useSource(prev);
                }
            }
            if (syms.unnamedModule.sourceLocation == null) {
                syms.unnamedModule.completer = getUnnamedModuleCompleter();
                syms.unnamedModule.sourceLocation = StandardLocation.SOURCE_PATH;
                syms.unnamedModule.classLocation = StandardLocation.CLASS_PATH;
            }
            defaultModule = syms.unnamedModule;
        } else {
            if (defaultModule == null) {
                switch (rootModules.size()) {
                    case 0:
                        defaultModule = moduleFinder.findSingleModule();
                        if (defaultModule == syms.unnamedModule) {
                            if (moduleOverride != null) {
                                checkNoAllModulePath();
                                defaultModule = moduleFinder.findModule(names.fromString(moduleOverride));
                                defaultModule.sourceLocation = StandardLocation.SOURCE_PATH;
                            } else {
                                // Question: why not do findAllModules and initVisiblePackages here?
                                // i.e. body of unnamedModuleCompleter
                                defaultModule.completer = getUnnamedModuleCompleter();
                                defaultModule.classLocation = StandardLocation.CLASS_PATH;
                            }
                        } else {
                            checkSpecifiedModule(trees, Errors.ModuleInfoWithXmoduleClasspath);
                            checkNoAllModulePath();
                            defaultModule.complete();
                            // Question: why not do completeModule here?
                            defaultModule.completer = new Completer() {
                                @Override
                                public void complete(Symbol sym) throws CompletionFailure {
                                    completeModule((ModuleSymbol) sym);
                                }
                            };
                        }
                        rootModules.add(defaultModule);
                        break;
                    case 1:
                        checkSpecifiedModule(trees, Errors.ModuleInfoWithXmoduleSourcepath);
                        checkNoAllModulePath();
                        defaultModule = rootModules.iterator().next();
                        defaultModule.classLocation = StandardLocation.CLASS_OUTPUT;
                        break;
                    default:
                        Assert.error("too many modules");
                }
                defaultModule.sourceLocation = StandardLocation.SOURCE_PATH;
            } else if (rootModules.size() == 1 && defaultModule == rootModules.iterator().next()) {
                defaultModule.complete();
                defaultModule.completer = sym -> completeModule((ModuleSymbol) sym);
            } else {
                Assert.check(rootModules.isEmpty());
                rootModules.add(defaultModule);
            }

            if (defaultModule != syms.unnamedModule) {
                syms.unnamedModule.completer = getUnnamedModuleCompleter();
                if (moduleOverride == null) {
                    syms.unnamedModule.sourceLocation = StandardLocation.SOURCE_PATH;
                }
                syms.unnamedModule.classLocation = StandardLocation.CLASS_PATH;
            }

            for (JCCompilationUnit tree: trees) {
                tree.modle = defaultModule;
            }
        }
    }

    private Location getModuleLocation(JCCompilationUnit tree) throws IOException {
        if (tree.getModuleDecl() != null) {
            return getModuleLocation(tree.sourcefile, null);
        } else if (tree.getPackage() != null) {
            JCPackageDecl pkg = tree.getPackage();
            return getModuleLocation(tree.sourcefile, TreeInfo.fullName(pkg.pid));
        } else {
            // code in unnamed module
            return null;
        }
    }

    private Location getModuleLocation(JavaFileObject fo, Name pkgName) throws IOException {
        // For now, just check module source path.
        // We may want to check source path as well.
        return fileManager.getModuleLocation(StandardLocation.MODULE_SOURCE_PATH,
                fo, (pkgName == null) ? null : pkgName.toString());
    }

    private void checkSpecifiedModule(List<JCCompilationUnit> trees, JCDiagnostic.Error error) {
        if (moduleOverride != null) {
            JavaFileObject prev = log.useSource(trees.head.sourcefile);
            try {
                log.error(trees.head.pos(), error);
            } finally {
                log.useSource(prev);
            }
        }
    }

    private void checkNoAllModulePath() {
        if (addModsOpt != null && Arrays.asList(addModsOpt.split(",")).contains(ALL_MODULE_PATH)) {
            log.error(Errors.AddmodsAllModulePathInvalid);
        }
    }

    private final Completer mainCompleter = new Completer() {
        @Override
        public void complete(Symbol sym) throws CompletionFailure {
            ModuleSymbol msym = moduleFinder.findModule((ModuleSymbol) sym);

            if (msym.kind == Kinds.Kind.ERR) {
                log.error(Errors.ModuleNotFound(msym));
                //make sure the module is initialized:
                msym.directives = List.nil();
                msym.exports = List.nil();
                msym.provides = List.nil();
                msym.requires = List.nil();
                msym.uses = List.nil();
            } else if ((msym.flags_field & Flags.AUTOMATIC_MODULE) != 0) {
                setupAutomaticModule(msym);
            } else {
                msym.module_info.complete();
            }

            // If module-info comes from a .java file, the underlying
            // call of classFinder.fillIn will have called through the
            // source completer, to Enter, and then to Modules.enter,
            // which will call completeModule.
            // But, if module-info comes from a .class file, the underlying
            // call of classFinder.fillIn will just call ClassReader to read
            // the .class file, and so we call completeModule here.
            if (msym.module_info.classfile == null || msym.module_info.classfile.getKind() == Kind.CLASS) {
                completeModule(msym);
            }
        }

        @Override
        public String toString() {
            return "mainCompleter";
        }
    };

    private void setupAutomaticModule(ModuleSymbol msym) throws CompletionFailure {
        try {
            ListBuffer<Directive> directives = new ListBuffer<>();
            ListBuffer<ExportsDirective> exports = new ListBuffer<>();
            Set<String> seenPackages = new HashSet<>();

            for (JavaFileObject clazz : fileManager.list(msym.classLocation, "", EnumSet.of(Kind.CLASS), true)) {
                String binName = fileManager.inferBinaryName(msym.classLocation, clazz);
                String pack = binName.lastIndexOf('.') != (-1) ? binName.substring(0, binName.lastIndexOf('.')) : ""; //unnamed package????
                if (seenPackages.add(pack)) {
                    ExportsDirective d = new ExportsDirective(DirectiveKind.EXPORTS, syms.enterPackage(msym, names.fromString(pack)), null);
                    //TODO: opens?
                    directives.add(d);
                    exports.add(d);
                }
            }

            msym.exports = exports.toList();
            msym.provides = List.nil();
            msym.requires = List.nil();
            msym.uses = List.nil();
            msym.directives = directives.toList();
            msym.flags_field |= Flags.ACYCLIC;
        } catch (IOException ex) {
            throw new IllegalStateException(ex);
        }
    }

    private void completeAutomaticModule(ModuleSymbol msym) throws CompletionFailure {
        ListBuffer<Directive> directives = new ListBuffer<>();

        directives.addAll(msym.directives);

        ListBuffer<RequiresDirective> requires = new ListBuffer<>();

        for (ModuleSymbol ms : allModules()) {
            if (ms == syms.unnamedModule || ms == msym)
                continue;
            Set<RequiresFlag> flags = (ms.flags_field & Flags.AUTOMATIC_MODULE) != 0 ?
                    EnumSet.of(RequiresFlag.TRANSITIVE) : EnumSet.noneOf(RequiresFlag.class);
            RequiresDirective d = new RequiresDirective(ms, flags);
            directives.add(d);
            requires.add(d);
        }

        RequiresDirective requiresUnnamed = new RequiresDirective(syms.unnamedModule);
        directives.add(requiresUnnamed);
        requires.add(requiresUnnamed);

        msym.requires = requires.toList();
        msym.directives = directives.toList();
    }

    private Completer getSourceCompleter(JCCompilationUnit tree) {
        return new Completer() {
            @Override
            public void complete(Symbol sym) throws CompletionFailure {
                ModuleSymbol msym = (ModuleSymbol) sym;
                msym.flags_field |= UNATTRIBUTED;
                ModuleVisitor v = new ModuleVisitor();
                JavaFileObject prev = log.useSource(tree.sourcefile);
                try {
                    JCModuleDecl moduleDecl = tree.getModuleDecl();
                    moduleDecl.accept(v);
                    completeModule(msym);
                    checkCyclicDependencies(moduleDecl);
                } finally {
                    log.useSource(prev);
                    msym.flags_field &= ~UNATTRIBUTED;
                }
            }

            @Override
            public String toString() {
                return "SourceCompleter: " + tree.sourcefile.getName();
            }

        };
    }

    class ModuleVisitor extends JCTree.Visitor {
        private ModuleSymbol sym;
        private final Set<ModuleSymbol> allRequires = new HashSet<>();
        private final Map<PackageSymbol,List<ExportsDirective>> allExports = new HashMap<>();

        @Override
        public void visitModuleDef(JCModuleDecl tree) {
            sym = Assert.checkNonNull(tree.sym);

            if (tree.getModuleType() == ModuleKind.OPEN) {
                sym.flags.add(ModuleFlags.OPEN);
            }

            sym.requires = List.nil();
            sym.exports = List.nil();
            sym.opens = List.nil();
            tree.directives.forEach(t -> t.accept(this));
            sym.requires = sym.requires.reverse();
            sym.exports = sym.exports.reverse();
            sym.opens = sym.opens.reverse();
            ensureJavaBase();
        }

        @Override
        public void visitRequires(JCRequires tree) {
            ModuleSymbol msym = lookupModule(tree.moduleName);
            if (msym.kind != MDL) {
                log.error(tree.moduleName.pos(), Errors.ModuleNotFound(msym));
            } else if (allRequires.contains(msym)) {
                log.error(tree.moduleName.pos(), Errors.DuplicateRequires(msym));
            } else {
                allRequires.add(msym);
                Set<RequiresFlag> flags = EnumSet.noneOf(RequiresFlag.class);
                if (tree.isTransitive)
                    flags.add(RequiresFlag.TRANSITIVE);
                if (tree.isStaticPhase)
                    flags.add(RequiresFlag.STATIC_PHASE);
                RequiresDirective d = new RequiresDirective(msym, flags);
                tree.directive = d;
                sym.requires = sym.requires.prepend(d);
            }
        }

        @Override
        public void visitExports(JCExports tree) {
            Name name = TreeInfo.fullName(tree.qualid);
            PackageSymbol packge = syms.enterPackage(sym, name);
            attr.setPackageSymbols(tree.qualid, packge);

            if (tree.hasTag(Tag.OPENS) && sym.flags.contains(ModuleFlags.OPEN)) {
                log.error(tree.pos(), Errors.NoOpensUnlessStrong);
            }
            List<ExportsDirective> exportsForPackage = allExports.computeIfAbsent(packge, p -> List.nil());
            for (ExportsDirective d : exportsForPackage) {
                checkDuplicateExports(tree, packge, d);
            }

            List<ModuleSymbol> toModules = null;
            if (tree.moduleNames != null) {
                Set<ModuleSymbol> to = new LinkedHashSet<>();
                for (JCExpression n: tree.moduleNames) {
                    ModuleSymbol msym = lookupModule(n);
                    if (msym.kind != MDL) {
                        log.error(n.pos(), Errors.ModuleNotFound(msym));
                    } else {
                        for (ExportsDirective d : exportsForPackage) {
                            if (!(tree.hasTag(Tag.EXPORTS) ^ d.getKind() == DirectiveKind.EXPORTS)) {
                                checkDuplicateExportsToModule(n, msym, d);
                            }
                        }
                        if (!to.add(msym)) {
                            reportExportConflictToModule(n, msym);
                        }
                    }
                }
                toModules = List.from(to);
            }

            if (toModules == null || !toModules.isEmpty()) {
                Set<ExportsFlag> flags = EnumSet.noneOf(ExportsFlag.class);
                ExportsDirective d;
                if (tree.hasTag(Tag.EXPORTS)) {
                    d = new ExportsDirective(DirectiveKind.EXPORTS, packge, toModules, flags);
                    sym.exports = sym.exports.prepend(d);
                } else {
                    d = new ExportsDirective(DirectiveKind.OPENS, packge, toModules, flags);
                    sym.opens = sym.opens.prepend(d);
                }
                tree.directive = d;

                allExports.put(packge, exportsForPackage.prepend(d));
            }
        }

        /**
         * Check if an exports tree conflicts with an earlier exports, represented by an exports directive
         * @param tree the tree to check
         * @param packge the package being exported, or null for exports default
         * @param d the directive to compare against
         */
        private void checkDuplicateExports(JCExports tree, PackageSymbol packge, ExportsDirective d) {
            if (!(tree.hasTag(Tag.EXPORTS) ^ d.getKind() == DirectiveKind.EXPORTS)) {
                reportExportConflict(tree, packge);
            }
        }

        private void reportExportConflict(JCExports tree, PackageSymbol packge) {
            log.error(tree.qualid.pos(), Errors.ConflictingExports(packge)); //XXX: different errors for exports and opens
        }

        private void checkDuplicateExportsToModule(JCExpression name, ModuleSymbol msym,
                ExportsDirective d) {
            if (d.modules != null) {
                for (ModuleSymbol other : d.modules) {
                    if (msym == other) {
                        reportExportConflictToModule(name, msym);
                    }
                }
            }
        }

        private void reportExportConflictToModule(JCExpression name, ModuleSymbol msym) {
            log.error(name.pos(), Errors.ConflictingExportsToModule(msym)); //XXX: different errors for exports and opens
        }

        @Override
        public void visitProvides(JCProvides tree) { }

        @Override
        public void visitUses(JCUses tree) { }

        private void ensureJavaBase() {
            if (sym.name == names.java_base)
                return;

            for (RequiresDirective d: sym.requires) {
                if (d.module.name == names.java_base)
                    return;
            }

            ModuleSymbol java_base = syms.enterModule(names.java_base);
            Directive.RequiresDirective d =
                    new Directive.RequiresDirective(java_base,
                            EnumSet.of(Directive.RequiresFlag.MANDATED));
            sym.requires = sym.requires.prepend(d);
        }

        private ModuleSymbol lookupModule(JCExpression moduleName) {
            Name name = TreeInfo.fullName(moduleName);
            ModuleSymbol msym = moduleFinder.findModule(name);
            TreeInfo.setSymbol(moduleName, msym);
            return msym;
        }
    }

    public Completer getUsesProvidesCompleter() {
        return sym -> {
            ModuleSymbol msym = (ModuleSymbol) sym;

            msym.complete();

            Env<AttrContext> env = typeEnvs.get(msym);
            UsesProvidesVisitor v = new UsesProvidesVisitor(msym, env);
            JavaFileObject prev = log.useSource(env.toplevel.sourcefile);
            JCModuleDecl decl = env.toplevel.getModuleDecl();
            DiagnosticPosition prevLintPos = deferredLintHandler.setPos(decl.pos());

            try {
                decl.accept(v);
            } finally {
                log.useSource(prev);
                deferredLintHandler.setPos(prevLintPos);
            }
        };
    }

    class UsesProvidesVisitor extends JCTree.Visitor {
        private final ModuleSymbol msym;
        private final Env<AttrContext> env;

        private final Set<ClassSymbol> allUses = new HashSet<>();
        private final Map<ClassSymbol, Set<ClassSymbol>> allProvides = new HashMap<>();

        public UsesProvidesVisitor(ModuleSymbol msym, Env<AttrContext> env) {
            this.msym = msym;
            this.env = env;
        }

        @Override @SuppressWarnings("unchecked")
        public void visitModuleDef(JCModuleDecl tree) {
            msym.directives = List.nil();
            msym.provides = List.nil();
            msym.uses = List.nil();
            tree.directives.forEach(t -> t.accept(this));
            msym.directives = msym.directives.reverse();
            msym.provides = msym.provides.reverse();
            msym.uses = msym.uses.reverse();

            if (msym.requires.nonEmpty() && msym.requires.head.flags.contains(RequiresFlag.MANDATED))
                msym.directives = msym.directives.prepend(msym.requires.head);

            msym.directives = msym.directives.appendList(List.from(addReads.getOrDefault(msym, Collections.emptySet())));

            checkForCorrectness();
        }

        @Override
        public void visitExports(JCExports tree) {
            if (tree.directive.packge.members().isEmpty() &&
                (tree.hasTag(Tag.EXPORTS) || (tree.directive.packge.flags() & Flags.HAS_RESOURCE) == 0)) {
                log.error(tree.qualid.pos(), Errors.PackageEmptyOrNotFound(tree.directive.packge));
            }
            msym.directives = msym.directives.prepend(tree.directive);
        }

        MethodSymbol noArgsConstructor(ClassSymbol tsym) {
            for (Symbol sym : tsym.members().getSymbolsByName(names.init)) {
                MethodSymbol mSym = (MethodSymbol)sym;
                if (mSym.params().isEmpty()) {
                    return mSym;
                }
            }
            return null;
        }

        MethodSymbol factoryMethod(ClassSymbol tsym) {
            for (Symbol sym : tsym.members().getSymbolsByName(names.provider, sym -> sym.kind == MTH)) {
                MethodSymbol mSym = (MethodSymbol)sym;
                if (mSym.isStatic() && (mSym.flags() & Flags.PUBLIC) != 0 && mSym.params().isEmpty()) {
                    return mSym;
                }
            }
            return null;
        }

        Map<Directive.ProvidesDirective, JCProvides> directiveToTreeMap = new HashMap<>();

        @Override
        public void visitProvides(JCProvides tree) {
            Type st = attr.attribType(tree.serviceName, env, syms.objectType);
            ClassSymbol service = (ClassSymbol) st.tsym;
<<<<<<< HEAD
            ListBuffer<ClassSymbol> impls = new ListBuffer<>();
            for (JCExpression implName : tree.implNames) {
                Type it = attr.attribType(implName, env, syms.objectType);
                ClassSymbol impl = (ClassSymbol) it.tsym;
                //find provider factory:
                MethodSymbol factory = factoryMethod(impl);
                if (factory != null) {
                    Type returnType = factory.type.getReturnType();
                    if (!types.isSubtype(returnType, st)) {
                        log.error(implName.pos(), Errors.ServiceImplementationProviderReturnMustBeSubtypeOfServiceInterface);
                    }
                } else {
                    if (!types.isSubtype(it, st)) {
                        log.error(implName.pos(), Errors.ServiceImplementationMustBeSubtypeOfServiceInterface);
                    } else if ((impl.flags() & ABSTRACT) != 0) {
                        log.error(implName.pos(), Errors.ServiceImplementationIsAbstract(impl));
                    } else if (impl.isInner()) {
                        log.error(implName.pos(), Errors.ServiceImplementationIsInner(impl));
                    } else if (service.isInner()) {
                        log.error(tree.serviceName.pos(), Errors.ServiceDefinitionIsInner(service));
                    } else {
                        MethodSymbol constr = noArgsConstructor(impl);
                        if (constr == null) {
                            log.error(implName.pos(), Errors.ServiceImplementationDoesntHaveANoArgsConstructor(impl));
                        } else if ((constr.flags() & PUBLIC) == 0) {
                            log.error(implName.pos(), Errors.ServiceImplementationNoArgsConstructorNotPublic(impl));
                        }
                    }
=======
            ClassSymbol impl = (ClassSymbol) it.tsym;
            if (!types.isSubtype(it, st)) {
                log.error(tree.implName.pos(), Errors.ServiceImplementationMustBeSubtypeOfServiceInterface);
            }
            if ((impl.flags() & ABSTRACT) != 0) {
                log.error(tree.implName.pos(), Errors.ServiceImplementationIsAbstract(impl));
            } else if (impl.isInner()) {
                log.error(tree.implName.pos(), Errors.ServiceImplementationIsInner(impl));
            } else {
                MethodSymbol constr = noArgsConstructor(impl);
                if (constr == null) {
                    log.error(tree.implName.pos(), Errors.ServiceImplementationDoesntHaveANoArgsConstructor(impl));
                } else if ((constr.flags() & PUBLIC) == 0) {
                    log.error(tree.implName.pos(), Errors.ServiceImplementationNoArgsConstructorNotPublic(impl));
>>>>>>> 2cf04f5f
                }
                if (it.hasTag(CLASS)) {
                    // For now, we just check the pair (service-type, impl-type) is unique
                    // TODO, check only one provides per service type as well
                    if (allProvides.computeIfAbsent(service, s -> new HashSet<>()).add(impl)) {
                        impls.append(impl);
                    } else {
                        log.error(implName.pos(), Errors.DuplicateProvides(service, impl));
                    }
                }
            }
            if (st.hasTag(CLASS) && !impls.isEmpty()) {
                Directive.ProvidesDirective d = new Directive.ProvidesDirective(service, impls.toList());
                msym.provides = msym.provides.prepend(d);
                msym.directives = msym.directives.prepend(d);
                directiveToTreeMap.put(d, tree);
            }
        }

        @Override
        public void visitRequires(JCRequires tree) {
            if (tree.directive != null) {
                chk.checkDeprecated(tree.moduleName.pos(), msym, tree.directive.module);
                msym.directives = msym.directives.prepend(tree.directive);
            }
        }

        @Override
        public void visitUses(JCUses tree) {
            Type st = attr.attribType(tree.qualid, env, syms.objectType);
            Symbol sym = TreeInfo.symbol(tree.qualid);
            if ((sym.flags() & ENUM) != 0) {
                log.error(tree.qualid.pos(), Errors.ServiceDefinitionIsEnum(st.tsym));
            } else if (st.hasTag(CLASS)) {
                ClassSymbol service = (ClassSymbol) st.tsym;
                if (allUses.add(service)) {
                    Directive.UsesDirective d = new Directive.UsesDirective(service);
                    msym.uses = msym.uses.prepend(d);
                    msym.directives = msym.directives.prepend(d);
                } else {
                    log.error(tree.pos(), Errors.DuplicateUses(service));
                }
            }
        }

        private void checkForCorrectness() {
            for (Directive.ProvidesDirective provides : msym.provides) {
                JCProvides tree = directiveToTreeMap.get(provides);
                for (ClassSymbol impl : provides.impls) {
                    /* The implementation must be defined in the same module as the provides directive
                     * (else, error)
                     */
                    PackageSymbol implementationDefiningPackage = impl.packge();
                    if (implementationDefiningPackage.modle != msym) {
                        // TODO: should use tree for the implentation name, not the entire provides tree
                        // TODO: should improve error message to identify the implementation type
                        log.error(tree.pos(), Errors.ServiceImplementationNotInRightModule(implementationDefiningPackage.modle));
                    }

                    /* There is no inherent requirement that module that provides a service should actually
                     * use it itself. However, it is a pointless declaration if the service package is not
                     * exported and there is no uses for the service.
                     */
                    PackageSymbol interfaceDeclaringPackage = provides.service.packge();
                    boolean isInterfaceDeclaredInCurrentModule = interfaceDeclaringPackage.modle == msym;
                    boolean isInterfaceExportedFromAReadableModule =
                            msym.visiblePackages.get(interfaceDeclaringPackage.fullname) == interfaceDeclaringPackage;
                    if (isInterfaceDeclaredInCurrentModule && !isInterfaceExportedFromAReadableModule) {
                        // ok the interface is declared in this module. Let's check if it's exported
                        boolean warn = true;
                        for (ExportsDirective export : msym.exports) {
                            if (interfaceDeclaringPackage == export.packge) {
                                warn = false;
                                break;
                            }
                        }
                        if (warn) {
                            for (UsesDirective uses : msym.uses) {
                                if (provides.service == uses.service) {
                                    warn = false;
                                    break;
                                }
                            }
                        }
                        if (warn) {
                            log.warning(tree.pos(), Warnings.ServiceProvidedButNotExportedOrUsed(provides.service));
                        }
                    }
                }
            }
        }
    }

    private Set<ModuleSymbol> allModules;

    public Set<ModuleSymbol> allModules() {
        Assert.checkNonNull(allModules);
        return allModules;
    }

    private void setupAllModules() {
        Assert.checkNonNull(rootModules);
        Assert.checkNull(allModules);

        Set<ModuleSymbol> observable;

        if (limitModsOpt == null && extraLimitMods.isEmpty()) {
            observable = null;
        } else {
            Set<ModuleSymbol> limitMods = new HashSet<>();
            if (limitModsOpt != null) {
                for (String limit : limitModsOpt.split(",")) {
                    if (!isValidName(limit))
                        continue;
                    limitMods.add(syms.enterModule(names.fromString(limit)));
                }
            }
            for (String limit : extraLimitMods) {
                limitMods.add(syms.enterModule(names.fromString(limit)));
            }
            observable = computeTransitiveClosure(limitMods, null);
            observable.addAll(rootModules);
            if (lintOptions) {
                for (ModuleSymbol msym : limitMods) {
                    if (!observable.contains(msym)) {
                        log.warning(LintCategory.OPTIONS,
                                Warnings.ModuleForOptionNotFound(Option.LIMIT_MODULES, msym));
                    }
                }
            }
        }

        Predicate<ModuleSymbol> observablePred = sym -> observable == null || observable.contains(sym);
        Predicate<ModuleSymbol> systemModulePred = sym -> (sym.flags() & Flags.SYSTEM_MODULE) != 0;
        Set<ModuleSymbol> enabledRoot = new LinkedHashSet<>();

        if (rootModules.contains(syms.unnamedModule)) {
            ModuleSymbol javaSE = syms.getModule(java_se);
            Predicate<ModuleSymbol> jdkModulePred;

            if (javaSE != null && (observable == null || observable.contains(javaSE))) {
                jdkModulePred = sym -> {
                    sym.complete();
                    return   !sym.name.startsWith(java_)
                           && sym.exports.stream().anyMatch(e -> e.modules == null);
                };
                enabledRoot.add(javaSE);
            } else {
                jdkModulePred = sym -> true;
            }

            for (ModuleSymbol sym : new HashSet<>(syms.getAllModules())) {
                if (systemModulePred.test(sym) && observablePred.test(sym) && jdkModulePred.test(sym)) {
                    enabledRoot.add(sym);
                }
            }
        }

        enabledRoot.addAll(rootModules);

        if (addModsOpt != null || !extraAddMods.isEmpty()) {
            Set<String> fullAddMods = new HashSet<>();
            fullAddMods.addAll(extraAddMods);

            if (addModsOpt != null) {
                fullAddMods.addAll(Arrays.asList(addModsOpt.split(",")));
            }

            for (String added : fullAddMods) {
                Stream<ModuleSymbol> modules;
                switch (added) {
                    case ALL_SYSTEM:
                        modules = syms.getAllModules()
                                      .stream()
                                      .filter(systemModulePred.and(observablePred));
                        break;
                    case ALL_MODULE_PATH:
                        modules = syms.getAllModules()
                                      .stream()
                                      .filter(systemModulePred.negate().and(observablePred));
                        break;
                    default:
                        if (!isValidName(added))
                            continue;
                        modules = Stream.of(syms.enterModule(names.fromString(added)));
                        break;
                }
                modules.forEach(sym -> {
                    enabledRoot.add(sym);
                    if (observable != null)
                        observable.add(sym);
                });
            }
        }

        Set<ModuleSymbol> result = computeTransitiveClosure(enabledRoot, observable);

        result.add(syms.unnamedModule);

        allModules = result;
    }

    public boolean isInModuleGraph(ModuleSymbol msym) {
        return allModules == null || allModules.contains(msym);
    }

    private Set<ModuleSymbol> computeTransitiveClosure(Iterable<? extends ModuleSymbol> base, Set<ModuleSymbol> observable) {
        List<ModuleSymbol> todo = List.nil();

        for (ModuleSymbol ms : base) {
            todo = todo.prepend(ms);
        }

        Set<ModuleSymbol> result = new LinkedHashSet<>();
        result.add(syms.java_base);

        while (todo.nonEmpty()) {
            ModuleSymbol current = todo.head;
            todo = todo.tail;
            if (observable != null && !observable.contains(current))
                continue;
            if (!result.add(current) || current == syms.unnamedModule || ((current.flags_field & Flags.AUTOMATIC_MODULE) != 0))
                continue;
            current.complete();
            for (RequiresDirective rd : current.requires) {
                todo = todo.prepend(rd.module);
            }
        }

        return result;
    }

    public ModuleSymbol getObservableModule(Name name) {
        ModuleSymbol mod = syms.getModule(name);

        if (allModules().contains(mod)) {
            return mod;
        }

        return null;
    }

    private Completer getUnnamedModuleCompleter() {
        moduleFinder.findAllModules();
        return new Symbol.Completer() {
            @Override
            public void complete(Symbol sym) throws CompletionFailure {
                if (inInitModules) {
                    sym.completer = this;
                    return ;
                }
                ModuleSymbol msym = (ModuleSymbol) sym;
                Set<ModuleSymbol> allModules = new HashSet<>(allModules());
                allModules.remove(syms.unnamedModule);
                for (ModuleSymbol m : allModules) {
                    m.complete();
                }
                initVisiblePackages(msym, allModules);
            }

            @Override
            public String toString() {
                return "unnamedModule Completer";
            }
        };
    }

    private final Map<ModuleSymbol, Set<ModuleSymbol>> requiresTransitiveCache = new HashMap<>();

    private void completeModule(ModuleSymbol msym) {
        if (inInitModules) {
            msym.completer = sym -> completeModule(msym);
            return ;
        }

        if ((msym.flags_field & Flags.AUTOMATIC_MODULE) != 0) {
            completeAutomaticModule(msym);
        }

        Assert.checkNonNull(msym.requires);

        initAddReads();

        msym.requires = msym.requires.appendList(List.from(addReads.getOrDefault(msym, Collections.emptySet())));

        List<RequiresDirective> requires = msym.requires;
        List<RequiresDirective> previous = null;

        while (requires.nonEmpty()) {
            if (!allModules().contains(requires.head.module)) {
                Env<AttrContext> env = typeEnvs.get(msym);
                if (env != null) {
                    JavaFileObject origSource = log.useSource(env.toplevel.sourcefile);
                    try {
                        log.error(/*XXX*/env.tree, Errors.ModuleNotFound(requires.head.module));
                    } finally {
                        log.useSource(origSource);
                    }
                } else {
                    Assert.check((msym.flags() & Flags.AUTOMATIC_MODULE) == 0);
                }
                if (previous != null) {
                    previous.tail = requires.tail;
                } else {
                    msym.requires.tail = requires.tail;
                }
            } else {
                previous = requires;
            }
            requires = requires.tail;
        }

        Set<ModuleSymbol> readable = new LinkedHashSet<>();
        Set<ModuleSymbol> requiresTransitive = new HashSet<>();

        for (RequiresDirective d : msym.requires) {
            d.module.complete();
            readable.add(d.module);
            Set<ModuleSymbol> s = retrieveRequiresTransitive(d.module);
            Assert.checkNonNull(s, () -> "no entry in cache for " + d.module);
            readable.addAll(s);
            if (d.flags.contains(RequiresFlag.TRANSITIVE)) {
                requiresTransitive.add(d.module);
                requiresTransitive.addAll(s);
            }
        }

        requiresTransitiveCache.put(msym, requiresTransitive);
        initVisiblePackages(msym, readable);
        for (ExportsDirective d: msym.exports) {
            if (d.packge != null) {
                d.packge.modle = msym;
            }
        }

    }

    private Set<ModuleSymbol> retrieveRequiresTransitive(ModuleSymbol msym) {
        Set<ModuleSymbol> requiresTransitive = requiresTransitiveCache.get(msym);

        if (requiresTransitive == null) {
            //the module graph may contain cycles involving automatic modules or --add-reads edges
            requiresTransitive = new HashSet<>();

            Set<ModuleSymbol> seen = new HashSet<>();
            List<ModuleSymbol> todo = List.of(msym);

            while (todo.nonEmpty()) {
                ModuleSymbol current = todo.head;
                todo = todo.tail;
                if (!seen.add(current))
                    continue;
                requiresTransitive.add(current);
                current.complete();
                Iterable<? extends RequiresDirective> requires;
                if (current != syms.unnamedModule) {
                    Assert.checkNonNull(current.requires, () -> current + ".requires == null; " + msym);
                    requires = current.requires;
                    for (RequiresDirective rd : requires) {
                        if (rd.isTransitive())
                            todo = todo.prepend(rd.module);
                    }
                } else {
                    for (ModuleSymbol mod : allModules()) {
                        todo = todo.prepend(mod);
                    }
                }
            }

            requiresTransitive.remove(msym);
        }

        return requiresTransitive;
    }

    private void initVisiblePackages(ModuleSymbol msym, Collection<ModuleSymbol> readable) {
        initAddExports();

        msym.visiblePackages = new LinkedHashMap<>();

        Map<Name, ModuleSymbol> seen = new HashMap<>();

        for (ModuleSymbol rm : readable) {
            if (rm == syms.unnamedModule)
                continue;
            addVisiblePackages(msym, seen, rm, rm.exports);
        }

        addExports.forEach((exportsFrom, exports) -> {
            addVisiblePackages(msym, seen, exportsFrom, exports);
        });
    }

    private void addVisiblePackages(ModuleSymbol msym,
                                    Map<Name, ModuleSymbol> seenPackages,
                                    ModuleSymbol exportsFrom,
                                    Collection<ExportsDirective> exports) {
        for (ExportsDirective d : exports) {
            if (d.modules == null || d.modules.contains(msym)) {
                Name packageName = d.packge.fullname;
                ModuleSymbol previousModule = seenPackages.get(packageName);

                if (previousModule != null && previousModule != exportsFrom) {
                    Env<AttrContext> env = typeEnvs.get(msym);
                    JavaFileObject origSource = env != null ? log.useSource(env.toplevel.sourcefile)
                                                            : null;
                    DiagnosticPosition pos = env != null ? env.tree.pos() : null;
                    try {
                        log.error(pos, Errors.PackageClashFromRequires(msym, packageName,
                                                                      previousModule, exportsFrom));
                    } finally {
                        if (env != null)
                            log.useSource(origSource);
                    }
                    continue;
                }

                seenPackages.put(packageName, exportsFrom);
                msym.visiblePackages.put(d.packge.fullname, d.packge);
            }
        }
    }

    private void initAddExports() {
        if (addExports != null)
            return;

        addExports = new LinkedHashMap<>();
        Set<ModuleSymbol> unknownModules = new HashSet<>();

        if (addExportsOpt == null)
            return;

        Pattern ep = Pattern.compile("([^/]+)/([^=]+)=(.*)");
        for (String s: addExportsOpt.split("\0+")) {
            if (s.isEmpty())
                continue;
            Matcher em = ep.matcher(s);
            if (!em.matches()) {
                continue;
            }

            // Terminology comes from
            //  --add-exports module/package=target,...
            // Compare to
            //  module module { exports package to target, ... }
            String moduleName = em.group(1);
            String packageName = em.group(2);
            String targetNames = em.group(3);

            if (!isValidName(moduleName))
                continue;

            ModuleSymbol msym = syms.enterModule(names.fromString(moduleName));
            if (!isKnownModule(msym, unknownModules))
                continue;

            if (!isValidName(packageName))
                continue;
            PackageSymbol p = syms.enterPackage(msym, names.fromString(packageName));
            p.modle = msym;  // TODO: do we need this?

            List<ModuleSymbol> targetModules = List.nil();
            for (String toModule : targetNames.split("[ ,]+")) {
                ModuleSymbol m;
                if (toModule.equals("ALL-UNNAMED")) {
                    m = syms.unnamedModule;
                } else {
                    if (!isValidName(toModule))
                        continue;
                    m = syms.enterModule(names.fromString(toModule));
                    if (!isKnownModule(m, unknownModules))
                        continue;
                }
                targetModules = targetModules.prepend(m);
            }

            Set<ExportsDirective> extra = addExports.computeIfAbsent(msym, _x -> new LinkedHashSet<>());
            ExportsDirective d = new ExportsDirective(DirectiveKind.EXPORTS, p, targetModules);
            extra.add(d);
        }
    }

    private boolean isKnownModule(ModuleSymbol msym, Set<ModuleSymbol> unknownModules) {
        if (allModules.contains(msym)) {
            return true;
        }

        if (!unknownModules.contains(msym)) {
            if (lintOptions) {
                log.warning(LintCategory.OPTIONS,
                        Warnings.ModuleForOptionNotFound(Option.ADD_EXPORTS, msym));
            }
            unknownModules.add(msym);
        }
        return false;
    }

    private void initAddReads() {
        if (addReads != null)
            return;

        addReads = new LinkedHashMap<>();

        if (addReadsOpt == null)
            return;

        Pattern rp = Pattern.compile("([^=]+)=(.*)");
        for (String s : addReadsOpt.split("\0+")) {
            if (s.isEmpty())
                continue;
            Matcher rm = rp.matcher(s);
            if (!rm.matches()) {
                continue;
            }

            // Terminology comes from
            //  --add-reads source-module=target-module,...
            // Compare to
            //  module source-module { requires target-module; ... }
            String sourceName = rm.group(1);
            String targetNames = rm.group(2);

            if (!isValidName(sourceName))
                continue;

            ModuleSymbol msym = syms.enterModule(names.fromString(sourceName));
            if (!allModules.contains(msym)) {
                if (lintOptions) {
                    log.warning(Warnings.ModuleForOptionNotFound(Option.ADD_READS, msym));
                }
                continue;
            }

            for (String targetName : targetNames.split("[ ,]+", -1)) {
                ModuleSymbol targetModule;
                if (targetName.equals("ALL-UNNAMED")) {
                    targetModule = syms.unnamedModule;
                } else {
                    if (!isValidName(targetName))
                        continue;
                    targetModule = syms.enterModule(names.fromString(targetName));
                    if (!allModules.contains(targetModule)) {
                        if (lintOptions) {
                            log.warning(LintCategory.OPTIONS, Warnings.ModuleForOptionNotFound(Option.ADD_READS, targetModule));
                        }
                        continue;
                    }
                }
                addReads.computeIfAbsent(msym, m -> new HashSet<>())
                        .add(new RequiresDirective(targetModule, EnumSet.of(RequiresFlag.EXTRA)));
            }
        }
    }

    private void checkCyclicDependencies(JCModuleDecl mod) {
        for (JCDirective d : mod.directives) {
            JCRequires rd;
            if (!d.hasTag(Tag.REQUIRES) || (rd = (JCRequires) d).directive == null)
                continue;
            Set<ModuleSymbol> nonSyntheticDeps = new HashSet<>();
            List<ModuleSymbol> queue = List.of(rd.directive.module);
            while (queue.nonEmpty()) {
                ModuleSymbol current = queue.head;
                queue = queue.tail;
                if (!nonSyntheticDeps.add(current))
                    continue;
                current.complete();
                if ((current.flags() & Flags.ACYCLIC) != 0)
                    continue;
                Assert.checkNonNull(current.requires, () -> current.toString());
                for (RequiresDirective dep : current.requires) {
                    if (!dep.flags.contains(RequiresFlag.EXTRA))
                        queue = queue.prepend(dep.module);
                }
            }
            if (nonSyntheticDeps.contains(mod.sym)) {
                log.error(rd.moduleName.pos(), Errors.CyclicRequires(rd.directive.module));
            }
            mod.sym.flags_field |= Flags.ACYCLIC;
        }
    }

    private boolean isValidName(CharSequence name) {
        return SourceVersion.isName(name, Source.toSourceVersion(source));
    }

    // DEBUG
    private String toString(ModuleSymbol msym) {
        return msym.name + "["
                + "kind:" + msym.kind + ";"
                + "locn:" + toString(msym.sourceLocation) + "," + toString(msym.classLocation) + ";"
                + "info:" + toString(msym.module_info.sourcefile) + ","
                            + toString(msym.module_info.classfile) + ","
                            + msym.module_info.completer
                + "]";
    }

    // DEBUG
    String toString(Location locn) {
        return (locn == null) ? "--" : locn.getName();
    }

    // DEBUG
    String toString(JavaFileObject fo) {
        return (fo == null) ? "--" : fo.getName();
    }

    public void newRound() {
        rootModules = null;
        allModules = null;
    }
}<|MERGE_RESOLUTION|>--- conflicted
+++ resolved
@@ -855,7 +855,6 @@
         public void visitProvides(JCProvides tree) {
             Type st = attr.attribType(tree.serviceName, env, syms.objectType);
             ClassSymbol service = (ClassSymbol) st.tsym;
-<<<<<<< HEAD
             ListBuffer<ClassSymbol> impls = new ListBuffer<>();
             for (JCExpression implName : tree.implNames) {
                 Type it = attr.attribType(implName, env, syms.objectType);
@@ -874,8 +873,6 @@
                         log.error(implName.pos(), Errors.ServiceImplementationIsAbstract(impl));
                     } else if (impl.isInner()) {
                         log.error(implName.pos(), Errors.ServiceImplementationIsInner(impl));
-                    } else if (service.isInner()) {
-                        log.error(tree.serviceName.pos(), Errors.ServiceDefinitionIsInner(service));
                     } else {
                         MethodSymbol constr = noArgsConstructor(impl);
                         if (constr == null) {
@@ -884,22 +881,6 @@
                             log.error(implName.pos(), Errors.ServiceImplementationNoArgsConstructorNotPublic(impl));
                         }
                     }
-=======
-            ClassSymbol impl = (ClassSymbol) it.tsym;
-            if (!types.isSubtype(it, st)) {
-                log.error(tree.implName.pos(), Errors.ServiceImplementationMustBeSubtypeOfServiceInterface);
-            }
-            if ((impl.flags() & ABSTRACT) != 0) {
-                log.error(tree.implName.pos(), Errors.ServiceImplementationIsAbstract(impl));
-            } else if (impl.isInner()) {
-                log.error(tree.implName.pos(), Errors.ServiceImplementationIsInner(impl));
-            } else {
-                MethodSymbol constr = noArgsConstructor(impl);
-                if (constr == null) {
-                    log.error(tree.implName.pos(), Errors.ServiceImplementationDoesntHaveANoArgsConstructor(impl));
-                } else if ((constr.flags() & PUBLIC) == 0) {
-                    log.error(tree.implName.pos(), Errors.ServiceImplementationNoArgsConstructorNotPublic(impl));
->>>>>>> 2cf04f5f
                 }
                 if (it.hasTag(CLASS)) {
                     // For now, we just check the pair (service-type, impl-type) is unique
