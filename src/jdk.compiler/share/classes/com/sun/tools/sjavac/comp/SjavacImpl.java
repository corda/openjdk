--- conflicted
+++ resolved
@@ -230,10 +230,6 @@
                 // (Generated sources must always have a package.)
                 Map<String,Source> generated_sources = new HashMap<>();
 
-<<<<<<< HEAD
-                Source.scanRoot(Util.pathToFile(options.getGenSrcDir()), Util.set(".java"), null, null, null, null,
-                        generated_sources, modules, current_module, true, true, false);
-=======
                 Source.scanRoot(Util.pathToFile(options.getGenSrcDir()),
                                 Util.set(".java"),
                                 Collections.emptyList(),
@@ -244,7 +240,6 @@
                                 false,
                                 true,
                                 false);
->>>>>>> 67017e07
                 javac_state.now().flattenPackagesSourcesAndArtifacts(modules);
                 // Recheck the the source files and their timestamps again.
                 javac_state.checkSourceStatus(true);
