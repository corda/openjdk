/*
 * Copyright (c) 2005, 2015, Oracle and/or its affiliates. All rights reserved.
 * DO NOT ALTER OR REMOVE COPYRIGHT NOTICES OR THIS FILE HEADER.
 *
 * This code is free software; you can redistribute it and/or modify it
 * under the terms of the GNU General Public License version 2 only, as
 * published by the Free Software Foundation.  Oracle designates this
 * particular file as subject to the "Classpath" exception as provided
 * by Oracle in the LICENSE file that accompanied this code.
 *
 * This code is distributed in the hope that it will be useful, but WITHOUT
 * ANY WARRANTY; without even the implied warranty of MERCHANTABILITY or
 * FITNESS FOR A PARTICULAR PURPOSE.  See the GNU General Public License
 * version 2 for more details (a copy is included in the LICENSE file that
 * accompanied this code).
 *
 * You should have received a copy of the GNU General Public License version
 * 2 along with this work; if not, write to the Free Software Foundation,
 * Inc., 51 Franklin St, Fifth Floor, Boston, MA 02110-1301 USA.
 *
 * Please contact Oracle, 500 Oracle Parkway, Redwood Shores, CA 94065 USA
 * or visit www.oracle.com if you need additional information or have any
 * questions.
 */

package com.sun.jmx.mbeanserver;

import static com.sun.jmx.mbeanserver.Util.*;
import static com.sun.jmx.mbeanserver.MXBeanIntrospector.typeName;

import static javax.management.openmbean.SimpleType.*;

import com.sun.jmx.util.Modules;
import com.sun.jmx.remote.util.EnvHelp;

import java.io.InvalidObjectException;
import java.lang.annotation.ElementType;
import java.lang.ref.WeakReference;
import java.lang.reflect.Array;
import java.lang.reflect.Constructor;
import java.lang.reflect.Field;
import java.lang.reflect.GenericArrayType;
import java.lang.reflect.Method;
import java.lang.reflect.Modifier;
import java.lang.reflect.ParameterizedType;
import java.lang.reflect.Proxy;
import java.lang.reflect.Type;
import java.security.AccessController;
import java.security.PrivilegedAction;
import java.util.ArrayList;
import java.util.Arrays;
import java.util.BitSet;
import java.util.Collection;
import java.util.Comparator;
import java.util.HashSet;
import java.util.List;
import java.util.Map;
import java.util.Set;
import java.util.SortedMap;
import java.util.SortedSet;
import java.util.TreeSet;
import java.util.WeakHashMap;

import javax.management.JMX;
import javax.management.ObjectName;
import javax.management.openmbean.ArrayType;
import javax.management.openmbean.CompositeData;
import javax.management.openmbean.CompositeDataInvocationHandler;
import javax.management.openmbean.CompositeDataSupport;
import javax.management.openmbean.CompositeDataView;
import javax.management.openmbean.CompositeType;
import javax.management.openmbean.OpenDataException;
import javax.management.openmbean.OpenType;
import javax.management.openmbean.SimpleType;
import javax.management.openmbean.TabularData;
import javax.management.openmbean.TabularDataSupport;
import javax.management.openmbean.TabularType;
import sun.reflect.misc.MethodUtil;
import sun.reflect.misc.ReflectUtil;

/**
 *   <p>A converter between Java types and the limited set of classes
 *   defined by Open MBeans.
 *
 *   <p>A Java type is an instance of java.lang.reflect.Type. For our
 *   purposes, it is either a Class, such as String.class or int.class;
 *   or a ParameterizedType, such as {@code List<String>} or
 *   {@code Map<Integer, String[]>}.
 *   On J2SE 1.4 and earlier, it can only be a Class.
 *
 *   <p>Each Type is associated with an DefaultMXBeanMappingFactory. The
 *   DefaultMXBeanMappingFactory defines an
 *   OpenType corresponding to the Type, plus a
 *   Java class corresponding to the OpenType. For example:
 *
 *   <pre>{@code
 *   Type                     Open class     OpenType
 *   ----                     ----------     --------
 *   Integer                  Integer        SimpleType.INTEGER
 *   int                      int            SimpleType.INTEGER
 *   Integer[]                Integer[]      ArrayType(1, SimpleType.INTEGER)
 *   int[]                    Integer[]      ArrayType(SimpleType.INTEGER, true)
 *   String[][]               String[][]     ArrayType(2, SimpleType.STRING)
 *   List<String>             String[]       ArrayType(1, SimpleType.STRING)
 *   ThreadState (an Enum)    String         SimpleType.STRING
 *   Map<Integer, String[]>   TabularData    TabularType(
 *                                           CompositeType(
 *                                             {"key", SimpleType.INTEGER},
 *                                             {"value",
 *                                               ArrayType(1,
 *                                                SimpleType.STRING)}),
 *                                           indexNames={"key"})
 *   }</pre>
 *
 *   <p>Apart from simple types, arrays, and collections, Java types are
 *   converted through introspection into CompositeType.  The Java type
 *   must have at least one getter (method such as "int getSize()" or
 *   "boolean isBig()"), and we must be able to deduce how to
 *   reconstruct an instance of the Java class from the values of the
 *   getters using one of various heuristics.
 *
 *  @since 1.6
 */
public class DefaultMXBeanMappingFactory extends MXBeanMappingFactory {
    static abstract class NonNullMXBeanMapping extends MXBeanMapping {
        NonNullMXBeanMapping(Type javaType, OpenType<?> openType) {
            super(javaType, openType);
        }

        @Override
        public final Object fromOpenValue(Object openValue)
        throws InvalidObjectException {
            if (openValue == null)
                return null;
            else
                return fromNonNullOpenValue(openValue);
        }

        @Override
        public final Object toOpenValue(Object javaValue) throws OpenDataException {
            if (javaValue == null)
                return null;
            else
                return toNonNullOpenValue(javaValue);
        }

        abstract Object fromNonNullOpenValue(Object openValue)
        throws InvalidObjectException;

        abstract Object toNonNullOpenValue(Object javaValue)
        throws OpenDataException;

        /**
         * True if and only if this MXBeanMapping's toOpenValue and
         * fromOpenValue methods are the identity function.
         */
        boolean isIdentity() {
            return false;
        }
    }

    static boolean isIdentity(MXBeanMapping mapping) {
        return (mapping instanceof NonNullMXBeanMapping &&
                ((NonNullMXBeanMapping) mapping).isIdentity());
    }

    private static final class Mappings
        extends WeakHashMap<Type, WeakReference<MXBeanMapping>> {}

    private static final Mappings mappings = new Mappings();

    /** Following List simply serves to keep a reference to predefined
        MXBeanMappings so they don't get garbage collected. */
    private static final List<MXBeanMapping> permanentMappings = newList();

    private static synchronized MXBeanMapping getMapping(Type type) {
        WeakReference<MXBeanMapping> wr = mappings.get(type);
        return (wr == null) ? null : wr.get();
    }

    private static synchronized void putMapping(Type type, MXBeanMapping mapping) {
        WeakReference<MXBeanMapping> wr =
            new WeakReference<MXBeanMapping>(mapping);
        mappings.put(type, wr);
    }

    private static synchronized void putPermanentMapping(
            Type type, MXBeanMapping mapping) {
        putMapping(type, mapping);
        permanentMappings.add(mapping);
    }

    static {
        /* Set up the mappings for Java types that map to SimpleType.  */

        final OpenType<?>[] simpleTypes = {
            BIGDECIMAL, BIGINTEGER, BOOLEAN, BYTE, CHARACTER, DATE,
            DOUBLE, FLOAT, INTEGER, LONG, OBJECTNAME, SHORT, STRING,
            VOID,
        };

        for (int i = 0; i < simpleTypes.length; i++) {
            final OpenType<?> t = simpleTypes[i];
            Class<?> c;
            try {
                c = Class.forName(t.getClassName(), false,
                                  ObjectName.class.getClassLoader());
            } catch (ClassNotFoundException e) {
                // the classes that these predefined types declare must exist!
                throw new Error(e);
            }
            final MXBeanMapping mapping = new IdentityMapping(c, t);
            putPermanentMapping(c, mapping);

            if (c.getName().startsWith("java.lang.")) {
                try {
                    final Field typeField = c.getField("TYPE");
                    final Class<?> primitiveType = (Class<?>) typeField.get(null);
                    final MXBeanMapping primitiveMapping =
                        new IdentityMapping(primitiveType, t);
                    putPermanentMapping(primitiveType, primitiveMapping);
                    if (primitiveType != void.class) {
                        final Class<?> primitiveArrayType =
                            Array.newInstance(primitiveType, 0).getClass();
                        final OpenType<?> primitiveArrayOpenType =
                            ArrayType.getPrimitiveArrayType(primitiveArrayType);
                        final MXBeanMapping primitiveArrayMapping =
                            new IdentityMapping(primitiveArrayType,
                                                primitiveArrayOpenType);
                        putPermanentMapping(primitiveArrayType,
                                            primitiveArrayMapping);
                    }
                } catch (NoSuchFieldException e) {
                    // OK: must not be a primitive wrapper
                } catch (IllegalAccessException e) {
                    // Should not reach here
                    assert(false);
                }
            }
        }
    }

    /** Get the converter for the given Java type, creating it if necessary. */
    @Override
    public synchronized MXBeanMapping mappingForType(Type objType,
                                                     MXBeanMappingFactory factory)
            throws OpenDataException {
        if (inProgress.containsKey(objType)) {
            throw new OpenDataException(
                    "Recursive data structure, including " + typeName(objType));
        }

        MXBeanMapping mapping;

        mapping = getMapping(objType);
        if (mapping != null)
            return mapping;

        inProgress.put(objType, objType);
        try {
            mapping = makeMapping(objType, factory);
        } catch (OpenDataException e) {
            throw openDataException("Cannot convert type: " + typeName(objType), e);
        } finally {
            inProgress.remove(objType);
        }

        putMapping(objType, mapping);
        return mapping;
    }

    private MXBeanMapping makeMapping(Type objType, MXBeanMappingFactory factory)
    throws OpenDataException {

        /* It's not yet worth formalizing these tests by having for example
           an array of factory classes, each of which says whether it
           recognizes the Type (Chain of Responsibility pattern).  */
        if (objType instanceof GenericArrayType) {
            Type componentType =
                ((GenericArrayType) objType).getGenericComponentType();
            return makeArrayOrCollectionMapping(objType, componentType, factory);
        } else if (objType instanceof Class<?>) {
            Class<?> objClass = (Class<?>) objType;
            if (objClass.isEnum()) {
                // Huge hack to avoid compiler warnings here.  The ElementType
                // parameter is ignored but allows us to obtain a type variable
                // T that matches <T extends Enum<T>>.
                return makeEnumMapping((Class<?>) objClass, ElementType.class);
            } else if (objClass.isArray()) {
                Type componentType = objClass.getComponentType();
                return makeArrayOrCollectionMapping(objClass, componentType,
                        factory);
            } else if (JMX.isMXBeanInterface(objClass)) {
                return makeMXBeanRefMapping(objClass);
            } else {
                return makeCompositeMapping(objClass, factory);
            }
        } else if (objType instanceof ParameterizedType) {
            return makeParameterizedTypeMapping((ParameterizedType) objType,
                                                factory);
        } else
            throw new OpenDataException("Cannot map type: " + objType);
    }

    private static <T extends Enum<T>> MXBeanMapping
            makeEnumMapping(Class<?> enumClass, Class<T> fake) {
        ReflectUtil.checkPackageAccess(enumClass);
        return new EnumMapping<T>(Util.<Class<T>>cast(enumClass));
    }

    /* Make the converter for an array type, or a collection such as
     * List<String> or Set<Integer>.  We never see one-dimensional
     * primitive arrays (e.g. int[]) here because they use the identity
     * converter and are registered as such in the static initializer.
     */
    private MXBeanMapping
        makeArrayOrCollectionMapping(Type collectionType, Type elementType,
                                     MXBeanMappingFactory factory)
            throws OpenDataException {

        final MXBeanMapping elementMapping = factory.mappingForType(elementType, factory);
        final OpenType<?> elementOpenType = elementMapping.getOpenType();
        final ArrayType<?> openType = ArrayType.getArrayType(elementOpenType);
        final Class<?> elementOpenClass = elementMapping.getOpenClass();

        final Class<?> openArrayClass;
        final String openArrayClassName;
        if (elementOpenClass.isArray())
            openArrayClassName = "[" + elementOpenClass.getName();
        else
            openArrayClassName = "[L" + elementOpenClass.getName() + ";";
        try {
            openArrayClass = Class.forName(openArrayClassName);
        } catch (ClassNotFoundException e) {
            throw openDataException("Cannot obtain array class", e);
        }

        if (collectionType instanceof ParameterizedType) {
            return new CollectionMapping(collectionType,
                                         openType, openArrayClass,
                                         elementMapping);
        } else {
            if (isIdentity(elementMapping)) {
                return new IdentityMapping(collectionType,
                                           openType);
            } else {
                return new ArrayMapping(collectionType,
                                          openType,
                                          openArrayClass,
                                          elementMapping);
            }
        }
    }

    private static final String[] keyArray = {"key"};
    private static final String[] keyValueArray = {"key", "value"};

    private MXBeanMapping
        makeTabularMapping(Type objType, boolean sortedMap,
                           Type keyType, Type valueType,
                           MXBeanMappingFactory factory)
            throws OpenDataException {

        final String objTypeName = typeName(objType);
        final MXBeanMapping keyMapping = factory.mappingForType(keyType, factory);
        final MXBeanMapping valueMapping = factory.mappingForType(valueType, factory);
        final OpenType<?> keyOpenType = keyMapping.getOpenType();
        final OpenType<?> valueOpenType = valueMapping.getOpenType();
        final CompositeType rowType =
            new CompositeType(objTypeName,
                              objTypeName,
                              keyValueArray,
                              keyValueArray,
                              new OpenType<?>[] {keyOpenType, valueOpenType});
        final TabularType tabularType =
            new TabularType(objTypeName, objTypeName, rowType, keyArray);
        return new TabularMapping(objType, sortedMap, tabularType,
                                    keyMapping, valueMapping);
    }

    /* We know how to translate List<E>, Set<E>, SortedSet<E>,
       Map<K,V>, SortedMap<K,V>, and that's it.  We don't accept
       subtypes of those because we wouldn't know how to deserialize
       them.  We don't accept Queue<E> because it is unlikely people
       would use that as a parameter or return type in an MBean.  */
    private MXBeanMapping
            makeParameterizedTypeMapping(ParameterizedType objType,
                                         MXBeanMappingFactory factory)
            throws OpenDataException {

        final Type rawType = objType.getRawType();

        if (rawType instanceof Class<?>) {
            Class<?> c = (Class<?>) rawType;
            if (c == List.class || c == Set.class || c == SortedSet.class) {
                Type[] actuals = objType.getActualTypeArguments();
                assert(actuals.length == 1);
                if (c == SortedSet.class)
                    mustBeComparable(c, actuals[0]);
                return makeArrayOrCollectionMapping(objType, actuals[0], factory);
            } else {
                boolean sortedMap = (c == SortedMap.class);
                if (c == Map.class || sortedMap) {
                    Type[] actuals = objType.getActualTypeArguments();
                    assert(actuals.length == 2);
                    if (sortedMap)
                        mustBeComparable(c, actuals[0]);
                    return makeTabularMapping(objType, sortedMap,
                            actuals[0], actuals[1], factory);
                }
            }
        }
        throw new OpenDataException("Cannot convert type: " + objType);
    }

    private static MXBeanMapping makeMXBeanRefMapping(Type t)
            throws OpenDataException {
        return new MXBeanRefMapping(t);
    }

    private MXBeanMapping makeCompositeMapping(Class<?> c,
                                               MXBeanMappingFactory factory)
            throws OpenDataException {

        // For historical reasons GcInfo implements CompositeData but we
        // shouldn't count its CompositeData.getCompositeType() field as
        // an item in the computed CompositeType.
        final boolean gcInfoHack =
            (c.getName().equals("com.sun.management.GcInfo") &&
                c.getClassLoader() == null);

        ReflectUtil.checkPackageAccess(c);
        final List<Method> methods =
                MBeanAnalyzer.eliminateCovariantMethods(Arrays.asList(c.getMethods()));
        final SortedMap<String,Method> getterMap = newSortedMap();

        /* Select public methods that look like "T getX()" or "boolean
           isX()", where T is not void and X is not the empty
           string.  Exclude "Class getClass()" inherited from Object.  */
        for (Method method : methods) {
            final String propertyName = propertyName(method);

            if (propertyName == null)
                continue;
            if (gcInfoHack && propertyName.equals("CompositeType"))
                continue;

            Method old =
                getterMap.put(decapitalize(propertyName),
                            method);
            if (old != null) {
                final String msg =
                    "Class " + c.getName() + " has method name clash: " +
                    old.getName() + ", " + method.getName();
                throw new OpenDataException(msg);
            }
        }

        final int nitems = getterMap.size();

        if (nitems == 0) {
            throw new OpenDataException("Can't map " + c.getName() +
                                        " to an open data type");
        }

        final Method[] getters = new Method[nitems];
        final String[] itemNames = new String[nitems];
        final OpenType<?>[] openTypes = new OpenType<?>[nitems];
        int i = 0;
        for (Map.Entry<String,Method> entry : getterMap.entrySet()) {
            itemNames[i] = entry.getKey();
            final Method getter = entry.getValue();
            getters[i] = getter;
            final Type retType = getter.getGenericReturnType();
            openTypes[i] = factory.mappingForType(retType, factory).getOpenType();
            i++;
        }

        CompositeType compositeType =
            new CompositeType(c.getName(),
                              c.getName(),
                              itemNames, // field names
                              itemNames, // field descriptions
                              openTypes);

        return new CompositeMapping(c,
                                    compositeType,
                                    itemNames,
                                    getters,
                                    factory);
    }

    /* Converter for classes where the open data is identical to the
       original data.  This is true for any of the SimpleType types,
       and for an any-dimension array of those.  It is also true for
       primitive types as of JMX 1.3, since an int[]
       can be directly represented by an ArrayType, and an int needs no mapping
       because reflection takes care of it.  */
    private static final class IdentityMapping extends NonNullMXBeanMapping {
        IdentityMapping(Type targetType, OpenType<?> openType) {
            super(targetType, openType);
        }

        boolean isIdentity() {
            return true;
        }

        @Override
        Object fromNonNullOpenValue(Object openValue)
        throws InvalidObjectException {
            return openValue;
        }

        @Override
        Object toNonNullOpenValue(Object javaValue) throws OpenDataException {
            return javaValue;
        }
    }

    private static final class EnumMapping<T extends Enum<T>>
            extends NonNullMXBeanMapping {

        EnumMapping(Class<T> enumClass) {
            super(enumClass, SimpleType.STRING);
            this.enumClass = enumClass;
        }

        @Override
        final Object toNonNullOpenValue(Object value) {
            return ((Enum<?>) value).name();
        }

        @Override
        final T fromNonNullOpenValue(Object value)
                throws InvalidObjectException {
            try {
                return Enum.valueOf(enumClass, (String) value);
            } catch (Exception e) {
                throw invalidObjectException("Cannot convert to enum: " +
                                             value, e);
            }
        }

        private final Class<T> enumClass;
    }

    private static final class ArrayMapping extends NonNullMXBeanMapping {
        ArrayMapping(Type targetType,
                     ArrayType<?> openArrayType, Class<?> openArrayClass,
                     MXBeanMapping elementMapping) {
            super(targetType, openArrayType);
            this.elementMapping = elementMapping;
        }

        @Override
        final Object toNonNullOpenValue(Object value)
                throws OpenDataException {
            Object[] valueArray = (Object[]) value;
            final int len = valueArray.length;
            final Object[] openArray = (Object[])
                Array.newInstance(getOpenClass().getComponentType(), len);
            for (int i = 0; i < len; i++)
                openArray[i] = elementMapping.toOpenValue(valueArray[i]);
            return openArray;
        }

        @Override
        final Object fromNonNullOpenValue(Object openValue)
                throws InvalidObjectException {
            final Object[] openArray = (Object[]) openValue;
            final Type javaType = getJavaType();
            final Object[] valueArray;
            final Type componentType;
            if (javaType instanceof GenericArrayType) {
                componentType =
                    ((GenericArrayType) javaType).getGenericComponentType();
            } else if (javaType instanceof Class<?> &&
                       ((Class<?>) javaType).isArray()) {
                componentType = ((Class<?>) javaType).getComponentType();
            } else {
                throw new IllegalArgumentException("Not an array: " +
                                                   javaType);
            }
            valueArray = (Object[]) Array.newInstance((Class<?>) componentType,
                                                      openArray.length);
            for (int i = 0; i < openArray.length; i++)
                valueArray[i] = elementMapping.fromOpenValue(openArray[i]);
            return valueArray;
        }

        public void checkReconstructible() throws InvalidObjectException {
            elementMapping.checkReconstructible();
        }

        /**
         * DefaultMXBeanMappingFactory for the elements of this array.  If this is an
         *          array of arrays, the converter converts the second-level arrays,
         *          not the deepest elements.
         */
        private final MXBeanMapping elementMapping;
    }

    private static final class CollectionMapping extends NonNullMXBeanMapping {
        CollectionMapping(Type targetType,
                          ArrayType<?> openArrayType,
                          Class<?> openArrayClass,
                          MXBeanMapping elementMapping) {
            super(targetType, openArrayType);
            this.elementMapping = elementMapping;

            /* Determine the concrete class to be used when converting
               back to this Java type.  We convert all Lists to ArrayList
               and all Sets to TreeSet.  (TreeSet because it is a SortedSet,
               so works for both Set and SortedSet.)  */
            Type raw = ((ParameterizedType) targetType).getRawType();
            Class<?> c = (Class<?>) raw;
            final Class<?> collC;
            if (c == List.class)
                collC = ArrayList.class;
            else if (c == Set.class)
                collC = HashSet.class;
            else if (c == SortedSet.class)
                collC = TreeSet.class;
            else { // can't happen
                assert(false);
                collC = null;
            }
            collectionClass = Util.cast(collC);
        }

        @Override
        final Object toNonNullOpenValue(Object value)
                throws OpenDataException {
            final Collection<?> valueCollection = (Collection<?>) value;
            if (valueCollection instanceof SortedSet<?>) {
                Comparator<?> comparator =
                    ((SortedSet<?>) valueCollection).comparator();
                if (comparator != null) {
                    final String msg =
                        "Cannot convert SortedSet with non-null comparator: " +
                        comparator;
                    throw openDataException(msg, new IllegalArgumentException(msg));
                }
            }
            final Object[] openArray = (Object[])
                Array.newInstance(getOpenClass().getComponentType(),
                                  valueCollection.size());
            int i = 0;
            for (Object o : valueCollection)
                openArray[i++] = elementMapping.toOpenValue(o);
            return openArray;
        }

        @Override
        final Object fromNonNullOpenValue(Object openValue)
                throws InvalidObjectException {
            final Object[] openArray = (Object[]) openValue;
            final Collection<Object> valueCollection;
            Modules.ensureReadable(collectionClass.getModule());
            try {
                valueCollection = cast(collectionClass.newInstance());
            } catch (Exception e) {
                throw invalidObjectException("Cannot create collection", e);
            }
            for (Object o : openArray) {
                Object value = elementMapping.fromOpenValue(o);
                if (!valueCollection.add(value)) {
                    final String msg =
                        "Could not add " + o + " to " +
                        collectionClass.getName() +
                        " (duplicate set element?)";
                    throw new InvalidObjectException(msg);
                }
            }
            return valueCollection;
        }

        public void checkReconstructible() throws InvalidObjectException {
            elementMapping.checkReconstructible();
        }

        private final Class<? extends Collection<?>> collectionClass;
        private final MXBeanMapping elementMapping;
    }

    private static final class MXBeanRefMapping extends NonNullMXBeanMapping {
        MXBeanRefMapping(Type intf) {
            super(intf, SimpleType.OBJECTNAME);
        }

        @Override
        final Object toNonNullOpenValue(Object javaValue)
                throws OpenDataException {
            MXBeanLookup lookup = lookupNotNull(OpenDataException.class);
            ObjectName name = lookup.mxbeanToObjectName(javaValue);
            if (name == null)
                throw new OpenDataException("No name for object: " + javaValue);
            return name;
        }

        @Override
        final Object fromNonNullOpenValue(Object openValue)
                throws InvalidObjectException {
            MXBeanLookup lookup = lookupNotNull(InvalidObjectException.class);
            ObjectName name = (ObjectName) openValue;
            Object mxbean =
                lookup.objectNameToMXBean(name, (Class<?>) getJavaType());
            if (mxbean == null) {
                final String msg =
                    "No MXBean for name: " + name;
                throw new InvalidObjectException(msg);
            }
            return mxbean;
        }

        private <T extends Exception> MXBeanLookup
            lookupNotNull(Class<T> excClass)
                throws T {
            MXBeanLookup lookup = MXBeanLookup.getLookup();
            if (lookup == null) {
                final String msg =
                    "Cannot convert MXBean interface in this context";
                T exc;
                try {
                    Constructor<T> con = excClass.getConstructor(String.class);
                    exc = con.newInstance(msg);
                } catch (Exception e) {
                    throw new RuntimeException(e);
                }
                throw exc;
            }
            return lookup;
        }
    }

    private static final class TabularMapping extends NonNullMXBeanMapping {
        TabularMapping(Type targetType,
                       boolean sortedMap,
                       TabularType tabularType,
                       MXBeanMapping keyConverter,
                       MXBeanMapping valueConverter) {
            super(targetType, tabularType);
            this.sortedMap = sortedMap;
            this.keyMapping = keyConverter;
            this.valueMapping = valueConverter;
        }

        @Override
        final Object toNonNullOpenValue(Object value) throws OpenDataException {
            final Map<Object, Object> valueMap = cast(value);
            if (valueMap instanceof SortedMap<?,?>) {
                Comparator<?> comparator = ((SortedMap<?,?>) valueMap).comparator();
                if (comparator != null) {
                    final String msg =
                        "Cannot convert SortedMap with non-null comparator: " +
                        comparator;
                    throw openDataException(msg, new IllegalArgumentException(msg));
                }
            }
            final TabularType tabularType = (TabularType) getOpenType();
            final TabularData table = new TabularDataSupport(tabularType);
            final CompositeType rowType = tabularType.getRowType();
            for (Map.Entry<Object, Object> entry : valueMap.entrySet()) {
                final Object openKey = keyMapping.toOpenValue(entry.getKey());
                final Object openValue = valueMapping.toOpenValue(entry.getValue());
                final CompositeData row;
                row =
                    new CompositeDataSupport(rowType, keyValueArray,
                                             new Object[] {openKey,
                                                           openValue});
                table.put(row);
            }
            return table;
        }

        @Override
        final Object fromNonNullOpenValue(Object openValue)
                throws InvalidObjectException {
            final TabularData table = (TabularData) openValue;
            final Collection<CompositeData> rows = cast(table.values());
            final Map<Object, Object> valueMap =
                sortedMap ? newSortedMap() : newInsertionOrderMap();
            for (CompositeData row : rows) {
                final Object key =
                    keyMapping.fromOpenValue(row.get("key"));
                final Object value =
                    valueMapping.fromOpenValue(row.get("value"));
                if (valueMap.put(key, value) != null) {
                    final String msg =
                        "Duplicate entry in TabularData: key=" + key;
                    throw new InvalidObjectException(msg);
                }
            }
            return valueMap;
        }

        @Override
        public void checkReconstructible() throws InvalidObjectException {
            keyMapping.checkReconstructible();
            valueMapping.checkReconstructible();
        }

        private final boolean sortedMap;
        private final MXBeanMapping keyMapping;
        private final MXBeanMapping valueMapping;
    }

    private final class CompositeMapping extends NonNullMXBeanMapping {
        CompositeMapping(Class<?> targetClass,
                         CompositeType compositeType,
                         String[] itemNames,
                         Method[] getters,
                         MXBeanMappingFactory factory) throws OpenDataException {
            super(targetClass, compositeType);

            assert(itemNames.length == getters.length);

            this.itemNames = itemNames;
            this.getters = getters;
            this.getterMappings = new MXBeanMapping[getters.length];
            for (int i = 0; i < getters.length; i++) {
                Type retType = getters[i].getGenericReturnType();
                getterMappings[i] = factory.mappingForType(retType, factory);
            }
        }

        @Override
        final Object toNonNullOpenValue(Object value)
                throws OpenDataException {
            CompositeType ct = (CompositeType) getOpenType();
            if (value instanceof CompositeDataView)
                return ((CompositeDataView) value).toCompositeData(ct);
            if (value == null)
                return null;

            Object[] values = new Object[getters.length];
            for (int i = 0; i < getters.length; i++) {
                try {
                    Object got = MethodUtil.invoke(getters[i], value, (Object[]) null);
                    values[i] = getterMappings[i].toOpenValue(got);
                } catch (Exception e) {
                    throw openDataException("Error calling getter for " +
                                            itemNames[i] + ": " + e, e);
                }
            }
            return new CompositeDataSupport(ct, itemNames, values);
        }

        /** Determine how to convert back from the CompositeData into
            the original Java type.  For a type that is not reconstructible,
            this method will fail every time, and will throw the right
            exception. */
        private synchronized void makeCompositeBuilder()
                throws InvalidObjectException {
            if (compositeBuilder != null)
                return;

            Class<?> targetClass = (Class<?>) getJavaType();
            /* In this 2D array, each subarray is a set of builders where
               there is no point in consulting the ones after the first if
               the first refuses.  */
            CompositeBuilder[][] builders = {
                {
                    new CompositeBuilderViaFrom(targetClass, itemNames),
                },
                {
                    new CompositeBuilderViaConstructor(targetClass, itemNames),
                },
                {
                    new CompositeBuilderCheckGetters(targetClass, itemNames,
                                                     getterMappings),
                    new CompositeBuilderViaSetters(targetClass, itemNames),
                    new CompositeBuilderViaProxy(targetClass, itemNames),
                },
            };
            CompositeBuilder foundBuilder = null;
            /* We try to make a meaningful exception message by
               concatenating each Builder's explanation of why it
               isn't applicable.  */
            final StringBuilder whyNots = new StringBuilder();
            Throwable possibleCause = null;
        find:
            for (CompositeBuilder[] relatedBuilders : builders) {
                for (int i = 0; i < relatedBuilders.length; i++) {
                    CompositeBuilder builder = relatedBuilders[i];
                    String whyNot = builder.applicable(getters);
                    if (whyNot == null) {
                        foundBuilder = builder;
                        break find;
                    }
                    Throwable cause = builder.possibleCause();
                    if (cause != null)
                        possibleCause = cause;
                    if (whyNot.length() > 0) {
                        if (whyNots.length() > 0)
                            whyNots.append("; ");
                        whyNots.append(whyNot);
                        if (i == 0)
                           break; // skip other builders in this group
                    }
                }
            }
            if (foundBuilder == null) {
                String msg =
                    "Do not know how to make a " + targetClass.getName() +
                    " from a CompositeData: " + whyNots;
                if (possibleCause != null)
                    msg += ". Remaining exceptions show a POSSIBLE cause.";
                throw invalidObjectException(msg, possibleCause);
            }
            compositeBuilder = foundBuilder;
        }

        @Override
        public void checkReconstructible() throws InvalidObjectException {
            makeCompositeBuilder();
        }

        @Override
        final Object fromNonNullOpenValue(Object value)
                throws InvalidObjectException {
            makeCompositeBuilder();
            return compositeBuilder.fromCompositeData((CompositeData) value,
                                                      itemNames,
                                                      getterMappings);
        }

        private final String[] itemNames;
        private final Method[] getters;
        private final MXBeanMapping[] getterMappings;
        private CompositeBuilder compositeBuilder;
    }

    /** Converts from a CompositeData to an instance of the targetClass.  */
    private static abstract class CompositeBuilder {
        CompositeBuilder(Class<?> targetClass, String[] itemNames) {
            this.targetClass = targetClass;
            this.itemNames = itemNames;
        }

        Class<?> getTargetClass() {
            return targetClass;
        }

        String[] getItemNames() {
            return itemNames;
        }

        /** If the subclass is appropriate for targetClass, then the
            method returns null.  If the subclass is not appropriate,
            then the method returns an explanation of why not.  If the
            subclass should be appropriate but there is a problem,
            then the method throws InvalidObjectException.  */
        abstract String applicable(Method[] getters)
                throws InvalidObjectException;

        /** If the subclass returns an explanation of why it is not applicable,
            it can additionally indicate an exception with details.  This is
            potentially confusing, because the real problem could be that one
            of the other subclasses is supposed to be applicable but isn't.
            But the advantage of less information loss probably outweighs the
            disadvantage of possible confusion.  */
        Throwable possibleCause() {
            return null;
        }

        abstract Object fromCompositeData(CompositeData cd,
                                          String[] itemNames,
                                          MXBeanMapping[] converters)
                throws InvalidObjectException;

        private final Class<?> targetClass;
        private final String[] itemNames;
    }

    /** Builder for when the target class has a method "public static
        from(CompositeData)".  */
    private static final class CompositeBuilderViaFrom
            extends CompositeBuilder {

        CompositeBuilderViaFrom(Class<?> targetClass, String[] itemNames) {
            super(targetClass, itemNames);
        }

        String applicable(Method[] getters) throws InvalidObjectException {
            // See if it has a method "T from(CompositeData)"
            // as is conventional for a CompositeDataView
            Class<?> targetClass = getTargetClass();
            try {
                Method fromMethod =
                    targetClass.getMethod("from", CompositeData.class);

                if (!Modifier.isStatic(fromMethod.getModifiers())) {
                    final String msg =
                        "Method from(CompositeData) is not static";
                    throw new InvalidObjectException(msg);
                }

                if (fromMethod.getReturnType() != getTargetClass()) {
                    final String msg =
                        "Method from(CompositeData) returns " +
                        typeName(fromMethod.getReturnType()) +
                        " not " + typeName(targetClass);
                    throw new InvalidObjectException(msg);
                }

                this.fromMethod = fromMethod;
                return null; // success!
            } catch (InvalidObjectException e) {
                throw e;
            } catch (Exception e) {
                // OK: it doesn't have the method
                return "no method from(CompositeData)";
            }
        }

        final Object fromCompositeData(CompositeData cd,
                                       String[] itemNames,
                                       MXBeanMapping[] converters)
                throws InvalidObjectException {
            try {
                return MethodUtil.invoke(fromMethod, null, new Object[] {cd});
            } catch (Exception e) {
                final String msg = "Failed to invoke from(CompositeData)";
                throw invalidObjectException(msg, e);
            }
        }

        private Method fromMethod;
    }

    /** This builder never actually returns success.  It simply serves
        to check whether the other builders in the same group have any
        chance of success.  If any getter in the targetClass returns
        a type that we don't know how to reconstruct, then we will
        not be able to make a builder, and there is no point in repeating
        the error about the problematic getter as many times as there are
        candidate builders.  Instead, the "applicable" method will return
        an explanatory string, and the other builders will be skipped.
        If all the getters are OK, then the "applicable" method will return
        an empty string and the other builders will be tried.  */
    private static class CompositeBuilderCheckGetters extends CompositeBuilder {
        CompositeBuilderCheckGetters(Class<?> targetClass, String[] itemNames,
                                     MXBeanMapping[] getterConverters) {
            super(targetClass, itemNames);
            this.getterConverters = getterConverters;
        }

        String applicable(Method[] getters) {
            for (int i = 0; i < getters.length; i++) {
                try {
                    getterConverters[i].checkReconstructible();
                } catch (InvalidObjectException e) {
                    possibleCause = e;
                    return "method " + getters[i].getName() + " returns type " +
                        "that cannot be mapped back from OpenData";
                }
            }
            return "";
        }

        @Override
        Throwable possibleCause() {
            return possibleCause;
        }

        final Object fromCompositeData(CompositeData cd,
                                       String[] itemNames,
                                       MXBeanMapping[] converters) {
            throw new Error();
        }

        private final MXBeanMapping[] getterConverters;
        private Throwable possibleCause;
    }

    /** Builder for when the target class has a setter for every getter. */
    private static class CompositeBuilderViaSetters extends CompositeBuilder {

        CompositeBuilderViaSetters(Class<?> targetClass, String[] itemNames) {
            super(targetClass, itemNames);
        }

        String applicable(Method[] getters) {
            try {
                Constructor<?> c = getTargetClass().getConstructor();
            } catch (Exception e) {
                return "does not have a public no-arg constructor";
            }

            Method[] setters = new Method[getters.length];
            for (int i = 0; i < getters.length; i++) {
                Method getter = getters[i];
                Class<?> returnType = getter.getReturnType();
                String name = propertyName(getter);
                String setterName = "set" + name;
                Method setter;
                try {
                    setter = getTargetClass().getMethod(setterName, returnType);
                    if (setter.getReturnType() != void.class)
                        throw new Exception();
                } catch (Exception e) {
                    return "not all getters have corresponding setters " +
                           "(" + getter + ")";
                }
                setters[i] = setter;
            }
            this.setters = setters;
            return null;
        }

        Object fromCompositeData(CompositeData cd,
                                 String[] itemNames,
                                 MXBeanMapping[] converters)
                throws InvalidObjectException {
            Object o;
            try {
                final Class<?> targetClass = getTargetClass();
                ReflectUtil.checkPackageAccess(targetClass);
                Modules.ensureReadable(targetClass.getModule());
                o = targetClass.newInstance();
                for (int i = 0; i < itemNames.length; i++) {
                    if (cd.containsKey(itemNames[i])) {
                        Object openItem = cd.get(itemNames[i]);
                        Object javaItem =
                            converters[i].fromOpenValue(openItem);
                        MethodUtil.invoke(setters[i], o, new Object[] {javaItem});
                    }
                }
            } catch (Exception e) {
                throw invalidObjectException(e);
            }
            return o;
        }

        private Method[] setters;
    }

    /** Builder for when the target class has a constructor that is
        annotated with @ConstructorProperties so we can see the correspondence
        to getters.  */
    private static final class CompositeBuilderViaConstructor
            extends CompositeBuilder {
<<<<<<< HEAD
=======
        static class AnnotationHelper {
            private static Class<? extends Annotation> constructorPropertiesClass;
            private static Method valueMethod;
            static {
                findConstructorPropertiesClass();
            }

            @SuppressWarnings("unchecked")
            private static void findConstructorPropertiesClass() {
                try {
                    constructorPropertiesClass = (Class<? extends Annotation>)
                        Class.forName("java.beans.ConstructorProperties", false,
                                      DefaultMXBeanMappingFactory.class.getClassLoader());
                    valueMethod = constructorPropertiesClass.getMethod("value");
                    AccessController.doPrivileged(new PrivilegedAction<Void>() {
                        public Void run() {
                            valueMethod.setAccessible(true);
                            return null;
                        }
                    });
                } catch (ClassNotFoundException cnf) {
                    // java.beans not present
                } catch (NoSuchMethodException e) {
                    // should not reach here
                    throw new InternalError(e);
                }
            }

            static boolean isAvailable() {
                return constructorPropertiesClass != null;
            }

            static String[] getPropertyNames(Constructor<?> constr) {
                if (!isAvailable())
                    return null;

                Annotation a = constr.getAnnotation(constructorPropertiesClass);
                if (a == null) return null;

                try {
                    return (String[]) valueMethod.invoke(a);
                } catch (InvocationTargetException e) {
                    throw new InternalError(e);
                } catch (IllegalAccessException e) {
                    throw new InternalError(e);
                }
            }
        }
>>>>>>> 0ad46773

        CompositeBuilderViaConstructor(Class<?> targetClass, String[] itemNames) {
            super(targetClass, itemNames);
        }

        String applicable(Method[] getters) throws InvalidObjectException {
            if (!JavaBeansAccessor.isAvailable())
                return "@ConstructorProperties annotation not available";

            Class<?> targetClass = getTargetClass();
            Constructor<?>[] constrs = targetClass.getConstructors();

            // Applicable if and only if there are any annotated constructors
            List<Constructor<?>> annotatedConstrList = newList();
            for (Constructor<?> constr : constrs) {
                if (Modifier.isPublic(constr.getModifiers())
                        && JavaBeansAccessor.getConstructorPropertiesValue(constr) != null)
                    annotatedConstrList.add(constr);
            }

            if (annotatedConstrList.isEmpty())
                return "no constructor has @ConstructorProperties annotation";

            annotatedConstructors = newList();

            // Now check that all the annotated constructors are valid
            // and throw an exception if not.

            // First link the itemNames to their getter indexes.
            Map<String, Integer> getterMap = newMap();
            String[] itemNames = getItemNames();
            for (int i = 0; i < itemNames.length; i++)
                getterMap.put(itemNames[i], i);

            // Run through the constructors making the checks in the spec.
            // For each constructor, remember the correspondence between its
            // parameters and the items.  The int[] for a constructor says
            // what parameter index should get what item.  For example,
            // if element 0 is 2 then that means that item 0 in the
            // CompositeData goes to parameter 2 of the constructor.  If an
            // element is -1, that item isn't given to the constructor.
            // Also remember the set of properties in that constructor
            // so we can test unambiguity.
            Set<BitSet> getterIndexSets = newSet();
            for (Constructor<?> constr : annotatedConstrList) {
                String[] propertyNames = JavaBeansAccessor.getConstructorPropertiesValue(constr);

                Type[] paramTypes = constr.getGenericParameterTypes();
                if (paramTypes.length != propertyNames.length) {
                    final String msg =
                        "Number of constructor params does not match " +
                        "@ConstructorProperties annotation: " + constr;
                    throw new InvalidObjectException(msg);
                }

                int[] paramIndexes = new int[getters.length];
                for (int i = 0; i < getters.length; i++)
                    paramIndexes[i] = -1;
                BitSet present = new BitSet();

                for (int i = 0; i < propertyNames.length; i++) {
                    String propertyName = propertyNames[i];
                    if (!getterMap.containsKey(propertyName)) {
                        String msg =
                            "@ConstructorProperties includes name " + propertyName +
                            " which does not correspond to a property";
                        for (String getterName : getterMap.keySet()) {
                            if (getterName.equalsIgnoreCase(propertyName)) {
                                msg += " (differs only in case from property " +
                                        getterName + ")";
                            }
                        }
                        msg += ": " + constr;
                        throw new InvalidObjectException(msg);
                    }
                    int getterIndex = getterMap.get(propertyName);
                    paramIndexes[getterIndex] = i;
                    if (present.get(getterIndex)) {
                        final String msg =
                            "@ConstructorProperties contains property " +
                            propertyName + " more than once: " + constr;
                        throw new InvalidObjectException(msg);
                    }
                    present.set(getterIndex);
                    Method getter = getters[getterIndex];
                    Type propertyType = getter.getGenericReturnType();
                    if (!propertyType.equals(paramTypes[i])) {
                        final String msg =
                            "@ConstructorProperties gives property " + propertyName +
                            " of type " + propertyType + " for parameter " +
                            " of type " + paramTypes[i] + ": " + constr;
                        throw new InvalidObjectException(msg);
                    }
                }

                if (!getterIndexSets.add(present)) {
                    final String msg =
                        "More than one constructor has a @ConstructorProperties " +
                        "annotation with this set of names: " +
                        Arrays.toString(propertyNames);
                    throw new InvalidObjectException(msg);
                }

                Constr c = new Constr(constr, paramIndexes, present);
                annotatedConstructors.add(c);
            }

            /* Check that no possible set of items could lead to an ambiguous
             * choice of constructor (spec requires this check).  For any
             * pair of constructors, their union would be the minimal
             * ambiguous set.  If this set itself corresponds to a constructor,
             * there is no ambiguity for that pair.  In the usual case, one
             * of the constructors is a superset of the other so the union is
             * just the bigger constructor.
             *
             * The algorithm here is quadratic in the number of constructors
             * with a @ConstructorProperties annotation.  Typically this corresponds
             * to the number of versions of the class there have been.  Ten
             * would already be a large number, so although it's probably
             * possible to have an O(n lg n) algorithm it wouldn't be
             * worth the complexity.
             */
            for (BitSet a : getterIndexSets) {
                boolean seen = false;
                for (BitSet b : getterIndexSets) {
                    if (a == b)
                        seen = true;
                    else if (seen) {
                        BitSet u = new BitSet();
                        u.or(a); u.or(b);
                        if (!getterIndexSets.contains(u)) {
                            Set<String> names = new TreeSet<String>();
                            for (int i = u.nextSetBit(0); i >= 0;
                                 i = u.nextSetBit(i+1))
                                names.add(itemNames[i]);
                            final String msg =
                                "Constructors with @ConstructorProperties annotation " +
                                " would be ambiguous for these items: " +
                                names;
                            throw new InvalidObjectException(msg);
                        }
                    }
                }
            }

            return null; // success!
        }

        final Object fromCompositeData(CompositeData cd,
                                       String[] itemNames,
                                       MXBeanMapping[] mappings)
                throws InvalidObjectException {
            // The CompositeData might come from an earlier version where
            // not all the items were present.  We look for a constructor
            // that accepts just the items that are present.  Because of
            // the ambiguity check in applicable(), we know there must be
            // at most one maximally applicable constructor.
            CompositeType ct = cd.getCompositeType();
            BitSet present = new BitSet();
            for (int i = 0; i < itemNames.length; i++) {
                if (ct.getType(itemNames[i]) != null)
                    present.set(i);
            }

            Constr max = null;
            for (Constr constr : annotatedConstructors) {
                if (subset(constr.presentParams, present) &&
                        (max == null ||
                         subset(max.presentParams, constr.presentParams)))
                    max = constr;
            }

            if (max == null) {
                final String msg =
                    "No constructor has a @ConstructorProperties for this set of " +
                    "items: " + ct.keySet();
                throw new InvalidObjectException(msg);
            }

            Object[] params = new Object[max.presentParams.cardinality()];
            for (int i = 0; i < itemNames.length; i++) {
                if (!max.presentParams.get(i))
                    continue;
                Object openItem = cd.get(itemNames[i]);
                Object javaItem = mappings[i].fromOpenValue(openItem);
                int index = max.paramIndexes[i];
                if (index >= 0)
                    params[index] = javaItem;
            }

            Modules.ensureReadable(max.constructor.getDeclaringClass().getModule());
            try {
                ReflectUtil.checkPackageAccess(max.constructor.getDeclaringClass());
                return max.constructor.newInstance(params);
            } catch (Exception e) {
                final String msg =
                    "Exception constructing " + getTargetClass().getName();
                throw invalidObjectException(msg, e);
            }
        }

        private static boolean subset(BitSet sub, BitSet sup) {
            BitSet subcopy = (BitSet) sub.clone();
            subcopy.andNot(sup);
            return subcopy.isEmpty();
        }

        private static class Constr {
            final Constructor<?> constructor;
            final int[] paramIndexes;
            final BitSet presentParams;
            Constr(Constructor<?> constructor, int[] paramIndexes,
                   BitSet presentParams) {
                this.constructor = constructor;
                this.paramIndexes = paramIndexes;
                this.presentParams = presentParams;
            }
        }

        private List<Constr> annotatedConstructors;
    }

    /** Builder for when the target class is an interface and contains
        no methods other than getters.  Then we can make an instance
        using a dynamic proxy that forwards the getters to the source
        CompositeData.  */
    private static final class CompositeBuilderViaProxy
            extends CompositeBuilder {

        CompositeBuilderViaProxy(Class<?> targetClass, String[] itemNames) {
            super(targetClass, itemNames);
        }

        String applicable(Method[] getters) {
            Class<?> targetClass = getTargetClass();
            if (!targetClass.isInterface())
                return "not an interface";
            Set<Method> methods =
                newSet(Arrays.asList(targetClass.getMethods()));
            methods.removeAll(Arrays.asList(getters));
            /* If the interface has any methods left over, they better be
             * public methods that are already present in java.lang.Object.
             */
            String bad = null;
            for (Method m : methods) {
                String mname = m.getName();
                Class<?>[] mparams = m.getParameterTypes();
                try {
                    Method om = Object.class.getMethod(mname, mparams);
                    if (!Modifier.isPublic(om.getModifiers()))
                        bad = mname;
                } catch (NoSuchMethodException e) {
                    bad = mname;
                }
                /* We don't catch SecurityException since it shouldn't
                 * happen for a method in Object and if it does we would
                 * like to know about it rather than mysteriously complaining.
                 */
            }
            if (bad != null)
                return "contains methods other than getters (" + bad + ")";
            return null; // success!
        }

        final Object fromCompositeData(CompositeData cd,
                                       String[] itemNames,
                                       MXBeanMapping[] converters) {
            final Class<?> targetClass = getTargetClass();
            return
                Proxy.newProxyInstance(targetClass.getClassLoader(),
                                       new Class<?>[] {targetClass},
                                       new CompositeDataInvocationHandler(cd));
        }
    }

    static InvalidObjectException invalidObjectException(String msg,
                                                         Throwable cause) {
        return EnvHelp.initCause(new InvalidObjectException(msg), cause);
    }

    static InvalidObjectException invalidObjectException(Throwable cause) {
        return invalidObjectException(cause.getMessage(), cause);
    }

    static OpenDataException openDataException(String msg, Throwable cause) {
        return EnvHelp.initCause(new OpenDataException(msg), cause);
    }

    static OpenDataException openDataException(Throwable cause) {
        return openDataException(cause.getMessage(), cause);
    }

    static void mustBeComparable(Class<?> collection, Type element)
            throws OpenDataException {
        if (!(element instanceof Class<?>)
            || !Comparable.class.isAssignableFrom((Class<?>) element)) {
            final String msg =
                "Parameter class " + element + " of " +
                collection.getName() + " does not implement " +
                Comparable.class.getName();
            throw new OpenDataException(msg);
        }
    }

    /**
     * Utility method to take a string and convert it to normal Java variable
     * name capitalization.  This normally means converting the first
     * character from upper case to lower case, but in the (unusual) special
     * case when there is more than one character and both the first and
     * second characters are upper case, we leave it alone.
     * <p>
     * Thus "FooBah" becomes "fooBah" and "X" becomes "x", but "URL" stays
     * as "URL".
     *
     * @param  name The string to be decapitalized.
     * @return  The decapitalized version of the string.
     */
    public static String decapitalize(String name) {
        if (name == null || name.length() == 0) {
            return name;
        }
        int offset1 = Character.offsetByCodePoints(name, 0, 1);
        // Should be name.offsetByCodePoints but 6242664 makes this fail
        if (offset1 < name.length() &&
                Character.isUpperCase(name.codePointAt(offset1)))
            return name;
        return name.substring(0, offset1).toLowerCase() +
               name.substring(offset1);
    }

    /**
     * Reverse operation for java.beans.Introspector.decapitalize.  For any s,
     * capitalize(decapitalize(s)).equals(s).  The reverse is not true:
     * e.g. capitalize("uRL") produces "URL" which is unchanged by
     * decapitalize.
     */
    static String capitalize(String name) {
        if (name == null || name.length() == 0)
            return name;
        int offset1 = name.offsetByCodePoints(0, 1);
        return name.substring(0, offset1).toUpperCase() +
               name.substring(offset1);
    }

    public static String propertyName(Method m) {
        String rest = null;
        String name = m.getName();
        if (name.startsWith("get"))
            rest = name.substring(3);
        else if (name.startsWith("is") && m.getReturnType() == boolean.class)
            rest = name.substring(2);
        if (rest == null || rest.length() == 0
            || m.getParameterTypes().length > 0
            || m.getReturnType() == void.class
            || name.equals("getClass"))
            return null;
        return rest;
    }

    private final static Map<Type, Type> inProgress = newIdentityHashMap();
    // really an IdentityHashSet but that doesn't exist
}<|MERGE_RESOLUTION|>--- conflicted
+++ resolved
@@ -1141,57 +1141,12 @@
         to getters.  */
     private static final class CompositeBuilderViaConstructor
             extends CompositeBuilder {
-<<<<<<< HEAD
-=======
-        static class AnnotationHelper {
-            private static Class<? extends Annotation> constructorPropertiesClass;
-            private static Method valueMethod;
-            static {
-                findConstructorPropertiesClass();
-            }
-
-            @SuppressWarnings("unchecked")
-            private static void findConstructorPropertiesClass() {
-                try {
-                    constructorPropertiesClass = (Class<? extends Annotation>)
-                        Class.forName("java.beans.ConstructorProperties", false,
-                                      DefaultMXBeanMappingFactory.class.getClassLoader());
-                    valueMethod = constructorPropertiesClass.getMethod("value");
                     AccessController.doPrivileged(new PrivilegedAction<Void>() {
                         public Void run() {
                             valueMethod.setAccessible(true);
                             return null;
                         }
                     });
-                } catch (ClassNotFoundException cnf) {
-                    // java.beans not present
-                } catch (NoSuchMethodException e) {
-                    // should not reach here
-                    throw new InternalError(e);
-                }
-            }
-
-            static boolean isAvailable() {
-                return constructorPropertiesClass != null;
-            }
-
-            static String[] getPropertyNames(Constructor<?> constr) {
-                if (!isAvailable())
-                    return null;
-
-                Annotation a = constr.getAnnotation(constructorPropertiesClass);
-                if (a == null) return null;
-
-                try {
-                    return (String[]) valueMethod.invoke(a);
-                } catch (InvocationTargetException e) {
-                    throw new InternalError(e);
-                } catch (IllegalAccessException e) {
-                    throw new InternalError(e);
-                }
-            }
-        }
->>>>>>> 0ad46773
 
         CompositeBuilderViaConstructor(Class<?> targetClass, String[] itemNames) {
             super(targetClass, itemNames);
