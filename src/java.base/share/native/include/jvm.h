/*
 * Copyright (c) 1997, 2016, Oracle and/or its affiliates. All rights reserved.
 * DO NOT ALTER OR REMOVE COPYRIGHT NOTICES OR THIS FILE HEADER.
 *
 * This code is free software; you can redistribute it and/or modify it
 * under the terms of the GNU General Public License version 2 only, as
 * published by the Free Software Foundation.  Oracle designates this
 * particular file as subject to the "Classpath" exception as provided
 * by Oracle in the LICENSE file that accompanied this code.
 *
 * This code is distributed in the hope that it will be useful, but WITHOUT
 * ANY WARRANTY; without even the implied warranty of MERCHANTABILITY or
 * FITNESS FOR A PARTICULAR PURPOSE.  See the GNU General Public License
 * version 2 for more details (a copy is included in the LICENSE file that
 * accompanied this code).
 *
 * You should have received a copy of the GNU General Public License version
 * 2 along with this work; if not, write to the Free Software Foundation,
 * Inc., 51 Franklin St, Fifth Floor, Boston, MA 02110-1301 USA.
 *
 * Please contact Oracle, 500 Oracle Parkway, Redwood Shores, CA 94065 USA
 * or visit www.oracle.com if you need additional information or have any
 * questions.
 */

#ifndef _JAVASOFT_JVM_H_
#define _JAVASOFT_JVM_H_

#include <sys/stat.h>

#include "jni.h"
#include "jvm_md.h"

#ifdef __cplusplus
extern "C" {
#endif

/*
 * This file contains additional functions exported from the VM.
 * These functions are complementary to the standard JNI support.
 * There are three parts to this file:
 *
 * First, this file contains the VM-related functions needed by native
 * libraries in the standard Java API. For example, the java.lang.Object
 * class needs VM-level functions that wait for and notify monitors.
 *
 * Second, this file contains the functions and constant definitions
 * needed by the byte code verifier and class file format checker.
 * These functions allow the verifier and format checker to be written
 * in a VM-independent way.
 *
 * Third, this file contains various I/O and network operations needed
 * by the standard Java I/O and network APIs.
 */

/*
 * Bump the version number when either of the following happens:
 *
 * 1. There is a change in JVM_* functions.
 *
 * 2. There is a change in the contract between VM and Java classes.
 *    For example, if the VM relies on a new private field in Thread
 *    class.
 */

#define JVM_INTERFACE_VERSION 5

JNIEXPORT jint JNICALL
JVM_GetInterfaceVersion(void);

/*************************************************************************
 PART 1: Functions for Native Libraries
 ************************************************************************/
/*
 * java.lang.Object
 */
JNIEXPORT jint JNICALL
JVM_IHashCode(JNIEnv *env, jobject obj);

JNIEXPORT void JNICALL
JVM_MonitorWait(JNIEnv *env, jobject obj, jlong ms);

JNIEXPORT void JNICALL
JVM_MonitorNotify(JNIEnv *env, jobject obj);

JNIEXPORT void JNICALL
JVM_MonitorNotifyAll(JNIEnv *env, jobject obj);

JNIEXPORT jobject JNICALL
JVM_Clone(JNIEnv *env, jobject obj);

/*
 * java.lang.String
 */
JNIEXPORT jstring JNICALL
JVM_InternString(JNIEnv *env, jstring str);

/*
 * java.lang.System
 */
JNIEXPORT jlong JNICALL
JVM_CurrentTimeMillis(JNIEnv *env, jclass ignored);

JNIEXPORT jlong JNICALL
JVM_NanoTime(JNIEnv *env, jclass ignored);

JNIEXPORT jlong JNICALL
JVM_GetNanoTimeAdjustment(JNIEnv *env, jclass ignored, jlong offset_secs);

JNIEXPORT void JNICALL
JVM_ArrayCopy(JNIEnv *env, jclass ignored, jobject src, jint src_pos,
              jobject dst, jint dst_pos, jint length);

JNIEXPORT jobject JNICALL
JVM_InitProperties(JNIEnv *env, jobject p);


/*
 * java.lang.Runtime
 */
JNIEXPORT void JNICALL
JVM_Halt(jint code);

JNIEXPORT void JNICALL
JVM_GC(void);

/* Returns the number of real-time milliseconds that have elapsed since the
 * least-recently-inspected heap object was last inspected by the garbage
 * collector.
 *
 * For simple stop-the-world collectors this value is just the time
 * since the most recent collection.  For generational collectors it is the
 * time since the oldest generation was most recently collected.  Other
 * collectors are free to return a pessimistic estimate of the elapsed time, or
 * simply the time since the last full collection was performed.
 *
 * Note that in the presence of reference objects, a given object that is no
 * longer strongly reachable may have to be inspected multiple times before it
 * can be reclaimed.
 */
JNIEXPORT jlong JNICALL
JVM_MaxObjectInspectionAge(void);

JNIEXPORT jlong JNICALL
JVM_TotalMemory(void);

JNIEXPORT jlong JNICALL
JVM_FreeMemory(void);

JNIEXPORT jlong JNICALL
JVM_MaxMemory(void);

JNIEXPORT jint JNICALL
JVM_ActiveProcessorCount(void);

JNIEXPORT void * JNICALL
JVM_LoadLibrary(const char *name);

JNIEXPORT void JNICALL
JVM_UnloadLibrary(void * handle);

JNIEXPORT void * JNICALL
JVM_FindLibraryEntry(void *handle, const char *name);

JNIEXPORT jboolean JNICALL
JVM_IsSupportedJNIVersion(jint version);

JNIEXPORT jobjectArray JNICALL
JVM_GetVmArguments(JNIEnv *env);


/*
 * java.lang.Throwable
 */
JNIEXPORT void JNICALL
JVM_FillInStackTrace(JNIEnv *env, jobject throwable);

/*
 * java.lang.StackTraceElement
 */
<<<<<<< HEAD
JNIEXPORT void JNICALL
JVM_InitStackTraceElementArray(JNIEnv *env, jobjectArray elements, jobject throwable);

JNIEXPORT void JNICALL
=======
JNIEXPORT void JNICALL
JVM_InitStackTraceElementArray(JNIEnv *env, jobjectArray elements, jobject throwable);

JNIEXPORT void JNICALL
>>>>>>> 19025ebb
JVM_InitStackTraceElement(JNIEnv* env, jobject element, jobject stackFrameInfo);

/*
 * java.lang.StackWalker
 */
enum {
  JVM_STACKWALK_FILL_CLASS_REFS_ONLY       = 0x2,
  JVM_STACKWALK_GET_CALLER_CLASS           = 0x04,
  JVM_STACKWALK_SHOW_HIDDEN_FRAMES         = 0x20,
  JVM_STACKWALK_FILL_LIVE_STACK_FRAMES     = 0x100
};

JNIEXPORT jobject JNICALL
JVM_CallStackWalk(JNIEnv *env, jobject stackStream, jlong mode,
                  jint skip_frames, jint frame_count, jint start_index,
                  jobjectArray frames);

JNIEXPORT jint JNICALL
JVM_MoreStackWalk(JNIEnv *env, jobject stackStream, jlong mode, jlong anchor,
                  jint frame_count, jint start_index,
                  jobjectArray frames);

/*
 * java.lang.Thread
 */
JNIEXPORT void JNICALL
JVM_StartThread(JNIEnv *env, jobject thread);

JNIEXPORT void JNICALL
JVM_StopThread(JNIEnv *env, jobject thread, jobject exception);

JNIEXPORT jboolean JNICALL
JVM_IsThreadAlive(JNIEnv *env, jobject thread);

JNIEXPORT void JNICALL
JVM_SuspendThread(JNIEnv *env, jobject thread);

JNIEXPORT void JNICALL
JVM_ResumeThread(JNIEnv *env, jobject thread);

JNIEXPORT void JNICALL
JVM_SetThreadPriority(JNIEnv *env, jobject thread, jint prio);

JNIEXPORT void JNICALL
JVM_Yield(JNIEnv *env, jclass threadClass);

JNIEXPORT void JNICALL
JVM_Sleep(JNIEnv *env, jclass threadClass, jlong millis);

JNIEXPORT jobject JNICALL
JVM_CurrentThread(JNIEnv *env, jclass threadClass);

JNIEXPORT jint JNICALL
JVM_CountStackFrames(JNIEnv *env, jobject thread);

JNIEXPORT void JNICALL
JVM_Interrupt(JNIEnv *env, jobject thread);

JNIEXPORT jboolean JNICALL
JVM_IsInterrupted(JNIEnv *env, jobject thread, jboolean clearInterrupted);

JNIEXPORT jboolean JNICALL
JVM_HoldsLock(JNIEnv *env, jclass threadClass, jobject obj);

JNIEXPORT void JNICALL
JVM_DumpAllStacks(JNIEnv *env, jclass unused);

JNIEXPORT jobjectArray JNICALL
JVM_GetAllThreads(JNIEnv *env, jclass dummy);

JNIEXPORT void JNICALL
JVM_SetNativeThreadName(JNIEnv *env, jobject jthread, jstring name);

/* getStackTrace() and getAllStackTraces() method */
JNIEXPORT jobjectArray JNICALL
JVM_DumpThreads(JNIEnv *env, jclass threadClass, jobjectArray threads);

/*
 * java.lang.SecurityManager
 */
JNIEXPORT jclass JNICALL
JVM_CurrentLoadedClass(JNIEnv *env);

JNIEXPORT jobject JNICALL
JVM_CurrentClassLoader(JNIEnv *env);

JNIEXPORT jobjectArray JNICALL
JVM_GetClassContext(JNIEnv *env);

JNIEXPORT jint JNICALL
JVM_ClassDepth(JNIEnv *env, jstring name);

JNIEXPORT jint JNICALL
JVM_ClassLoaderDepth(JNIEnv *env);

/*
 * java.lang.Package
 */
JNIEXPORT jstring JNICALL
JVM_GetSystemPackage(JNIEnv *env, jstring name);

JNIEXPORT jobjectArray JNICALL
JVM_GetSystemPackages(JNIEnv *env);

/*
 * java.lang.ref.Reference
 */
JNIEXPORT jobject JNICALL
JVM_GetAndClearReferencePendingList(JNIEnv *env);

JNIEXPORT jboolean JNICALL
JVM_HasReferencePendingList(JNIEnv *env);

JNIEXPORT void JNICALL
JVM_WaitForReferencePendingList(JNIEnv *env);

/*
 * java.io.ObjectInputStream
 */
JNIEXPORT jobject JNICALL
JVM_LatestUserDefinedLoader(JNIEnv *env);

/*
 * java.lang.reflect.Array
 */
JNIEXPORT jint JNICALL
JVM_GetArrayLength(JNIEnv *env, jobject arr);

JNIEXPORT jobject JNICALL
JVM_GetArrayElement(JNIEnv *env, jobject arr, jint index);

JNIEXPORT jvalue JNICALL
JVM_GetPrimitiveArrayElement(JNIEnv *env, jobject arr, jint index, jint wCode);

JNIEXPORT void JNICALL
JVM_SetArrayElement(JNIEnv *env, jobject arr, jint index, jobject val);

JNIEXPORT void JNICALL
JVM_SetPrimitiveArrayElement(JNIEnv *env, jobject arr, jint index, jvalue v,
                             unsigned char vCode);

JNIEXPORT jobject JNICALL
JVM_NewArray(JNIEnv *env, jclass eltClass, jint length);

JNIEXPORT jobject JNICALL
JVM_NewMultiArray(JNIEnv *env, jclass eltClass, jintArray dim);

/*
 * java.lang.Class and java.lang.ClassLoader
 */

#define JVM_CALLER_DEPTH -1

/*
 * Returns the immediate caller class of the native method invoking
 * JVM_GetCallerClass.  The Method.invoke and other frames due to
 * reflection machinery are skipped.
 *
 * The depth parameter must be -1 (JVM_DEPTH). The caller is expected
 * to be marked with sun.reflect.CallerSensitive.  The JVM will throw
 * an error if it is not marked propertly.
 */
JNIEXPORT jclass JNICALL
JVM_GetCallerClass(JNIEnv *env, int depth);


/*
 * Find primitive classes
 * utf: class name
 */
JNIEXPORT jclass JNICALL
JVM_FindPrimitiveClass(JNIEnv *env, const char *utf);


/*
 * Find a class from a boot class loader. Returns NULL if class not found.
 */
JNIEXPORT jclass JNICALL
JVM_FindClassFromBootLoader(JNIEnv *env, const char *name);

/*
 * Find a class from a given class loader.  Throws ClassNotFoundException.
 *  name:   name of class
 *  init:   whether initialization is done
 *  loader: class loader to look up the class. This may not be the same as the caller's
 *          class loader.
 *  caller: initiating class. The initiating class may be null when a security
 *          manager is not installed.
 */
JNIEXPORT jclass JNICALL
JVM_FindClassFromCaller(JNIEnv *env, const char *name, jboolean init,
                        jobject loader, jclass caller);

/*
 * Find a class from a given class.
 */
JNIEXPORT jclass JNICALL
JVM_FindClassFromClass(JNIEnv *env, const char *name, jboolean init,
                             jclass from);

/* Find a loaded class cached by the VM */
JNIEXPORT jclass JNICALL
JVM_FindLoadedClass(JNIEnv *env, jobject loader, jstring name);

/* Define a class */
JNIEXPORT jclass JNICALL
JVM_DefineClass(JNIEnv *env, const char *name, jobject loader, const jbyte *buf,
                jsize len, jobject pd);

/* Define a class with a source (added in JDK1.5) */
JNIEXPORT jclass JNICALL
JVM_DefineClassWithSource(JNIEnv *env, const char *name, jobject loader,
                          const jbyte *buf, jsize len, jobject pd,
                          const char *source);

/*
 * Module support funcions
 */

JNIEXPORT void JNICALL
JVM_DefineModule(JNIEnv *env, jobject module, jboolean is_open, jstring version,
                 jstring location, jobjectArray packages);

JNIEXPORT void JNICALL
JVM_SetBootLoaderUnnamedModule(JNIEnv *env, jobject module);

JNIEXPORT void JNICALL
JVM_AddReadsModule(JNIEnv *env, jobject from_module, jobject to_module);

JNIEXPORT void JNICALL
JVM_AddModuleExports(JNIEnv *env, jobject from_module, jstring package, jobject to_module);

JNIEXPORT void JNICALL
JVM_AddModuleExportsToAll(JNIEnv *env, jobject from_module, jstring package);

JNIEXPORT void JNICALL
JVM_AddModuleExportsToAllUnnamed(JNIEnv *env, jobject from_module, jstring package);

JNIEXPORT void JNICALL
JVM_AddModulePackage(JNIEnv* env,  jobject module, jstring package);

JNIEXPORT jobject JNICALL
JVM_GetModuleByPackageName(JNIEnv *env, jobject cl, jstring pkg);

/*
 * Reflection support functions
 */

JNIEXPORT jstring JNICALL
JVM_GetClassName(JNIEnv *env, jclass cls);

JNIEXPORT jobjectArray JNICALL
JVM_GetClassInterfaces(JNIEnv *env, jclass cls);

JNIEXPORT jboolean JNICALL
JVM_IsInterface(JNIEnv *env, jclass cls);

JNIEXPORT jobjectArray JNICALL
JVM_GetClassSigners(JNIEnv *env, jclass cls);

JNIEXPORT void JNICALL
JVM_SetClassSigners(JNIEnv *env, jclass cls, jobjectArray signers);

JNIEXPORT jobject JNICALL
JVM_GetProtectionDomain(JNIEnv *env, jclass cls);

JNIEXPORT jboolean JNICALL
JVM_IsArrayClass(JNIEnv *env, jclass cls);

JNIEXPORT jboolean JNICALL
JVM_IsPrimitiveClass(JNIEnv *env, jclass cls);

JNIEXPORT jint JNICALL
JVM_GetClassModifiers(JNIEnv *env, jclass cls);

JNIEXPORT jobjectArray JNICALL
JVM_GetDeclaredClasses(JNIEnv *env, jclass ofClass);

JNIEXPORT jclass JNICALL
JVM_GetDeclaringClass(JNIEnv *env, jclass ofClass);

JNIEXPORT jstring JNICALL
JVM_GetSimpleBinaryName(JNIEnv *env, jclass ofClass);

/* Generics support (JDK 1.5) */
JNIEXPORT jstring JNICALL
JVM_GetClassSignature(JNIEnv *env, jclass cls);

/* Annotations support (JDK 1.5) */
JNIEXPORT jbyteArray JNICALL
JVM_GetClassAnnotations(JNIEnv *env, jclass cls);

/* Type use annotations support (JDK 1.8) */

JNIEXPORT jbyteArray JNICALL
JVM_GetClassTypeAnnotations(JNIEnv *env, jclass cls);

JNIEXPORT jbyteArray JNICALL
JVM_GetFieldTypeAnnotations(JNIEnv *env, jobject field);

JNIEXPORT jbyteArray JNICALL
JVM_GetMethodTypeAnnotations(JNIEnv *env, jobject method);

/*
 * New (JDK 1.4) reflection implementation
 */

JNIEXPORT jobjectArray JNICALL
JVM_GetClassDeclaredMethods(JNIEnv *env, jclass ofClass, jboolean publicOnly);

JNIEXPORT jobjectArray JNICALL
JVM_GetClassDeclaredFields(JNIEnv *env, jclass ofClass, jboolean publicOnly);

JNIEXPORT jobjectArray JNICALL
JVM_GetClassDeclaredConstructors(JNIEnv *env, jclass ofClass, jboolean publicOnly);

/* Differs from JVM_GetClassModifiers in treatment of inner classes.
   This returns the access flags for the class as specified in the
   class file rather than searching the InnerClasses attribute (if
   present) to find the source-level access flags. Only the values of
   the low 13 bits (i.e., a mask of 0x1FFF) are guaranteed to be
   valid. */
JNIEXPORT jint JNICALL
JVM_GetClassAccessFlags(JNIEnv *env, jclass cls);

/* The following two reflection routines are still needed due to startup time issues */
/*
 * java.lang.reflect.Method
 */
JNIEXPORT jobject JNICALL
JVM_InvokeMethod(JNIEnv *env, jobject method, jobject obj, jobjectArray args0);

/*
 * java.lang.reflect.Constructor
 */
JNIEXPORT jobject JNICALL
JVM_NewInstanceFromConstructor(JNIEnv *env, jobject c, jobjectArray args0);

/*
 * Constant pool access; currently used to implement reflective access to annotations (JDK 1.5)
 */

JNIEXPORT jobject JNICALL
JVM_GetClassConstantPool(JNIEnv *env, jclass cls);

JNIEXPORT jint JNICALL JVM_ConstantPoolGetSize
(JNIEnv *env, jobject unused, jobject jcpool);

JNIEXPORT jclass JNICALL JVM_ConstantPoolGetClassAt
(JNIEnv *env, jobject unused, jobject jcpool, jint index);

JNIEXPORT jclass JNICALL JVM_ConstantPoolGetClassAtIfLoaded
(JNIEnv *env, jobject unused, jobject jcpool, jint index);

JNIEXPORT jint JNICALL JVM_ConstantPoolGetClassRefIndexAt
(JNIEnv *env, jobject obj, jobject unused, jint index);

JNIEXPORT jobject JNICALL JVM_ConstantPoolGetMethodAt
(JNIEnv *env, jobject unused, jobject jcpool, jint index);

JNIEXPORT jobject JNICALL JVM_ConstantPoolGetMethodAtIfLoaded
(JNIEnv *env, jobject unused, jobject jcpool, jint index);

JNIEXPORT jobject JNICALL JVM_ConstantPoolGetFieldAt
(JNIEnv *env, jobject unused, jobject jcpool, jint index);

JNIEXPORT jobject JNICALL JVM_ConstantPoolGetFieldAtIfLoaded
(JNIEnv *env, jobject unused, jobject jcpool, jint index);

JNIEXPORT jobjectArray JNICALL JVM_ConstantPoolGetMemberRefInfoAt
(JNIEnv *env, jobject unused, jobject jcpool, jint index);

JNIEXPORT jint JNICALL JVM_ConstantPoolGetNameAndTypeRefIndexAt
(JNIEnv *env, jobject obj, jobject unused, jint index);

JNIEXPORT jobjectArray JNICALL JVM_ConstantPoolGetNameAndTypeRefInfoAt
(JNIEnv *env, jobject obj, jobject unused, jint index);

JNIEXPORT jint JNICALL JVM_ConstantPoolGetIntAt
(JNIEnv *env, jobject unused, jobject jcpool, jint index);

JNIEXPORT jlong JNICALL JVM_ConstantPoolGetLongAt
(JNIEnv *env, jobject unused, jobject jcpool, jint index);

JNIEXPORT jfloat JNICALL JVM_ConstantPoolGetFloatAt
(JNIEnv *env, jobject unused, jobject jcpool, jint index);

JNIEXPORT jdouble JNICALL JVM_ConstantPoolGetDoubleAt
(JNIEnv *env, jobject unused, jobject jcpool, jint index);

JNIEXPORT jstring JNICALL JVM_ConstantPoolGetStringAt
(JNIEnv *env, jobject unused, jobject jcpool, jint index);

JNIEXPORT jstring JNICALL JVM_ConstantPoolGetUTF8At
(JNIEnv *env, jobject unused, jobject jcpool, jint index);

JNIEXPORT jbyte JNICALL JVM_ConstantPoolGetTagAt
(JNIEnv *env, jobject unused, jobject jcpool, jint index);

/*
 * Parameter reflection
 */

JNIEXPORT jobjectArray JNICALL
JVM_GetMethodParameters(JNIEnv *env, jobject method);

/*
 * java.security.*
 */

JNIEXPORT jobject JNICALL
JVM_DoPrivileged(JNIEnv *env, jclass cls,
                 jobject action, jobject context, jboolean wrapException);

JNIEXPORT jobject JNICALL
JVM_GetInheritedAccessControlContext(JNIEnv *env, jclass cls);

JNIEXPORT jobject JNICALL
JVM_GetStackAccessControlContext(JNIEnv *env, jclass cls);

/*
 * Signal support, used to implement the shutdown sequence.  Every VM must
 * support JVM_SIGINT and JVM_SIGTERM, raising the former for user interrupts
 * (^C) and the latter for external termination (kill, system shutdown, etc.).
 * Other platform-dependent signal values may also be supported.
 */

JNIEXPORT void * JNICALL
JVM_RegisterSignal(jint sig, void *handler);

JNIEXPORT jboolean JNICALL
JVM_RaiseSignal(jint sig);

JNIEXPORT jint JNICALL
JVM_FindSignal(const char *name);

/*
 * Retrieve the assertion directives for the specified class.
 */
JNIEXPORT jboolean JNICALL
JVM_DesiredAssertionStatus(JNIEnv *env, jclass unused, jclass cls);

/*
 * Retrieve the assertion directives from the VM.
 */
JNIEXPORT jobject JNICALL
JVM_AssertionStatusDirectives(JNIEnv *env, jclass unused);

/*
 * java.util.concurrent.atomic.AtomicLong
 */
JNIEXPORT jboolean JNICALL
JVM_SupportsCX8(void);

/*
 * com.sun.dtrace.jsdt support
 */

#define JVM_TRACING_DTRACE_VERSION 1

/*
 * Structure to pass one probe description to JVM
 */
typedef struct {
    jmethodID method;
    jstring   function;
    jstring   name;
    void*            reserved[4];     // for future use
} JVM_DTraceProbe;

/**
 * Encapsulates the stability ratings for a DTrace provider field
 */
typedef struct {
    jint nameStability;
    jint dataStability;
    jint dependencyClass;
} JVM_DTraceInterfaceAttributes;

/*
 * Structure to pass one provider description to JVM
 */
typedef struct {
    jstring                       name;
    JVM_DTraceProbe*              probes;
    jint                          probe_count;
    JVM_DTraceInterfaceAttributes providerAttributes;
    JVM_DTraceInterfaceAttributes moduleAttributes;
    JVM_DTraceInterfaceAttributes functionAttributes;
    JVM_DTraceInterfaceAttributes nameAttributes;
    JVM_DTraceInterfaceAttributes argsAttributes;
    void*                         reserved[4]; // for future use
} JVM_DTraceProvider;

/*
 * Get the version number the JVM was built with
 */
JNIEXPORT jint JNICALL
JVM_DTraceGetVersion(JNIEnv* env);

/*
 * Register new probe with given signature, return global handle
 *
 * The version passed in is the version that the library code was
 * built with.
 */
JNIEXPORT jlong JNICALL
JVM_DTraceActivate(JNIEnv* env, jint version, jstring module_name,
  jint providers_count, JVM_DTraceProvider* providers);

/*
 * Check JSDT probe
 */
JNIEXPORT jboolean JNICALL
JVM_DTraceIsProbeEnabled(JNIEnv* env, jmethodID method);

/*
 * Destroy custom DOF
 */
JNIEXPORT void JNICALL
JVM_DTraceDispose(JNIEnv* env, jlong activation_handle);

/*
 * Check to see if DTrace is supported by OS
 */
JNIEXPORT jboolean JNICALL
JVM_DTraceIsSupported(JNIEnv* env);

/*************************************************************************
 PART 2: Support for the Verifier and Class File Format Checker
 ************************************************************************/
/*
 * Return the class name in UTF format. The result is valid
 * until JVM_ReleaseUTf is called.
 *
 * The caller must treat the string as a constant and not modify it
 * in any way.
 */
JNIEXPORT const char * JNICALL
JVM_GetClassNameUTF(JNIEnv *env, jclass cb);

/*
 * Returns the constant pool types in the buffer provided by "types."
 */
JNIEXPORT void JNICALL
JVM_GetClassCPTypes(JNIEnv *env, jclass cb, unsigned char *types);

/*
 * Returns the number of Constant Pool entries.
 */
JNIEXPORT jint JNICALL
JVM_GetClassCPEntriesCount(JNIEnv *env, jclass cb);

/*
 * Returns the number of *declared* fields or methods.
 */
JNIEXPORT jint JNICALL
JVM_GetClassFieldsCount(JNIEnv *env, jclass cb);

JNIEXPORT jint JNICALL
JVM_GetClassMethodsCount(JNIEnv *env, jclass cb);

/*
 * Returns the CP indexes of exceptions raised by a given method.
 * Places the result in the given buffer.
 *
 * The method is identified by method_index.
 */
JNIEXPORT void JNICALL
JVM_GetMethodIxExceptionIndexes(JNIEnv *env, jclass cb, jint method_index,
                                unsigned short *exceptions);
/*
 * Returns the number of exceptions raised by a given method.
 * The method is identified by method_index.
 */
JNIEXPORT jint JNICALL
JVM_GetMethodIxExceptionsCount(JNIEnv *env, jclass cb, jint method_index);

/*
 * Returns the byte code sequence of a given method.
 * Places the result in the given buffer.
 *
 * The method is identified by method_index.
 */
JNIEXPORT void JNICALL
JVM_GetMethodIxByteCode(JNIEnv *env, jclass cb, jint method_index,
                        unsigned char *code);

/*
 * Returns the length of the byte code sequence of a given method.
 * The method is identified by method_index.
 */
JNIEXPORT jint JNICALL
JVM_GetMethodIxByteCodeLength(JNIEnv *env, jclass cb, jint method_index);

/*
 * A structure used to a capture exception table entry in a Java method.
 */
typedef struct {
    jint start_pc;
    jint end_pc;
    jint handler_pc;
    jint catchType;
} JVM_ExceptionTableEntryType;

/*
 * Returns the exception table entry at entry_index of a given method.
 * Places the result in the given buffer.
 *
 * The method is identified by method_index.
 */
JNIEXPORT void JNICALL
JVM_GetMethodIxExceptionTableEntry(JNIEnv *env, jclass cb, jint method_index,
                                   jint entry_index,
                                   JVM_ExceptionTableEntryType *entry);

/*
 * Returns the length of the exception table of a given method.
 * The method is identified by method_index.
 */
JNIEXPORT jint JNICALL
JVM_GetMethodIxExceptionTableLength(JNIEnv *env, jclass cb, int index);

/*
 * Returns the modifiers of a given field.
 * The field is identified by field_index.
 */
JNIEXPORT jint JNICALL
JVM_GetFieldIxModifiers(JNIEnv *env, jclass cb, int index);

/*
 * Returns the modifiers of a given method.
 * The method is identified by method_index.
 */
JNIEXPORT jint JNICALL
JVM_GetMethodIxModifiers(JNIEnv *env, jclass cb, int index);

/*
 * Returns the number of local variables of a given method.
 * The method is identified by method_index.
 */
JNIEXPORT jint JNICALL
JVM_GetMethodIxLocalsCount(JNIEnv *env, jclass cb, int index);

/*
 * Returns the number of arguments (including this pointer) of a given method.
 * The method is identified by method_index.
 */
JNIEXPORT jint JNICALL
JVM_GetMethodIxArgsSize(JNIEnv *env, jclass cb, int index);

/*
 * Returns the maximum amount of stack (in words) used by a given method.
 * The method is identified by method_index.
 */
JNIEXPORT jint JNICALL
JVM_GetMethodIxMaxStack(JNIEnv *env, jclass cb, int index);

/*
 * Is a given method a constructor.
 * The method is identified by method_index.
 */
JNIEXPORT jboolean JNICALL
JVM_IsConstructorIx(JNIEnv *env, jclass cb, int index);

/*
 * Is the given method generated by the VM.
 * The method is identified by method_index.
 */
JNIEXPORT jboolean JNICALL
JVM_IsVMGeneratedMethodIx(JNIEnv *env, jclass cb, int index);

/*
 * Returns the name of a given method in UTF format.
 * The result remains valid until JVM_ReleaseUTF is called.
 *
 * The caller must treat the string as a constant and not modify it
 * in any way.
 */
JNIEXPORT const char * JNICALL
JVM_GetMethodIxNameUTF(JNIEnv *env, jclass cb, jint index);

/*
 * Returns the signature of a given method in UTF format.
 * The result remains valid until JVM_ReleaseUTF is called.
 *
 * The caller must treat the string as a constant and not modify it
 * in any way.
 */
JNIEXPORT const char * JNICALL
JVM_GetMethodIxSignatureUTF(JNIEnv *env, jclass cb, jint index);

/*
 * Returns the name of the field referred to at a given constant pool
 * index.
 *
 * The result is in UTF format and remains valid until JVM_ReleaseUTF
 * is called.
 *
 * The caller must treat the string as a constant and not modify it
 * in any way.
 */
JNIEXPORT const char * JNICALL
JVM_GetCPFieldNameUTF(JNIEnv *env, jclass cb, jint index);

/*
 * Returns the name of the method referred to at a given constant pool
 * index.
 *
 * The result is in UTF format and remains valid until JVM_ReleaseUTF
 * is called.
 *
 * The caller must treat the string as a constant and not modify it
 * in any way.
 */
JNIEXPORT const char * JNICALL
JVM_GetCPMethodNameUTF(JNIEnv *env, jclass cb, jint index);

/*
 * Returns the signature of the method referred to at a given constant pool
 * index.
 *
 * The result is in UTF format and remains valid until JVM_ReleaseUTF
 * is called.
 *
 * The caller must treat the string as a constant and not modify it
 * in any way.
 */
JNIEXPORT const char * JNICALL
JVM_GetCPMethodSignatureUTF(JNIEnv *env, jclass cb, jint index);

/*
 * Returns the signature of the field referred to at a given constant pool
 * index.
 *
 * The result is in UTF format and remains valid until JVM_ReleaseUTF
 * is called.
 *
 * The caller must treat the string as a constant and not modify it
 * in any way.
 */
JNIEXPORT const char * JNICALL
JVM_GetCPFieldSignatureUTF(JNIEnv *env, jclass cb, jint index);

/*
 * Returns the class name referred to at a given constant pool index.
 *
 * The result is in UTF format and remains valid until JVM_ReleaseUTF
 * is called.
 *
 * The caller must treat the string as a constant and not modify it
 * in any way.
 */
JNIEXPORT const char * JNICALL
JVM_GetCPClassNameUTF(JNIEnv *env, jclass cb, jint index);

/*
 * Returns the class name referred to at a given constant pool index.
 *
 * The constant pool entry must refer to a CONSTANT_Fieldref.
 *
 * The result is in UTF format and remains valid until JVM_ReleaseUTF
 * is called.
 *
 * The caller must treat the string as a constant and not modify it
 * in any way.
 */
JNIEXPORT const char * JNICALL
JVM_GetCPFieldClassNameUTF(JNIEnv *env, jclass cb, jint index);

/*
 * Returns the class name referred to at a given constant pool index.
 *
 * The constant pool entry must refer to CONSTANT_Methodref or
 * CONSTANT_InterfaceMethodref.
 *
 * The result is in UTF format and remains valid until JVM_ReleaseUTF
 * is called.
 *
 * The caller must treat the string as a constant and not modify it
 * in any way.
 */
JNIEXPORT const char * JNICALL
JVM_GetCPMethodClassNameUTF(JNIEnv *env, jclass cb, jint index);

/*
 * Returns the modifiers of a field in calledClass. The field is
 * referred to in class cb at constant pool entry index.
 *
 * The caller must treat the string as a constant and not modify it
 * in any way.
 *
 * Returns -1 if the field does not exist in calledClass.
 */
JNIEXPORT jint JNICALL
JVM_GetCPFieldModifiers(JNIEnv *env, jclass cb, int index, jclass calledClass);

/*
 * Returns the modifiers of a method in calledClass. The method is
 * referred to in class cb at constant pool entry index.
 *
 * Returns -1 if the method does not exist in calledClass.
 */
JNIEXPORT jint JNICALL
JVM_GetCPMethodModifiers(JNIEnv *env, jclass cb, int index, jclass calledClass);

/*
 * Releases the UTF string obtained from the VM.
 */
JNIEXPORT void JNICALL
JVM_ReleaseUTF(const char *utf);

/*
 * Compare if two classes are in the same package.
 */
JNIEXPORT jboolean JNICALL
JVM_IsSameClassPackage(JNIEnv *env, jclass class1, jclass class2);

/* Get classfile constants */
#include "classfile_constants.h"

/*
 * A function defined by the byte-code verifier and called by the VM.
 * This is not a function implemented in the VM.
 *
 * Returns JNI_FALSE if verification fails. A detailed error message
 * will be places in msg_buf, whose length is specified by buf_len.
 */
typedef jboolean (*verifier_fn_t)(JNIEnv *env,
                                  jclass cb,
                                  char * msg_buf,
                                  jint buf_len);


/*
 * Support for a VM-independent class format checker.
 */
typedef struct {
    unsigned long code;    /* byte code */
    unsigned long excs;    /* exceptions */
    unsigned long etab;    /* catch table */
    unsigned long lnum;    /* line number */
    unsigned long lvar;    /* local vars */
} method_size_info;

typedef struct {
    unsigned int constants;    /* constant pool */
    unsigned int fields;
    unsigned int methods;
    unsigned int interfaces;
    unsigned int fields2;      /* number of static 2-word fields */
    unsigned int innerclasses; /* # of records in InnerClasses attr */

    method_size_info clinit;   /* memory used in clinit */
    method_size_info main;     /* used everywhere else */
} class_size_info;

/*
 * Functions defined in libjava.so to perform string conversions.
 *
 */

typedef jstring (*to_java_string_fn_t)(JNIEnv *env, char *str);

typedef char *(*to_c_string_fn_t)(JNIEnv *env, jstring s, jboolean *b);

/* This is the function defined in libjava.so that performs class
 * format checks. This functions fills in size information about
 * the class file and returns:
 *
 *   0: good
 *  -1: out of memory
 *  -2: bad format
 *  -3: unsupported version
 *  -4: bad class name
 */

typedef jint (*check_format_fn_t)(char *class_name,
                                  unsigned char *data,
                                  unsigned int data_size,
                                  class_size_info *class_size,
                                  char *message_buffer,
                                  jint buffer_length,
                                  jboolean measure_only,
                                  jboolean check_relaxed);

#define JVM_RECOGNIZED_CLASS_MODIFIERS (JVM_ACC_PUBLIC | \
                                        JVM_ACC_FINAL | \
                                        JVM_ACC_SUPER | \
                                        JVM_ACC_INTERFACE | \
                                        JVM_ACC_ABSTRACT | \
                                        JVM_ACC_ANNOTATION | \
                                        JVM_ACC_ENUM | \
                                        JVM_ACC_SYNTHETIC)

#define JVM_RECOGNIZED_FIELD_MODIFIERS (JVM_ACC_PUBLIC | \
                                        JVM_ACC_PRIVATE | \
                                        JVM_ACC_PROTECTED | \
                                        JVM_ACC_STATIC | \
                                        JVM_ACC_FINAL | \
                                        JVM_ACC_VOLATILE | \
                                        JVM_ACC_TRANSIENT | \
                                        JVM_ACC_ENUM | \
                                        JVM_ACC_SYNTHETIC)

#define JVM_RECOGNIZED_METHOD_MODIFIERS (JVM_ACC_PUBLIC | \
                                         JVM_ACC_PRIVATE | \
                                         JVM_ACC_PROTECTED | \
                                         JVM_ACC_STATIC | \
                                         JVM_ACC_FINAL | \
                                         JVM_ACC_SYNCHRONIZED | \
                                         JVM_ACC_BRIDGE | \
                                         JVM_ACC_VARARGS | \
                                         JVM_ACC_NATIVE | \
                                         JVM_ACC_ABSTRACT | \
                                         JVM_ACC_STRICT | \
                                         JVM_ACC_SYNTHETIC)

/*
 * This is the function defined in libjava.so to perform path
 * canonicalization. VM call this function before opening jar files
 * to load system classes.
 *
 */

typedef int (*canonicalize_fn_t)(JNIEnv *env, char *orig, char *out, int len);

/*************************************************************************
 PART 3: I/O and Network Support
 ************************************************************************/

/*
 * Convert a pathname into native format.  This function does syntactic
 * cleanup, such as removing redundant separator characters.  It modifies
 * the given pathname string in place.
 */
JNIEXPORT char * JNICALL
JVM_NativePath(char *);

/*
 * The standard printing functions supported by the Java VM. (Should they
 * be renamed to JVM_* in the future?
 */

/*
 * BE CAREFUL! The following functions do not implement the
 * full feature set of standard C printf formats.
 */
int
jio_vsnprintf(char *str, size_t count, const char *fmt, va_list args);

int
jio_snprintf(char *str, size_t count, const char *fmt, ...);

int
jio_fprintf(FILE *, const char *fmt, ...);

int
jio_vfprintf(FILE *, const char *fmt, va_list args);


JNIEXPORT void * JNICALL
JVM_RawMonitorCreate(void);

JNIEXPORT void JNICALL
JVM_RawMonitorDestroy(void *mon);

JNIEXPORT jint JNICALL
JVM_RawMonitorEnter(void *mon);

JNIEXPORT void JNICALL
JVM_RawMonitorExit(void *mon);

/*
 * java.lang.management support
 */
JNIEXPORT void* JNICALL
JVM_GetManagement(jint version);

/*
 * com.sun.tools.attach.VirtualMachine support
 *
 * Initialize the agent properties with the properties maintained in the VM.
 */
JNIEXPORT jobject JNICALL
JVM_InitAgentProperties(JNIEnv *env, jobject agent_props);

JNIEXPORT jstring JNICALL
JVM_GetTemporaryDirectory(JNIEnv *env);

/* Generics reflection support.
 *
 * Returns information about the given class's EnclosingMethod
 * attribute, if present, or null if the class had no enclosing
 * method.
 *
 * If non-null, the returned array contains three elements. Element 0
 * is the java.lang.Class of which the enclosing method is a member,
 * and elements 1 and 2 are the java.lang.Strings for the enclosing
 * method's name and descriptor, respectively.
 */
JNIEXPORT jobjectArray JNICALL
JVM_GetEnclosingMethodInfo(JNIEnv* env, jclass ofClass);

/* =========================================================================
 * The following defines a private JVM interface that the JDK can query
 * for the JVM version and capabilities.  sun.misc.Version defines
 * the methods for getting the VM version and its capabilities.
 *
 * When a new bit is added, the following should be updated to provide
 * access to the new capability:
 *    HS:   JVM_GetVersionInfo and Abstract_VM_Version class
 *    SDK:  Version class
 *
 * Similary, a private JDK interface JDK_GetVersionInfo0 is defined for
 * JVM to query for the JDK version and capabilities.
 *
 * When a new bit is added, the following should be updated to provide
 * access to the new capability:
 *    HS:   JDK_Version class
 *    SDK:  JDK_GetVersionInfo0
 *
 * ==========================================================================
 */
typedef struct {
    unsigned int jvm_version;  /* Encoded $VNUM as specified by JEP-223 */
    unsigned int patch_version : 8; /* JEP-223 patch version */
    unsigned int reserved3 : 8;
    unsigned int reserved1 : 16;
    unsigned int reserved2;

    /* The following bits represents JVM supports that JDK has dependency on.
     * JDK can use these bits to determine which JVM version
     * and support it has to maintain runtime compatibility.
     *
     * When a new bit is added in a minor or update release, make sure
     * the new bit is also added in the main/baseline.
     */
    unsigned int is_attach_supported : 1;
    unsigned int : 31;
    unsigned int : 32;
    unsigned int : 32;
} jvm_version_info;

#define JVM_VERSION_MAJOR(version) ((version & 0xFF000000) >> 24)
#define JVM_VERSION_MINOR(version) ((version & 0x00FF0000) >> 16)
#define JVM_VERSION_SECURITY(version) ((version & 0x0000FF00) >> 8)
#define JVM_VERSION_BUILD(version) ((version & 0x000000FF))

JNIEXPORT void JNICALL
JVM_GetVersionInfo(JNIEnv* env, jvm_version_info* info, size_t info_size);

typedef struct {
    unsigned int jdk_version; /* Encoded $VNUM as specified by JEP-223 */
    unsigned int patch_version : 8; /* JEP-223 patch version */
    unsigned int reserved3 : 8;
    unsigned int reserved1 : 16;
    unsigned int reserved2;

    /* The following bits represents new JDK supports that VM has dependency on.
     * VM implementation can use these bits to determine which JDK version
     * and support it has to maintain runtime compatibility.
     *
     * When a new bit is added in a minor or update release, make sure
     * the new bit is also added in the main/baseline.
     */
    unsigned int thread_park_blocker : 1;
    unsigned int post_vm_init_hook_enabled : 1;
    unsigned int pending_list_uses_discovered_field : 1;
    unsigned int : 29;
    unsigned int : 32;
    unsigned int : 32;
} jdk_version_info;

#define JDK_VERSION_MAJOR(version) ((version & 0xFF000000) >> 24)
#define JDK_VERSION_MINOR(version) ((version & 0x00FF0000) >> 16)
#define JDK_VERSION_SECURITY(version) ((version & 0x0000FF00) >> 8)
#define JDK_VERSION_BUILD(version) ((version & 0x000000FF))

/*
 * This is the function JDK_GetVersionInfo0 defined in libjava.so
 * that is dynamically looked up by JVM.
 */
typedef void (*jdk_version_info_fn_t)(jdk_version_info* info, size_t info_size);

/*
 * This structure is used by the launcher to get the default thread
 * stack size from the VM using JNI_GetDefaultJavaVMInitArgs() with a
 * version of 1.1.  As it is not supported otherwise, it has been removed
 * from jni.h
 */
typedef struct JDK1_1InitArgs {
    jint version;

    char **properties;
    jint checkSource;
    jint nativeStackSize;
    jint javaStackSize;
    jint minHeapSize;
    jint maxHeapSize;
    jint verifyMode;
    char *classpath;

    jint (JNICALL *vfprintf)(FILE *fp, const char *format, va_list args);
    void (JNICALL *exit)(jint code);
    void (JNICALL *abort)(void);

    jint enableClassGC;
    jint enableVerboseGC;
    jint disableAsyncGC;
    jint verbose;
    jboolean debugging;
    jint debugPort;
} JDK1_1InitArgs;


#ifdef __cplusplus
} /* extern "C" */

#endif /* __cplusplus */

#endif /* !_JAVASOFT_JVM_H_ */<|MERGE_RESOLUTION|>--- conflicted
+++ resolved
@@ -178,17 +178,10 @@
 /*
  * java.lang.StackTraceElement
  */
-<<<<<<< HEAD
 JNIEXPORT void JNICALL
 JVM_InitStackTraceElementArray(JNIEnv *env, jobjectArray elements, jobject throwable);
 
 JNIEXPORT void JNICALL
-=======
-JNIEXPORT void JNICALL
-JVM_InitStackTraceElementArray(JNIEnv *env, jobjectArray elements, jobject throwable);
-
-JNIEXPORT void JNICALL
->>>>>>> 19025ebb
 JVM_InitStackTraceElement(JNIEnv* env, jobject element, jobject stackFrameInfo);
 
 /*
