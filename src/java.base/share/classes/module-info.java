--- conflicted
+++ resolved
@@ -122,15 +122,13 @@
         jdk.jlink;
     exports jdk.internal.jimage.decompressor to
         jdk.jlink;
-<<<<<<< HEAD
-    exports jdk.internal.jmod to
-        jdk.compiler,
-=======
     exports jdk.internal.loader to
         java.instrument,
         java.logging,
         jdk.jartool,
->>>>>>> 9e46ed0a
+        jdk.jlink;
+    exports jdk.internal.jmod to
+        jdk.compiler,
         jdk.jlink;
     exports jdk.internal.logger to
         java.logging;
