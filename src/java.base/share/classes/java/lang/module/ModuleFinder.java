--- conflicted
+++ resolved
@@ -256,13 +256,8 @@
      *     replaced with dot ({@code "."}). If the resulting string is a valid
      *     Java identifier then it is assumed to be a package name. For example,
      *     if the JAR file contains an entry "{@code p/q/Foo.class}" then the
-<<<<<<< HEAD
-     *     package name derived is "{@code p.q}". All packages are exported
-     *     and opened unconditionally. </p></li>
-=======
      *     package name derived is "{@code p.q}". All packages are {@link
      *     ModuleDescriptor#exports() exported}. </p></li>
->>>>>>> 09628179
      *
      *     <li><p> The contents of entries starting with {@code
      *     META-INF/services/} are assumed to be service configuration files
