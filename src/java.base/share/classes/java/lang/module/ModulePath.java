--- conflicted
+++ resolved
@@ -59,13 +59,9 @@
 import java.util.zip.ZipEntry;
 import java.util.zip.ZipFile;
 
-<<<<<<< HEAD
 import jdk.internal.jmod.JmodFile;
 import jdk.internal.jmod.JmodFile.Section;
-import jdk.internal.module.ConfigurableModuleFinder;
-=======
 import jdk.internal.module.Checks;
->>>>>>> 9e46ed0a
 import jdk.internal.perf.PerfCounter;
 import jdk.internal.util.jar.VersionedStream;
 
@@ -331,22 +327,12 @@
 
     // -- jmod files --
 
-<<<<<<< HEAD
     private Set<String> jmodPackages(JmodFile jf) {
         return jf.stream()
             .filter(e -> e.section() == Section.CLASSES)
             .map(JmodFile.Entry::name)
             .map(this::toPackageName)
-            .filter(pkg -> pkg.length() > 0) // module-info
-=======
-    private Set<String> jmodPackages(ZipFile zf) {
-        return zf.stream()
-            .map(ZipEntry::getName)
-            .filter(e -> e.startsWith("classes/") && !e.endsWith("/"))
-            .map(e -> e.substring(8))
-            .map(this::toPackageName)
             .flatMap(Optional::stream)
->>>>>>> 9e46ed0a
             .collect(Collectors.toSet());
     }
 
