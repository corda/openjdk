/*
 * Copyright (c) 2010, 2013, Oracle and/or its affiliates. All rights reserved.
 * DO NOT ALTER OR REMOVE COPYRIGHT NOTICES OR THIS FILE HEADER.
 *
 * This code is free software; you can redistribute it and/or modify it
 * under the terms of the GNU General Public License version 2 only, as
 * published by the Free Software Foundation.  Oracle designates this
 * particular file as subject to the "Classpath" exception as provided
 * by Oracle in the LICENSE file that accompanied this code.
 *
 * This code is distributed in the hope that it will be useful, but WITHOUT
 * ANY WARRANTY; without even the implied warranty of MERCHANTABILITY or
 * FITNESS FOR A PARTICULAR PURPOSE.  See the GNU General Public License
 * version 2 for more details (a copy is included in the LICENSE file that
 * accompanied this code).
 *
 * You should have received a copy of the GNU General Public License version
 * 2 along with this work; if not, write to the Free Software Foundation,
 * Inc., 51 Franklin St, Fifth Floor, Boston, MA 02110-1301 USA.
 *
 * Please contact Oracle, 500 Oracle Parkway, Redwood Shores, CA 94065 USA
 * or visit www.oracle.com if you need additional information or have any
 * questions.
 */

package jdk.nashorn.internal.objects;

import static jdk.nashorn.internal.codegen.CompilerConstants.specialCall;

import java.lang.invoke.MethodHandle;
import java.lang.invoke.MethodHandles;
import java.nio.ByteBuffer;
import java.nio.ByteOrder;
import java.nio.IntBuffer;

import jdk.nashorn.internal.objects.annotations.Attribute;
import jdk.nashorn.internal.objects.annotations.Constructor;
import jdk.nashorn.internal.objects.annotations.Function;
import jdk.nashorn.internal.objects.annotations.Property;
import jdk.nashorn.internal.objects.annotations.ScriptClass;
import jdk.nashorn.internal.objects.annotations.Where;
import jdk.nashorn.internal.runtime.JSType;
import jdk.nashorn.internal.runtime.PropertyMap;
import jdk.nashorn.internal.runtime.ScriptObject;
import jdk.nashorn.internal.runtime.arrays.ArrayData;
import jdk.nashorn.internal.runtime.arrays.TypedArrayData;

/**
 * Uint32 array for TypedArray extension
 */
@ScriptClass("Uint32Array")
public final class NativeUint32Array extends ArrayBufferView {
    /**
     * The size in bytes of each element in the array.
     */
    @Property(attributes = Attribute.NOT_ENUMERABLE | Attribute.NOT_WRITABLE | Attribute.NOT_CONFIGURABLE, where = Where.CONSTRUCTOR)
    public static final int BYTES_PER_ELEMENT = 4;

    // initialized by nasgen
    @SuppressWarnings("unused")
    private static PropertyMap $nasgenmap$;

    private static final Factory FACTORY = new Factory(BYTES_PER_ELEMENT) {
        @Override
        public ArrayBufferView construct(final NativeArrayBuffer buffer, final int byteBegin, final int length) {
            return new NativeUint32Array(buffer, byteBegin, length);
        }

        @Override
        public Uint32ArrayData createArrayData(final ByteBuffer nb, final int start, final int end) {
            return new Uint32ArrayData(nb.order(ByteOrder.nativeOrder()).asIntBuffer(), start, end);
        }

        @Override
        public String getClassName() {
            return "Uint32Array";
        }
    };

    private static final class Uint32ArrayData extends TypedArrayData<IntBuffer> {

        private static final MethodHandle GET_ELEM = specialCall(MethodHandles.lookup(), Uint32ArrayData.class, "getElem", long.class, int.class).methodHandle();
        private static final MethodHandle SET_ELEM = specialCall(MethodHandles.lookup(), Uint32ArrayData.class, "setElem", void.class, int.class, int.class).methodHandle();

        private Uint32ArrayData(final IntBuffer nb, final int start, final int end) {
            super(((IntBuffer)nb.position(start).limit(end)).slice(), end - start);
        }

        @Override
        protected MethodHandle getGetElem() {
            return GET_ELEM;
        }

        @Override
        protected MethodHandle getSetElem() {
            return SET_ELEM;
        }

        @Override
        public MethodHandle getElementGetter(final Class<?> returnType, final int programPoint) {
            if (returnType == int.class) {
                return null;
            }
            return getContinuousElementGetter(getClass(), GET_ELEM, returnType, programPoint);
        }

        private long getElem(final int index) {
            try {
                return nb.get(index) & JSType.MAX_UINT;
            } catch (final IndexOutOfBoundsException e) {
                throw new ClassCastException(); //force relink - this works for unoptimistic too
            }
        }

        private void setElem(final int index, final int elem) {
            try {
                nb.put(index, elem);
            } catch (final IndexOutOfBoundsException e) {
                //swallow valid array indexes. it's ok.
                if (index < 0) {
                    throw new ClassCastException();
                }
            }
        }

        @Override
        public boolean isUnsigned() {
            return true;
        }

        @Override
        public int getInt(int index) {
            return (int)getLong(index);
        }

        @Override
        public long getLong(int index) {
            return getElem(index);
        }

        @Override
        public double getDouble(int index) {
            return getLong(index);
        }

        @Override
        public Object getObject(int index) {
            return getLong(index);
        }

        @Override
        public ArrayData set(int index, Object value, boolean strict) {
            return set(index, JSType.toInt32(value), strict);
        }

        @Override
        public ArrayData set(int index, int value, boolean strict) {
            setElem(index, value);
            return this;
        }

        @Override
        public ArrayData set(int index, long value, boolean strict) {
            return set(index, (int)value, strict);
        }

        @Override
        public ArrayData set(int index, double value, boolean strict) {
            return set(index, (int)value, strict);
        }
    }

    /**
     * Constructor
     *
     * @param newObj is this typed array instantiated with the new operator
     * @param self   self reference
     * @param args   args
     *
     * @return new typed array
     */
    @Constructor(arity = 1)
<<<<<<< HEAD
    public static Object constructor(final boolean newObj, final Object self, final Object... args) {
        return constructorImpl(newObj, args, FACTORY);
=======
    public static NativeUint32Array constructor(final boolean newObj, final Object self, final Object... args) {
        return (NativeUint32Array)constructorImpl(args, FACTORY);
>>>>>>> e302aeac
    }

    NativeUint32Array(final NativeArrayBuffer buffer, final int byteOffset, final int length) {
        super(buffer, byteOffset, length);
    }

    @Override
    protected Factory factory() {
        return FACTORY;
    }

    /**
     * Set values
     * @param self   self reference
     * @param array  multiple values of array's type to set
     * @param offset optional start index, interpreted  0 if undefined
     * @return undefined
     */
    @Function(attributes = Attribute.NOT_ENUMERABLE)
    protected static Object set(final Object self, final Object array, final Object offset) {
        return ArrayBufferView.setImpl(self, array, offset);
    }

    /**
     * Returns a new TypedArray view of the ArrayBuffer store for this TypedArray,
     * referencing the elements at begin, inclusive, up to end, exclusive. If either
     * begin or end is negative, it refers to an index from the end of the array,
     * as opposed to from the beginning.
     * <p>
     * If end is unspecified, the subarray contains all elements from begin to the end
     * of the TypedArray. The range specified by the begin and end values is clamped to
     * the valid index range for the current array. If the computed length of the new
     * TypedArray would be negative, it is clamped to zero.
     * <p>
     * The returned TypedArray will be of the same type as the array on which this
     * method is invoked.
     *
     * @param self self reference
     * @param begin begin position
     * @param end end position
     *
     * @return sub array
     */
    @Function(attributes = Attribute.NOT_ENUMERABLE)
    protected static NativeUint32Array subarray(final Object self, final Object begin, final Object end) {
        return (NativeUint32Array)ArrayBufferView.subarrayImpl(self, begin, end);
    }

    @Override
    protected ScriptObject getPrototype(final Global global) {
        return global.getUint32ArrayPrototype();
    }
}<|MERGE_RESOLUTION|>--- conflicted
+++ resolved
@@ -32,7 +32,6 @@
 import java.nio.ByteBuffer;
 import java.nio.ByteOrder;
 import java.nio.IntBuffer;
-
 import jdk.nashorn.internal.objects.annotations.Attribute;
 import jdk.nashorn.internal.objects.annotations.Constructor;
 import jdk.nashorn.internal.objects.annotations.Function;
@@ -180,13 +179,8 @@
      * @return new typed array
      */
     @Constructor(arity = 1)
-<<<<<<< HEAD
-    public static Object constructor(final boolean newObj, final Object self, final Object... args) {
-        return constructorImpl(newObj, args, FACTORY);
-=======
     public static NativeUint32Array constructor(final boolean newObj, final Object self, final Object... args) {
-        return (NativeUint32Array)constructorImpl(args, FACTORY);
->>>>>>> e302aeac
+        return (NativeUint32Array)constructorImpl(newObj, args, FACTORY);
     }
 
     NativeUint32Array(final NativeArrayBuffer buffer, final int byteOffset, final int length) {
