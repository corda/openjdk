/*
 * Copyright (c) 2000, 2015, Oracle and/or its affiliates. All rights reserved.
 * DO NOT ALTER OR REMOVE COPYRIGHT NOTICES OR THIS FILE HEADER.
 *
 * This code is free software; you can redistribute it and/or modify it
 * under the terms of the GNU General Public License version 2 only, as
 * published by the Free Software Foundation.  Oracle designates this
 * particular file as subject to the "Classpath" exception as provided
 * by Oracle in the LICENSE file that accompanied this code.
 *
 * This code is distributed in the hope that it will be useful, but WITHOUT
 * ANY WARRANTY; without even the implied warranty of MERCHANTABILITY or
 * FITNESS FOR A PARTICULAR PURPOSE.  See the GNU General Public License
 * version 2 for more details (a copy is included in the LICENSE file that
 * accompanied this code).
 *
 * You should have received a copy of the GNU General Public License version
 * 2 along with this work; if not, write to the Free Software Foundation,
 * Inc., 51 Franklin St, Fifth Floor, Boston, MA 02110-1301 USA.
 *
 * Please contact Oracle, 500 Oracle Parkway, Redwood Shores, CA 94065 USA
 * or visit www.oracle.com if you need additional information or have any
 * questions.
 */


package java.util.logging;

import java.io.*;
import java.util.*;
import java.security.*;
import java.lang.ref.ReferenceQueue;
import java.lang.ref.WeakReference;
import java.lang.reflect.Module;
import java.util.concurrent.ConcurrentHashMap;
import java.nio.file.Paths;
import java.util.concurrent.CopyOnWriteArrayList;
import java.util.concurrent.locks.ReentrantLock;
import java.util.function.BiFunction;
import java.util.function.Function;
import java.util.function.Predicate;
import java.util.stream.Collectors;
import java.util.stream.Stream;
import jdk.internal.misc.JavaAWTAccess;
import jdk.internal.misc.SharedSecrets;
import sun.misc.ManagedLocalsThread;

/**
 * There is a single global LogManager object that is used to
 * maintain a set of shared state about Loggers and log services.
 * <p>
 * This LogManager object:
 * <ul>
 * <li> Manages a hierarchical namespace of Logger objects.  All
 *      named Loggers are stored in this namespace.
 * <li> Manages a set of logging control properties.  These are
 *      simple key-value pairs that can be used by Handlers and
 *      other logging objects to configure themselves.
 * </ul>
 * <p>
 * The global LogManager object can be retrieved using LogManager.getLogManager().
 * The LogManager object is created during class initialization and
 * cannot subsequently be changed.
 * <p>
 * At startup the LogManager class is located using the
 * java.util.logging.manager system property.
 *
 * <h3>LogManager Configuration</h3>
 *
 * A LogManager initializes the logging configuration via
 * the {@link #readConfiguration()} method during LogManager initialization.
 * By default, LogManager default configuration is used.
 * The logging configuration read by LogManager must be in the
 * {@linkplain Properties properties file} format.
 * <p>
 * The LogManager defines two optional system properties that allow control over
 * the initial configuration, as specified in the {@link #readConfiguration()}
 * method:
 * <ul>
 * <li>"java.util.logging.config.class"
 * <li>"java.util.logging.config.file"
 * </ul>
 * <p>
 * These two system properties may be specified on the command line to the "java"
 * command, or as system property definitions passed to JNI_CreateJavaVM.
 * <p>
 * The {@linkplain Properties properties} for loggers and Handlers will have
 * names starting with the dot-separated name for the handler or logger.<br>
 * The global logging properties may include:
 * <ul>
 * <li>A property "handlers".  This defines a whitespace or comma separated
 * list of class names for handler classes to load and register as
 * handlers on the root Logger (the Logger named "").  Each class
 * name must be for a Handler class which has a default constructor.
 * Note that these Handlers may be created lazily, when they are
 * first used.
 *
 * <li>A property "&lt;logger&gt;.handlers". This defines a whitespace or
 * comma separated list of class names for handlers classes to
 * load and register as handlers to the specified logger. Each class
 * name must be for a Handler class which has a default constructor.
 * Note that these Handlers may be created lazily, when they are
 * first used.
 *
 * <li>A property "&lt;logger&gt;.handlers.ensureCloseOnReset". This defines a
 * a boolean value. If "&lt;logger&gt;.handlers" is not defined or is empty,
 * this property is ignored. Otherwise it defaults to {@code true}. When the
 * value is {@code true}, the handlers associated with the logger are guaranteed
 * to be closed on {@linkplain #reset} and shutdown. This can be turned off
 * by explicitly setting "&lt;logger&gt;.handlers.ensureCloseOnReset=false" in
 * the configuration. Note that turning this property off causes the risk of
 * introducing a resource leak, as the logger may get garbage collected before
 * {@code reset()} is called, thus preventing its handlers from being closed
 * on {@code reset()}. In that case it is the responsibility of the application
 * to ensure that the handlers are closed before the logger is garbage
 * collected.
 *
 * <li>A property "&lt;logger&gt;.useParentHandlers". This defines a boolean
 * value. By default every logger calls its parent in addition to
 * handling the logging message itself, this often result in messages
 * being handled by the root logger as well. When setting this property
 * to false a Handler needs to be configured for this logger otherwise
 * no logging messages are delivered.
 *
 * <li>A property "config".  This property is intended to allow
 * arbitrary configuration code to be run.  The property defines a
 * whitespace or comma separated list of class names.  A new instance will be
 * created for each named class.  The default constructor of each class
 * may execute arbitrary code to update the logging configuration, such as
 * setting logger levels, adding handlers, adding filters, etc.
 * </ul>
 * <p>
 * Note that all classes loaded during LogManager configuration are
 * first searched on the system class path before any user class path.
 * That includes the LogManager class, any config classes, and any
 * handler classes.
 * <p>
 * Loggers are organized into a naming hierarchy based on their
 * dot separated names.  Thus "a.b.c" is a child of "a.b", but
 * "a.b1" and a.b2" are peers.
 * <p>
 * All properties whose names end with ".level" are assumed to define
 * log levels for Loggers.  Thus "foo.level" defines a log level for
 * the logger called "foo" and (recursively) for any of its children
 * in the naming hierarchy.  Log Levels are applied in the order they
 * are defined in the properties file.  Thus level settings for child
 * nodes in the tree should come after settings for their parents.
 * The property name ".level" can be used to set the level for the
 * root of the tree.
 * <p>
 * All methods on the LogManager object are multi-thread safe.
 *
 * @since 1.4
*/

public class LogManager {
    // The global LogManager object
    private static final LogManager manager;

    // 'props' is assigned within a lock but accessed without it.
    // Declaring it volatile makes sure that another thread will not
    // be able to see a partially constructed 'props' object.
    // (seeing a partially constructed 'props' object can result in
    // NPE being thrown in Hashtable.get(), because it leaves the door
    // open for props.getProperties() to be called before the construcor
    // of Hashtable is actually completed).
    private volatile Properties props = new Properties();
    private final static Level defaultLevel = Level.INFO;

    // LoggerContext for system loggers and user loggers
    private final LoggerContext systemContext = new SystemLoggerContext();
    private final LoggerContext userContext = new LoggerContext();
    // non final field - make it volatile to make sure that other threads
    // will see the new value once ensureLogManagerInitialized() has finished
    // executing.
    private volatile Logger rootLogger;
    // Have we done the primordial reading of the configuration file?
    // (Must be done after a suitable amount of java.lang.System
    // initialization has been done)
    private volatile boolean readPrimordialConfiguration;
    // Have we initialized global (root) handlers yet?
    // This gets set to STATE_UNINITIALIZED in readConfiguration
    private static final int
            STATE_INITIALIZED = 0, // initial state
            STATE_INITIALIZING = 1,
            STATE_READING_CONFIG = 2,
            STATE_UNINITIALIZED = 3,
            STATE_SHUTDOWN = 4;    // terminal state
    private volatile int globalHandlersState; // = STATE_INITIALIZED;
    // A concurrency lock for reset(), readConfiguration() and Cleaner.
    private final ReentrantLock configurationLock = new ReentrantLock();

    // This list contains the loggers for which some handlers have been
    // explicitly configured in the configuration file.
    // It prevents these loggers from being arbitrarily garbage collected.
    private static final class CloseOnReset {
        private final Logger logger;
        private CloseOnReset(Logger ref) {
            this.logger = Objects.requireNonNull(ref);
        }
        @Override
        public boolean equals(Object other) {
            return (other instanceof CloseOnReset) && ((CloseOnReset)other).logger == logger;
        }
        @Override
        public int hashCode() {
            return System.identityHashCode(logger);
        }
        public Logger get() {
            return logger;
        }
        public static CloseOnReset create(Logger logger) {
            return new CloseOnReset(logger);
        }
    }
    private final CopyOnWriteArrayList<CloseOnReset> closeOnResetLoggers =
            new CopyOnWriteArrayList<>();


    private final Map<Object, Runnable> listeners =
            Collections.synchronizedMap(new IdentityHashMap<>());

    static {
        manager = AccessController.doPrivileged(new PrivilegedAction<LogManager>() {
            @Override
            public LogManager run() {
                LogManager mgr = null;
                String cname = null;
                try {
                    cname = System.getProperty("java.util.logging.manager");
                    if (cname != null) {
                        try {
                            Class<?> clz = ClassLoader.getSystemClassLoader()
                                    .loadClass(cname);
                            ensureReadable(clz.getModule());
                            mgr = (LogManager) clz.newInstance();
                        } catch (ClassNotFoundException ex) {
                            Class<?> clz = Thread.currentThread()
                                    .getContextClassLoader().loadClass(cname);
                            ensureReadable(clz.getModule());
                            mgr = (LogManager) clz.newInstance();
                        }
                    }
                } catch (Exception ex) {
                    System.err.println("Could not load Logmanager \"" + cname + "\"");
                    ex.printStackTrace();
                }
                if (mgr == null) {
                    mgr = new LogManager();
                }
                return mgr;

            }
        });
    }

    // This private class is used as a shutdown hook.
    // It does a "reset" to close all open handlers.
    private class Cleaner extends ManagedLocalsThread {

        private Cleaner() {
            /* Set context class loader to null in order to avoid
             * keeping a strong reference to an application classloader.
             */
            this.setContextClassLoader(null);
        }

        @Override
        public void run() {
            // This is to ensure the LogManager.<clinit> is completed
            // before synchronized block. Otherwise deadlocks are possible.
            LogManager mgr = manager;

            // set globalHandlersState to STATE_SHUTDOWN atomically so that
            // no attempts are made to (re)initialize the handlers or (re)read
            // the configuration again. This is terminal state.
            configurationLock.lock();
            globalHandlersState = STATE_SHUTDOWN;
            configurationLock.unlock();

            // Do a reset to close all active handlers.
            reset();
        }
    }


    /**
     * Protected constructor.  This is protected so that container applications
     * (such as J2EE containers) can subclass the object.  It is non-public as
     * it is intended that there only be one LogManager object, whose value is
     * retrieved by calling LogManager.getLogManager.
     */
    protected LogManager() {
        this(checkSubclassPermissions());
    }

    private LogManager(Void checked) {

        // Add a shutdown hook to close the global handlers.
        try {
            Runtime.getRuntime().addShutdownHook(new Cleaner());
        } catch (IllegalStateException e) {
            // If the VM is already shutting down,
            // We do not need to register shutdownHook.
        }
    }

    private static Void checkSubclassPermissions() {
        final SecurityManager sm = System.getSecurityManager();
        if (sm != null) {
            // These permission will be checked in the LogManager constructor,
            // in order to register the Cleaner() thread as a shutdown hook.
            // Check them here to avoid the penalty of constructing the object
            // etc...
            sm.checkPermission(new RuntimePermission("shutdownHooks"));
            sm.checkPermission(new RuntimePermission("setContextClassLoader"));
        }
        return null;
    }

    /**
     * Lazy initialization: if this instance of manager is the global
     * manager then this method will read the initial configuration and
     * add the root logger and global logger by calling addLogger().
     *
     * Note that it is subtly different from what we do in LoggerContext.
     * In LoggerContext we're patching up the logger context tree in order to add
     * the root and global logger *to the context tree*.
     *
     * For this to work, addLogger() must have already have been called
     * once on the LogManager instance for the default logger being
     * added.
     *
     * This is why ensureLogManagerInitialized() needs to be called before
     * any logger is added to any logger context.
     *
     */
    private boolean initializedCalled = false;
    private volatile boolean initializationDone = false;
    final void ensureLogManagerInitialized() {
        final LogManager owner = this;
        if (initializationDone || owner != manager) {
            // we don't want to do this twice, and we don't want to do
            // this on private manager instances.
            return;
        }

        // Maybe another thread has called ensureLogManagerInitialized()
        // before us and is still executing it. If so we will block until
        // the log manager has finished initialized, then acquire the monitor,
        // notice that initializationDone is now true and return.
        // Otherwise - we have come here first! We will acquire the monitor,
        // see that initializationDone is still false, and perform the
        // initialization.
        //
        configurationLock.lock();
        try {
            // If initializedCalled is true it means that we're already in
            // the process of initializing the LogManager in this thread.
            // There has been a recursive call to ensureLogManagerInitialized().
            final boolean isRecursiveInitialization = (initializedCalled == true);

            assert initializedCalled || !initializationDone
                    : "Initialization can't be done if initialized has not been called!";

            if (isRecursiveInitialization || initializationDone) {
                // If isRecursiveInitialization is true it means that we're
                // already in the process of initializing the LogManager in
                // this thread. There has been a recursive call to
                // ensureLogManagerInitialized(). We should not proceed as
                // it would lead to infinite recursion.
                //
                // If initializationDone is true then it means the manager
                // has finished initializing; just return: we're done.
                return;
            }
            // Calling addLogger below will in turn call requiresDefaultLogger()
            // which will call ensureLogManagerInitialized().
            // We use initializedCalled to break the recursion.
            initializedCalled = true;
            try {
                AccessController.doPrivileged(new PrivilegedAction<Object>() {
                    @Override
                    public Object run() {
                        assert rootLogger == null;
                        assert initializedCalled && !initializationDone;

                        // Read configuration.
                        owner.readPrimordialConfiguration();

                        // Create and retain Logger for the root of the namespace.
                        owner.rootLogger = owner.new RootLogger();
                        owner.addLogger(owner.rootLogger);
                        if (!owner.rootLogger.isLevelInitialized()) {
                            owner.rootLogger.setLevel(defaultLevel);
                        }

                        // Adding the global Logger.
                        // Do not call Logger.getGlobal() here as this might trigger
                        // subtle inter-dependency issues.
                        @SuppressWarnings("deprecation")
                        final Logger global = Logger.global;

                        // Make sure the global logger will be registered in the
                        // global manager
                        owner.addLogger(global);
                        return null;
                    }
                });
            } finally {
                initializationDone = true;
            }
        } finally {
            configurationLock.unlock();
        }
    }

    /**
     * Returns the global LogManager object.
     * @return the global LogManager object
     */
    public static LogManager getLogManager() {
        if (manager != null) {
            manager.ensureLogManagerInitialized();
        }
        return manager;
    }

    private void readPrimordialConfiguration() { // must be called while holding configurationLock
        if (!readPrimordialConfiguration) {
            // If System.in/out/err are null, it's a good
            // indication that we're still in the
            // bootstrapping phase
            if (System.out == null) {
                return;
            }
            readPrimordialConfiguration = true;
            try {
                readConfiguration();

                // Platform loggers begin to delegate to java.util.logging.Logger
                sun.util.logging.PlatformLogger.redirectPlatformLoggers();
            } catch (Exception ex) {
                assert false : "Exception raised while reading logging configuration: " + ex;
            }
        }
    }

    // LoggerContext maps from AppContext
    private WeakHashMap<Object, LoggerContext> contextsMap = null;

    // Returns the LoggerContext for the user code (i.e. application or AppContext).
    // Loggers are isolated from each AppContext.
    private LoggerContext getUserContext() {
        LoggerContext context = null;

        SecurityManager sm = System.getSecurityManager();
        JavaAWTAccess javaAwtAccess = SharedSecrets.getJavaAWTAccess();
        if (sm != null && javaAwtAccess != null) {
            // for each applet, it has its own LoggerContext isolated from others
            final Object ecx = javaAwtAccess.getAppletContext();
            if (ecx != null) {
                synchronized (javaAwtAccess) {
                    // find the AppContext of the applet code
                    // will be null if we are in the main app context.
                    if (contextsMap == null) {
                        contextsMap = new WeakHashMap<>();
                    }
                    context = contextsMap.get(ecx);
                    if (context == null) {
                        // Create a new LoggerContext for the applet.
                        context = new LoggerContext();
                        contextsMap.put(ecx, context);
                    }
                }
            }
        }
        // for standalone app, return userContext
        return context != null ? context : userContext;
    }

    // The system context.
    final LoggerContext getSystemContext() {
        return systemContext;
    }

    private List<LoggerContext> contexts() {
        List<LoggerContext> cxs = new ArrayList<>();
        cxs.add(getSystemContext());
        cxs.add(getUserContext());
        return cxs;
    }

    // Find or create a specified logger instance. If a logger has
    // already been created with the given name it is returned.
    // Otherwise a new logger instance is created and registered
    // in the LogManager global namespace.
    // This method will always return a non-null Logger object.
    // Synchronization is not required here. All synchronization for
    // adding a new Logger object is handled by addLogger().
    //
    // This method must delegate to the LogManager implementation to
    // add a new Logger or return the one that has been added previously
    // as a LogManager subclass may override the addLogger, getLogger,
    // readConfiguration, and other methods.
    Logger demandLogger(String name, String resourceBundleName, Class<?> caller) {
        Logger result = getLogger(name);
        if (result == null) {
            // only allocate the new logger once
            Logger newLogger = new Logger(name, resourceBundleName, caller, this, false);
            do {
                if (addLogger(newLogger)) {
                    // We successfully added the new Logger that we
                    // created above so return it without refetching.
                    return newLogger;
                }

                // We didn't add the new Logger that we created above
                // because another thread added a Logger with the same
                // name after our null check above and before our call
                // to addLogger(). We have to refetch the Logger because
                // addLogger() returns a boolean instead of the Logger
                // reference itself. However, if the thread that created
                // the other Logger is not holding a strong reference to
                // the other Logger, then it is possible for the other
                // Logger to be GC'ed after we saw it in addLogger() and
                // before we can refetch it. If it has been GC'ed then
                // we'll just loop around and try again.
                result = getLogger(name);
            } while (result == null);
        }
        return result;
    }

    Logger demandSystemLogger(String name, String resourceBundleName, Class<?> caller) {
        // Add a system logger in the system context's namespace
        final Logger sysLogger = getSystemContext()
                .demandLogger(name, resourceBundleName, caller);

        // Add the system logger to the LogManager's namespace if not exist
        // so that there is only one single logger of the given name.
        // System loggers are visible to applications unless a logger of
        // the same name has been added.
        Logger logger;
        do {
            // First attempt to call addLogger instead of getLogger
            // This would avoid potential bug in custom LogManager.getLogger
            // implementation that adds a logger if does not exist
            if (addLogger(sysLogger)) {
                // successfully added the new system logger
                logger = sysLogger;
            } else {
                logger = getLogger(name);
            }
        } while (logger == null);

        // LogManager will set the sysLogger's handlers via LogManager.addLogger method.
        if (logger != sysLogger && sysLogger.accessCheckedHandlers().length == 0) {
            // if logger already exists but handlers not set
            final Logger l = logger;
            AccessController.doPrivileged(new PrivilegedAction<Void>() {
                @Override
                public Void run() {
                    for (Handler hdl : l.accessCheckedHandlers()) {
                        sysLogger.addHandler(hdl);
                    }
                    return null;
                }
            });
        }
        return sysLogger;
    }

    // LoggerContext maintains the logger namespace per context.
    // The default LogManager implementation has one system context and user
    // context.  The system context is used to maintain the namespace for
    // all system loggers and is queried by the system code.  If a system logger
    // doesn't exist in the user context, it'll also be added to the user context.
    // The user context is queried by the user code and all other loggers are
    // added in the user context.
    class LoggerContext {
        // Table of named Loggers that maps names to Loggers.
        private final ConcurrentHashMap<String,LoggerWeakRef> namedLoggers =
                new ConcurrentHashMap<>();
        // Tree of named Loggers
        private final LogNode root;
        private LoggerContext() {
            this.root = new LogNode(null, this);
        }


        // Tells whether default loggers are required in this context.
        // If true, the default loggers will be lazily added.
        final boolean requiresDefaultLoggers() {
            final boolean requiresDefaultLoggers = (getOwner() == manager);
            if (requiresDefaultLoggers) {
                getOwner().ensureLogManagerInitialized();
            }
            return requiresDefaultLoggers;
        }

        // This context's LogManager.
        final LogManager getOwner() {
            return LogManager.this;
        }

        // This context owner's root logger, which if not null, and if
        // the context requires default loggers, will be added to the context
        // logger's tree.
        final Logger getRootLogger() {
            return getOwner().rootLogger;
        }

        // The global logger, which if not null, and if
        // the context requires default loggers, will be added to the context
        // logger's tree.
        final Logger getGlobalLogger() {
            @SuppressWarnings("deprecation") // avoids initialization cycles.
            final Logger global = Logger.global;
            return global;
        }

        Logger demandLogger(String name, String resourceBundleName, Class<?> caller) {
            // a LogManager subclass may have its own implementation to add and
            // get a Logger.  So delegate to the LogManager to do the work.
            final LogManager owner = getOwner();
            return owner.demandLogger(name, resourceBundleName, caller);
        }


        // Due to subtle deadlock issues getUserContext() no longer
        // calls addLocalLogger(rootLogger);
        // Therefore - we need to add the default loggers later on.
        // Checks that the context is properly initialized
        // This is necessary before calling e.g. find(name)
        // or getLoggerNames()
        //
        private void ensureInitialized() {
            if (requiresDefaultLoggers()) {
                // Ensure that the root and global loggers are set.
                ensureDefaultLogger(getRootLogger());
                ensureDefaultLogger(getGlobalLogger());
            }
        }


        Logger findLogger(String name) {
            // Attempt to find logger without locking.
            LoggerWeakRef ref = namedLoggers.get(name);
            Logger logger = ref == null ? null : ref.get();

            // if logger is not null, then we can return it right away.
            // if name is "" or "global" and logger is null
            // we need to fall through and check that this context is
            // initialized.
            // if ref is not null and logger is null we also need to
            // fall through.
            if (logger != null || (ref == null && !name.isEmpty()
                    && !name.equals(Logger.GLOBAL_LOGGER_NAME))) {
                return logger;
            }

            // We either found a stale reference, or we were looking for
            // "" or "global" and didn't find them.
            // Make sure context is initialized (has the default loggers),
            // and look up again, cleaning the stale reference if it hasn't
            // been cleaned up in between. All this needs to be done inside
            // a synchronized block.
            synchronized(this) {
                // ensure that this context is properly initialized before
                // looking for loggers.
                ensureInitialized();
                ref = namedLoggers.get(name);
                if (ref == null) {
                    return null;
                }
                logger = ref.get();
                if (logger == null) {
                    // The namedLoggers map holds stale weak reference
                    // to a logger which has been GC-ed.
                    ref.dispose();
                }
                return logger;
            }
        }

        // This method is called before adding a logger to the
        // context.
        // 'logger' is the context that will be added.
        // This method will ensure that the defaults loggers are added
        // before adding 'logger'.
        //
        private void ensureAllDefaultLoggers(Logger logger) {
            if (requiresDefaultLoggers()) {
                final String name = logger.getName();
                if (!name.isEmpty()) {
                    ensureDefaultLogger(getRootLogger());
                    if (!Logger.GLOBAL_LOGGER_NAME.equals(name)) {
                        ensureDefaultLogger(getGlobalLogger());
                    }
                }
            }
        }

        private void ensureDefaultLogger(Logger logger) {
            // Used for lazy addition of root logger and global logger
            // to a LoggerContext.

            // This check is simple sanity: we do not want that this
            // method be called for anything else than Logger.global
            // or owner.rootLogger.
            if (!requiresDefaultLoggers() || logger == null
                    || logger != getGlobalLogger() && logger != LogManager.this.rootLogger ) {

                // the case where we have a non null logger which is neither
                // Logger.global nor manager.rootLogger indicates a serious
                // issue - as ensureDefaultLogger should never be called
                // with any other loggers than one of these two (or null - if
                // e.g manager.rootLogger is not yet initialized)...
                assert logger == null;

                return;
            }

            // Adds the logger if it's not already there.
            if (!namedLoggers.containsKey(logger.getName())) {
                // It is important to prevent addLocalLogger to
                // call ensureAllDefaultLoggers when we're in the process
                // off adding one of those default loggers - as this would
                // immediately cause a stack overflow.
                // Therefore we must pass addDefaultLoggersIfNeeded=false,
                // even if requiresDefaultLoggers is true.
                addLocalLogger(logger, false);
            }
        }

        boolean addLocalLogger(Logger logger) {
            // no need to add default loggers if it's not required
            return addLocalLogger(logger, requiresDefaultLoggers());
        }

        // Add a logger to this context.  This method will only set its level
        // and process parent loggers.  It doesn't set its handlers.
        synchronized boolean addLocalLogger(Logger logger, boolean addDefaultLoggersIfNeeded) {
            // addDefaultLoggersIfNeeded serves to break recursion when adding
            // default loggers. If we're adding one of the default loggers
            // (we're being called from ensureDefaultLogger()) then
            // addDefaultLoggersIfNeeded will be false: we don't want to
            // call ensureAllDefaultLoggers again.
            //
            // Note: addDefaultLoggersIfNeeded can also be false when
            //       requiresDefaultLoggers is false - since calling
            //       ensureAllDefaultLoggers would have no effect in this case.
            if (addDefaultLoggersIfNeeded) {
                ensureAllDefaultLoggers(logger);
            }

            final String name = logger.getName();
            if (name == null) {
                throw new NullPointerException();
            }
            LoggerWeakRef ref = namedLoggers.get(name);
            if (ref != null) {
                if (ref.get() == null) {
                    // It's possible that the Logger was GC'ed after a
                    // drainLoggerRefQueueBounded() call above so allow
                    // a new one to be registered.
                    ref.dispose();
                } else {
                    // We already have a registered logger with the given name.
                    return false;
                }
            }

            // We're adding a new logger.
            // Note that we are creating a weak reference here.
            final LogManager owner = getOwner();
            logger.setLogManager(owner);
            ref = owner.new LoggerWeakRef(logger);

            // Apply any initial level defined for the new logger, unless
            // the logger's level is already initialized
            Level level = owner.getLevelProperty(name + ".level", null);
            if (level != null && !logger.isLevelInitialized()) {
                doSetLevel(logger, level);
            }

            // instantiation of the handler is done in the LogManager.addLogger
            // implementation as a handler class may be only visible to LogManager
            // subclass for the custom log manager case
            processParentHandlers(logger, name, VisitedLoggers.NEVER);

            // Find the new node and its parent.
            LogNode node = getNode(name);
            node.loggerRef = ref;
            Logger parent = null;
            LogNode nodep = node.parent;
            while (nodep != null) {
                LoggerWeakRef nodeRef = nodep.loggerRef;
                if (nodeRef != null) {
                    parent = nodeRef.get();
                    if (parent != null) {
                        break;
                    }
                }
                nodep = nodep.parent;
            }

            if (parent != null) {
                doSetParent(logger, parent);
            }
            // Walk over the children and tell them we are their new parent.
            node.walkAndSetParent(logger);
            // new LogNode is ready so tell the LoggerWeakRef about it
            ref.setNode(node);

            // Do not publish 'ref' in namedLoggers before the logger tree
            // is fully updated - because the named logger will be visible as
            // soon as it is published in namedLoggers (findLogger takes
            // benefit of the ConcurrentHashMap implementation of namedLoggers
            // to avoid synchronizing on retrieval when that is possible).
            namedLoggers.put(name, ref);
            return true;
        }

        void removeLoggerRef(String name, LoggerWeakRef ref) {
            namedLoggers.remove(name, ref);
        }

        synchronized Enumeration<String> getLoggerNames() {
            // ensure that this context is properly initialized before
            // returning logger names.
            ensureInitialized();
            return Collections.enumeration(namedLoggers.keySet());
        }

        // If logger.getUseParentHandlers() returns 'true' and any of the logger's
        // parents have levels or handlers defined, make sure they are instantiated.
        private void processParentHandlers(final Logger logger, final String name,
               Predicate<Logger> visited) {
            final LogManager owner = getOwner();
            AccessController.doPrivileged(new PrivilegedAction<Void>() {
                @Override
                public Void run() {
                    if (logger != owner.rootLogger) {
                        boolean useParent = owner.getBooleanProperty(name + ".useParentHandlers", true);
                        if (!useParent) {
                            logger.setUseParentHandlers(false);
                        }
                    }
                    return null;
                }
            });

            int ix = 1;
            for (;;) {
                int ix2 = name.indexOf('.', ix);
                if (ix2 < 0) {
                    break;
                }
                String pname = name.substring(0, ix2);
                if (owner.getProperty(pname + ".level") != null ||
                    owner.getProperty(pname + ".handlers") != null) {
                    // This pname has a level/handlers definition.
                    // Make sure it exists.
                    if (visited.test(demandLogger(pname, null, null))) {
                        break;
                    }
                }
                ix = ix2+1;
            }
        }

        // Gets a node in our tree of logger nodes.
        // If necessary, create it.
        LogNode getNode(String name) {
            if (name == null || name.equals("")) {
                return root;
            }
            LogNode node = root;
            while (name.length() > 0) {
                int ix = name.indexOf('.');
                String head;
                if (ix > 0) {
                    head = name.substring(0, ix);
                    name = name.substring(ix + 1);
                } else {
                    head = name;
                    name = "";
                }
                if (node.children == null) {
                    node.children = new HashMap<>();
                }
                LogNode child = node.children.get(head);
                if (child == null) {
                    child = new LogNode(node, this);
                    node.children.put(head, child);
                }
                node = child;
            }
            return node;
        }
    }

    final class SystemLoggerContext extends LoggerContext {
        // Add a system logger in the system context's namespace as well as
        // in the LogManager's namespace if not exist so that there is only
        // one single logger of the given name.  System loggers are visible
        // to applications unless a logger of the same name has been added.
        @Override
        Logger demandLogger(String name, String resourceBundleName, Class<?> caller) {
            Logger result = findLogger(name);
            if (result == null) {
                // only allocate the new system logger once
                Logger newLogger = new Logger(name, resourceBundleName, caller, getOwner(), true);
                do {
                    if (addLocalLogger(newLogger)) {
                        // We successfully added the new Logger that we
                        // created above so return it without refetching.
                        result = newLogger;
                    } else {
                        // We didn't add the new Logger that we created above
                        // because another thread added a Logger with the same
                        // name after our null check above and before our call
                        // to addLogger(). We have to refetch the Logger because
                        // addLogger() returns a boolean instead of the Logger
                        // reference itself. However, if the thread that created
                        // the other Logger is not holding a strong reference to
                        // the other Logger, then it is possible for the other
                        // Logger to be GC'ed after we saw it in addLogger() and
                        // before we can refetch it. If it has been GC'ed then
                        // we'll just loop around and try again.
                        result = findLogger(name);
                    }
                } while (result == null);
            }
            return result;
        }
    }

    // Add new per logger handlers.
    // We need to raise privilege here. All our decisions will
    // be made based on the logging configuration, which can
    // only be modified by trusted code.
    private void loadLoggerHandlers(final Logger logger, final String name,
                                    final String handlersPropertyName)
    {
        AccessController.doPrivileged(new PrivilegedAction<Void>() {
            @Override
            public Void run() {
                setLoggerHandlers(logger, name, handlersPropertyName,
                    createLoggerHandlers(name, handlersPropertyName));
                return null;
            }
        });
    }

    private void setLoggerHandlers(final Logger logger, final String name,
                                   final String handlersPropertyName,
                                   List<Handler> handlers)
    {
        final boolean ensureCloseOnReset = ! handlers.isEmpty()
                    && getBooleanProperty(handlersPropertyName + ".ensureCloseOnReset",true);
        int count = 0;
        for (Handler hdl : handlers) {
            logger.addHandler(hdl);
            if (++count == 1 && ensureCloseOnReset) {
                // add this logger to the closeOnResetLoggers list.
                closeOnResetLoggers.addIfAbsent(CloseOnReset.create(logger));
            }
        }
    }

<<<<<<< HEAD
    private List<Handler> createLoggerHandlers(final String name, final String handlersPropertyName)
    {
        String names[] = parseClassNames(handlersPropertyName);
        List<Handler> handlers = new ArrayList<>(names.length);
        for (String type : names) {
            try {
                Class<?> clz = ClassLoader.getSystemClassLoader().loadClass(type);
                Handler hdl = (Handler) clz.newInstance();
                // Check if there is a property defining the
                // this handler's level.
                String levs = getProperty(type + ".level");
                if (levs != null) {
                    Level l = Level.findLevel(levs);
                    if (l != null) {
                        hdl.setLevel(l);
                    } else {
                        // Probably a bad level. Drop through.
                        System.err.println("Can't set level for " + type);
=======
                int count = 0;
                for (String type : names) {
                    try {
                        Class<?> clz = ClassLoader.getSystemClassLoader().loadClass(type);
                        ensureReadable(clz.getModule());
                        Handler hdl = (Handler) clz.newInstance();
                        // Check if there is a property defining the
                        // this handler's level.
                        String levs = getProperty(type + ".level");
                        if (levs != null) {
                            Level l = Level.findLevel(levs);
                            if (l != null) {
                                hdl.setLevel(l);
                            } else {
                                // Probably a bad level. Drop through.
                                System.err.println("Can't set level for " + type);
                            }
                        }
                        // Add this Handler to the logger
                        logger.addHandler(hdl);
                        if (++count == 1 && ensureCloseOnReset) {
                            // add this logger to the closeOnResetLoggers list.
                            closeOnResetLoggers.addIfAbsent(CloseOnReset.create(logger));
                        }
                    } catch (Exception ex) {
                        System.err.println("Can't load log handler \"" + type + "\"");
                        System.err.println("" + ex);
                        ex.printStackTrace();
>>>>>>> 2cfb11f6
                    }
                }
                // Add this Handler to the logger
                handlers.add(hdl);
            } catch (Exception ex) {
                System.err.println("Can't load log handler \"" + type + "\"");
                System.err.println("" + ex);
                ex.printStackTrace();
            }
        }

        return handlers;
    }


    // loggerRefQueue holds LoggerWeakRef objects for Logger objects
    // that have been GC'ed.
    private final ReferenceQueue<Logger> loggerRefQueue
        = new ReferenceQueue<>();

    // Package-level inner class.
    // Helper class for managing WeakReferences to Logger objects.
    //
    // LogManager.namedLoggers
    //     - has weak references to all named Loggers
    //     - namedLoggers keeps the LoggerWeakRef objects for the named
    //       Loggers around until we can deal with the book keeping for
    //       the named Logger that is being GC'ed.
    // LogManager.LogNode.loggerRef
    //     - has a weak reference to a named Logger
    //     - the LogNode will also keep the LoggerWeakRef objects for
    //       the named Loggers around; currently LogNodes never go away.
    // Logger.kids
    //     - has a weak reference to each direct child Logger; this
    //       includes anonymous and named Loggers
    //     - anonymous Loggers are always children of the rootLogger
    //       which is a strong reference; rootLogger.kids keeps the
    //       LoggerWeakRef objects for the anonymous Loggers around
    //       until we can deal with the book keeping.
    //
    final class LoggerWeakRef extends WeakReference<Logger> {
        private String                name;       // for namedLoggers cleanup
        private LogNode               node;       // for loggerRef cleanup
        private WeakReference<Logger> parentRef;  // for kids cleanup
        private boolean disposed = false;         // avoid calling dispose twice

        LoggerWeakRef(Logger logger) {
            super(logger, loggerRefQueue);

            name = logger.getName();  // save for namedLoggers cleanup
        }

        // dispose of this LoggerWeakRef object
        void dispose() {
            // Avoid calling dispose twice. When a Logger is gc'ed, its
            // LoggerWeakRef will be enqueued.
            // However, a new logger of the same name may be added (or looked
            // up) before the queue is drained. When that happens, dispose()
            // will be called by addLocalLogger() or findLogger().
            // Later when the queue is drained, dispose() will be called again
            // for the same LoggerWeakRef. Marking LoggerWeakRef as disposed
            // avoids processing the data twice (even though the code should
            // now be reentrant).
            synchronized(this) {
                // Note to maintainers:
                // Be careful not to call any method that tries to acquire
                // another lock from within this block - as this would surely
                // lead to deadlocks, given that dispose() can be called by
                // multiple threads, and from within different synchronized
                // methods/blocks.
                if (disposed) return;
                disposed = true;
            }

            final LogNode n = node;
            if (n != null) {
                // n.loggerRef can only be safely modified from within
                // a lock on LoggerContext. removeLoggerRef is already
                // synchronized on LoggerContext so calling
                // n.context.removeLoggerRef from within this lock is safe.
                synchronized (n.context) {
                    // if we have a LogNode, then we were a named Logger
                    // so clear namedLoggers weak ref to us
                    n.context.removeLoggerRef(name, this);
                    name = null;  // clear our ref to the Logger's name

                    // LogNode may have been reused - so only clear
                    // LogNode.loggerRef if LogNode.loggerRef == this
                    if (n.loggerRef == this) {
                        n.loggerRef = null;  // clear LogNode's weak ref to us
                    }
                    node = null;            // clear our ref to LogNode
                }
            }

            if (parentRef != null) {
                // this LoggerWeakRef has or had a parent Logger
                Logger parent = parentRef.get();
                if (parent != null) {
                    // the parent Logger is still there so clear the
                    // parent Logger's weak ref to us
                    parent.removeChildLogger(this);
                }
                parentRef = null;  // clear our weak ref to the parent Logger
            }
        }

        // set the node field to the specified value
        void setNode(LogNode node) {
            this.node = node;
        }

        // set the parentRef field to the specified value
        void setParentRef(WeakReference<Logger> parentRef) {
            this.parentRef = parentRef;
        }
    }

    // Package-level method.
    // Drain some Logger objects that have been GC'ed.
    //
    // drainLoggerRefQueueBounded() is called by addLogger() below
    // and by Logger.getAnonymousLogger(String) so we'll drain up to
    // MAX_ITERATIONS GC'ed Loggers for every Logger we add.
    //
    // On a WinXP VMware client, a MAX_ITERATIONS value of 400 gives
    // us about a 50/50 mix in increased weak ref counts versus
    // decreased weak ref counts in the AnonLoggerWeakRefLeak test.
    // Here are stats for cleaning up sets of 400 anonymous Loggers:
    //   - test duration 1 minute
    //   - sample size of 125 sets of 400
    //   - average: 1.99 ms
    //   - minimum: 0.57 ms
    //   - maximum: 25.3 ms
    //
    // The same config gives us a better decreased weak ref count
    // than increased weak ref count in the LoggerWeakRefLeak test.
    // Here are stats for cleaning up sets of 400 named Loggers:
    //   - test duration 2 minutes
    //   - sample size of 506 sets of 400
    //   - average: 0.57 ms
    //   - minimum: 0.02 ms
    //   - maximum: 10.9 ms
    //
    private final static int MAX_ITERATIONS = 400;
    final void drainLoggerRefQueueBounded() {
        for (int i = 0; i < MAX_ITERATIONS; i++) {
            if (loggerRefQueue == null) {
                // haven't finished loading LogManager yet
                break;
            }

            LoggerWeakRef ref = (LoggerWeakRef) loggerRefQueue.poll();
            if (ref == null) {
                break;
            }
            // a Logger object has been GC'ed so clean it up
            ref.dispose();
        }
    }

    /**
     * Add a named logger.  This does nothing and returns false if a logger
     * with the same name is already registered.
     * <p>
     * The Logger factory methods call this method to register each
     * newly created Logger.
     * <p>
     * The application should retain its own reference to the Logger
     * object to avoid it being garbage collected.  The LogManager
     * may only retain a weak reference.
     *
     * @param   logger the new logger.
     * @return  true if the argument logger was registered successfully,
     *          false if a logger of that name already exists.
     * @exception NullPointerException if the logger name is null.
     */
    public boolean addLogger(Logger logger) {
        final String name = logger.getName();
        if (name == null) {
            throw new NullPointerException();
        }
        drainLoggerRefQueueBounded();
        LoggerContext cx = getUserContext();
        if (cx.addLocalLogger(logger)) {
            // Do we have a per logger handler too?
            // Note: this will add a 200ms penalty
            loadLoggerHandlers(logger, name, name + ".handlers");
            return true;
        } else {
            return false;
        }
    }

    // Private method to set a level on a logger.
    // If necessary, we raise privilege before doing the call.
    private static void doSetLevel(final Logger logger, final Level level) {
        SecurityManager sm = System.getSecurityManager();
        if (sm == null) {
            // There is no security manager, so things are easy.
            logger.setLevel(level);
            return;
        }
        // There is a security manager.  Raise privilege before
        // calling setLevel.
        AccessController.doPrivileged(new PrivilegedAction<Object>() {
            @Override
            public Object run() {
                logger.setLevel(level);
                return null;
            }});
    }

    // Private method to set a parent on a logger.
    // If necessary, we raise privilege before doing the setParent call.
    private static void doSetParent(final Logger logger, final Logger parent) {
        SecurityManager sm = System.getSecurityManager();
        if (sm == null) {
            // There is no security manager, so things are easy.
            logger.setParent(parent);
            return;
        }
        // There is a security manager.  Raise privilege before
        // calling setParent.
        AccessController.doPrivileged(new PrivilegedAction<Object>() {
            @Override
            public Object run() {
                logger.setParent(parent);
                return null;
            }});
    }

    /**
     * Method to find a named logger.
     * <p>
     * Note that since untrusted code may create loggers with
     * arbitrary names this method should not be relied on to
     * find Loggers for security sensitive logging.
     * It is also important to note that the Logger associated with the
     * String {@code name} may be garbage collected at any time if there
     * is no strong reference to the Logger. The caller of this method
     * must check the return value for null in order to properly handle
     * the case where the Logger has been garbage collected.
     *
     * @param name name of the logger
     * @return  matching logger or null if none is found
     */
    public Logger getLogger(String name) {
        return getUserContext().findLogger(name);
    }

    /**
     * Get an enumeration of known logger names.
     * <p>
     * Note:  Loggers may be added dynamically as new classes are loaded.
     * This method only reports on the loggers that are currently registered.
     * It is also important to note that this method only returns the name
     * of a Logger, not a strong reference to the Logger itself.
     * The returned String does nothing to prevent the Logger from being
     * garbage collected. In particular, if the returned name is passed
     * to {@code LogManager.getLogger()}, then the caller must check the
     * return value from {@code LogManager.getLogger()} for null to properly
     * handle the case where the Logger has been garbage collected in the
     * time since its name was returned by this method.
     *
     * @return  enumeration of logger name strings
     */
    public Enumeration<String> getLoggerNames() {
        return getUserContext().getLoggerNames();
    }

    /**
     * Reads and initializes the logging configuration.
     * <p>
     * If the "java.util.logging.config.class" system property is set, then the
     * property value is treated as a class name.  The given class will be
     * loaded, an object will be instantiated, and that object's constructor
     * is responsible for reading in the initial configuration.  (That object
     * may use other system properties to control its configuration.)  The
     * alternate configuration class can use {@code readConfiguration(InputStream)}
     * to define properties in the LogManager.
     * <p>
     * If "java.util.logging.config.class" system property is <b>not</b> set,
     * then this method will read the initial configuration from a properties
     * file and calls the {@link #readConfiguration(InputStream)} method to initialize
     * the configuration. The "java.util.logging.config.file" system property can be used
     * to specify the properties file that will be read as the initial configuration;
     * if not set, then the LogManager default configuration is used.
     * The default configuration is typically loaded from the
     * properties file "{@code conf/logging.properties}" in the Java installation
     * directory.
     *
     * <p>
     * Any {@linkplain #addConfigurationListener registered configuration
     * listener} will be invoked after the properties are read.
     *
     * @apiNote This {@code readConfiguration} method should only be used for
     * initializing the configuration during LogManager initialization or
     * used with the "java.util.logging.config.class" property.
     * When this method is called after loggers have been created, and
     * the "java.util.logging.config.class" system property is not set, all
     * existing loggers will be {@linkplain #reset() reset}. Then any
     * existing loggers that have a level property specified in the new
     * configuration stream will be {@linkplain
     * Logger#setLevel(java.util.logging.Level) set} to the specified log level.
     * <p>
     * To properly update the logging configuration, use the
     * {@link #updateConfiguration(java.util.function.Function)} or
     * {@link #updateConfiguration(java.io.InputStream, java.util.function.Function)}
     * methods instead.
     *
     * @throws   SecurityException  if a security manager exists and if
     *              the caller does not have LoggingPermission("control").
     * @throws   IOException if there are IO problems reading the configuration.
     */
    public void readConfiguration() throws IOException, SecurityException {
        checkPermission();

        // if a configuration class is specified, load it and use it.
        String cname = System.getProperty("java.util.logging.config.class");
        if (cname != null) {
            try {
                // Instantiate the named class.  It is its constructor's
                // responsibility to initialize the logging configuration, by
                // calling readConfiguration(InputStream) with a suitable stream.
                Class<?> clz;
                try {
                    clz = ClassLoader.getSystemClassLoader().loadClass(cname);
                } catch (ClassNotFoundException ex) {
                    clz = Thread.currentThread().getContextClassLoader().loadClass(cname);
                }
                ensureReadable(clz.getModule());
                clz.newInstance();
                return;
            } catch (Exception ex) {
                System.err.println("Logging configuration class \"" + cname + "\" failed");
                System.err.println("" + ex);
                // keep going and useful config file.
            }
        }

        String fname = getConfigurationFileName();
        try (final InputStream in = new FileInputStream(fname)) {
            final BufferedInputStream bin = new BufferedInputStream(in);
            readConfiguration(bin);
        }
    }

    String getConfigurationFileName() throws IOException {
        String fname = System.getProperty("java.util.logging.config.file");
        if (fname == null) {
            fname = System.getProperty("java.home");
            if (fname == null) {
                throw new Error("Can't find java.home ??");
            }
            fname = Paths.get(fname, "conf", "logging.properties")
                    .toAbsolutePath().normalize().toString();
        }
        return fname;
    }

    /**
     * Reset the logging configuration.
     * <p>
     * For all named loggers, the reset operation removes and closes
     * all Handlers and (except for the root logger) sets the level
     * to {@code null}. The root logger's level is set to {@code Level.INFO}.
     *
     * @apiNote Calling this method also clears the LogManager {@linkplain
     * #getProperty(java.lang.String) properties}. The {@link
     * #updateConfiguration(java.util.function.Function)
     * updateConfiguration(Function)} or
     * {@link #updateConfiguration(java.io.InputStream, java.util.function.Function)
     * updateConfiguration(InputStream, Function)} method can be used to
     * properly update to a new configuration.
     *
     * @throws  SecurityException  if a security manager exists and if
     *             the caller does not have LoggingPermission("control").
     */

    public void reset() throws SecurityException {
        checkPermission();

        List<CloseOnReset> persistent;

        // We don't want reset() and readConfiguration()
        // to run in parallel
        configurationLock.lock();
        try {
            // install new empty properties
            props = new Properties();
            // make sure we keep the loggers persistent until reset is done.
            // Those are the loggers for which we previously created a
            // handler from the configuration, and we need to prevent them
            // from being gc'ed until those handlers are closed.
            persistent = new ArrayList<>(closeOnResetLoggers);
            closeOnResetLoggers.clear();

            // if reset has been called from shutdown-hook (Cleaner),
            // or if reset has been called from readConfiguration() which
            // already holds the lock and will change the state itself,
            // then do not change state here...
            if (globalHandlersState != STATE_SHUTDOWN &&
                globalHandlersState != STATE_READING_CONFIG) {
                // ...else user called reset()...
                // Since we are doing a reset we no longer want to initialize
                // the global handlers, if they haven't been initialized yet.
                globalHandlersState = STATE_INITIALIZED;
            }

            for (LoggerContext cx : contexts()) {
                resetLoggerContext(cx);
            }

            persistent.clear();
        } finally {
            configurationLock.unlock();
        }
    }

    private void resetLoggerContext(LoggerContext cx) {
        Enumeration<String> enum_ = cx.getLoggerNames();
        while (enum_.hasMoreElements()) {
            String name = enum_.nextElement();
            Logger logger = cx.findLogger(name);
            if (logger != null) {
                resetLogger(logger);
            }
        }
    }

    private void closeHandlers(Logger logger) {
        Handler[] targets = logger.getHandlers();
        for (Handler h : targets) {
            logger.removeHandler(h);
            try {
                h.close();
            } catch (Exception ex) {
                // Problems closing a handler?  Keep going...
            }
        }
    }

    // Private method to reset an individual target logger.
    private void resetLogger(Logger logger) {
        // Close all the Logger handlers.
        closeHandlers(logger);

        // Reset Logger level
        String name = logger.getName();
        if (name != null && name.equals("")) {
            // This is the root logger.
            logger.setLevel(defaultLevel);
        } else {
            logger.setLevel(null);
        }
    }

    // get a list of whitespace separated classnames from a property.
    private String[] parseClassNames(String propertyName) {
        String hands = getProperty(propertyName);
        if (hands == null) {
            return new String[0];
        }
        hands = hands.trim();
        int ix = 0;
        final List<String> result = new ArrayList<>();
        while (ix < hands.length()) {
            int end = ix;
            while (end < hands.length()) {
                if (Character.isWhitespace(hands.charAt(end))) {
                    break;
                }
                if (hands.charAt(end) == ',') {
                    break;
                }
                end++;
            }
            String word = hands.substring(ix, end);
            ix = end+1;
            word = word.trim();
            if (word.length() == 0) {
                continue;
            }
            result.add(word);
        }
        return result.toArray(new String[result.size()]);
    }

    /**
     * Reads and initializes the logging configuration from the given input stream.
     *
     * <p>
     * Any {@linkplain #addConfigurationListener registered configuration
     * listener} will be invoked after the properties are read.
     * <p>
     * @apiNote This {@code readConfiguration} method should only be used for
     * initializing the configuration during LogManager initialization or
     * used with the "java.util.logging.config.class" property.
     * When this method is called after loggers have been created, all
     * existing loggers will be {@linkplain #reset() reset}. Then any
     * existing loggers that have a level property specified in the
     * given input stream will be {@linkplain
     * Logger#setLevel(java.util.logging.Level) set} to the specified log level.
     * <p>
     * To properly update the logging configuration, use the
     * {@link #updateConfiguration(java.util.function.Function)} or
     * {@link #updateConfiguration(java.io.InputStream, java.util.function.Function)}
     * method instead.
     *
     * @param ins  stream to read properties from
     * @throws  SecurityException  if a security manager exists and if
     *             the caller does not have LoggingPermission("control").
     * @throws  IOException if there are problems reading from the stream,
     *             or the given stream is not in the
     *             {@linkplain java.util.Properties properties file} format.
     */
    public void readConfiguration(InputStream ins) throws IOException, SecurityException {
        checkPermission();

        // We don't want reset() and readConfiguration() to run
        // in parallel.
        configurationLock.lock();
        try {
            if (globalHandlersState == STATE_SHUTDOWN) {
                // already in terminal state: don't even bother
                // to read the configuration
                return;
            }

            // change state to STATE_READING_CONFIG to signal reset() to not change it
            globalHandlersState = STATE_READING_CONFIG;
            try {
                // reset configuration which leaves globalHandlersState at STATE_READING_CONFIG
                // so that while reading configuration, any ongoing logging requests block and
                // wait for the outcome (see the end of this try statement)
                reset();

                try {
                    // Load the properties
                    props.load(ins);
                } catch (IllegalArgumentException x) {
                    // props.load may throw an IllegalArgumentException if the stream
                    // contains malformed Unicode escape sequences.
                    // We wrap that in an IOException as readConfiguration is
                    // specified to throw IOException if there are problems reading
                    // from the stream.
                    // Note: new IOException(x.getMessage(), x) allow us to get a more
                    // concise error message than new IOException(x);
                    throw new IOException(x.getMessage(), x);
                }

                // Instantiate new configuration objects.
                String names[] = parseClassNames("config");

                for (String word : names) {
                    try {
                        Class<?> clz = ClassLoader.getSystemClassLoader().loadClass(word);
                ensureReadable(clz.getModule());
                        clz.newInstance();
                    } catch (Exception ex) {
                        System.err.println("Can't load config class \"" + word + "\"");
                        System.err.println("" + ex);
                        // ex.printStackTrace();
                    }
                }

                // Set levels on any pre-existing loggers, based on the new properties.
                setLevelsOnExistingLoggers();

                // Note that we need to reinitialize global handles when
                // they are first referenced.
                globalHandlersState = STATE_UNINITIALIZED;
            } catch (Throwable t) {
                // If there were any trouble, then set state to STATE_INITIALIZED
                // so that no global handlers reinitialization is performed on not fully
                // initialized configuration.
                globalHandlersState = STATE_INITIALIZED;
                // re-throw
                throw t;
            }
        } finally {
            configurationLock.unlock();
        }

        // should be called out of lock to avoid dead-lock situations
        // when user code is involved
        invokeConfigurationListeners();
    }

    // This enum enumerate the configuration properties that will be
    // updated on existing loggers when the configuration is updated
    // with LogManager.updateConfiguration().
    //
    // Note that this works properly only for the global LogManager - as
    // Handler and its subclasses get their configuration from
    // LogManager.getLogManager().
    //
    static enum ConfigProperty {
        LEVEL(".level"), HANDLERS(".handlers"), USEPARENT(".useParentHandlers");
        final String suffix;
        final int length;
        private ConfigProperty(String suffix) {
            this.suffix = Objects.requireNonNull(suffix);
            length = suffix.length();
        }

        public boolean handleKey(String key) {
            if (this == HANDLERS && suffix.substring(1).equals(key)) return true;
            if (this == HANDLERS && suffix.equals(key)) return false;
            return key.endsWith(suffix);
        }
        String key(String loggerName) {
            if (this == HANDLERS && (loggerName == null || loggerName.isEmpty())) {
                return suffix.substring(1);
            }
            return loggerName + suffix;
        }
        String loggerName(String key) {
            assert key.equals(suffix.substring(1)) && this == HANDLERS || key.endsWith(suffix);
            if (this == HANDLERS && suffix.substring(1).equals(key)) return "";
            return key.substring(0, key.length() - length);
        }

        /**
         * If the property is one that should be updated on existing loggers by
         * updateConfiguration, returns the name of the logger for which the
         * property is configured. Otherwise, returns null.
         * @param property a property key in 'props'
         * @return the name of the logger on which the property is to be set,
         *         if the property is one that should be updated on existing
         *         loggers, {@code null} otherwise.
         */
        static String getLoggerName(String property) {
            for (ConfigProperty p : ConfigProperty.ALL) {
                if (p.handleKey(property)) {
                    return p.loggerName(property);
                }
            }
            return null; // Not a property that should be updated.
        }

        /**
         * Find the ConfigProperty corresponding to the given
         * property key (may find none).
         * @param property a property key in 'props'
         * @return An optional containing a ConfigProperty object,
         *         if the property is one that should be updated on existing
         *         loggers, empty otherwise.
         */
        static Optional<ConfigProperty> find(String property) {
            return ConfigProperty.ALL.stream()
                    .filter(p -> p.handleKey(property))
                    .findFirst();
         }

        /**
         * Returns true if the given property is one that should be updated
         * on existing loggers.
         * Used to filter property name streams.
         * @param property a property key from the configuration.
         * @return true if this property is of interest for updateConfiguration.
         */
        static boolean matches(String property) {
            return find(property).isPresent();
        }

        /**
         * Returns true if the new property value is different from the old,
         * and therefore needs to be updated on existing loggers.
         * @param k a property key in the configuration
         * @param previous the old configuration
         * @param next the new configuration
         * @return true if the property is changing value between the two
         *         configurations.
         */
        static boolean needsUpdating(String k, Properties previous, Properties next) {
            final String p = trim(previous.getProperty(k, null));
            final String n = trim(next.getProperty(k, null));
            return ! Objects.equals(p,n);
        }

        /**
         * Applies the mapping function for the given key to the next
         * configuration.
         * If the mapping function is null then this method does nothing.
         * Otherwise, it calls the mapping function to compute the value
         * that should be associated with {@code key} in the resulting
         * configuration, and applies it to {@code next}.
         * If the mapping function returns {@code null} the key is removed
         * from {@code next}.
         *
         * @param k a property key in the configuration
         * @param previous the old configuration
         * @param next the new configuration (modified by this function)
         * @param remappingFunction the mapping function.
         */
        static void merge(String k, Properties previous, Properties next,
                          BiFunction<String, String, String> mappingFunction) {
            String p = trim(previous.getProperty(k, null));
            String n = trim(next.getProperty(k, null));
            String mapped = trim(mappingFunction.apply(p,n));
            if (!Objects.equals(n, mapped)) {
                if (mapped == null) {
                    next.remove(k);
                } else {
                    next.setProperty(k, mapped);
                }
            }
        }

        private static final EnumSet<ConfigProperty> ALL =
                EnumSet.allOf(ConfigProperty.class);
    }

    // trim the value if not null.
    private static String trim(String value) {
        return value == null ? null : value.trim();
    }

    /**
     * An object that keep track of loggers we have already visited.
     * Used when updating configuration, to avoid processing the same logger
     * twice.
     */
    static final class VisitedLoggers implements Predicate<Logger> {
        final IdentityHashMap<Logger,Boolean> visited;
        private VisitedLoggers(IdentityHashMap<Logger,Boolean> visited) {
            this.visited = visited;
        }
        VisitedLoggers() {
            this(new IdentityHashMap<>());
        }
        @Override
        public boolean test(Logger logger) {
            return visited != null && visited.put(logger, Boolean.TRUE) != null;
        }
        public void clear() {
            if (visited != null) visited.clear();
        }

        // An object that considers that no logger has ever been visited.
        // This is used when processParentHandlers is called from
        // LoggerContext.addLocalLogger
        static final VisitedLoggers NEVER = new VisitedLoggers(null);
    }


    /**
     * Type of the modification for a given property. One of SAME, ADDED, CHANGED,
     * or REMOVED.
     */
    static enum ModType {
        SAME,    // property had no value in the old and new conf, or had the
                 // same value in both.
        ADDED,   // property had no value in the old conf, but has one in the new.
        CHANGED, // property has a different value in the old conf and the new conf.
        REMOVED; // property has no value in the new conf, but had one in the old.
        static ModType of(String previous, String next) {
            if (previous == null && next != null) {
                return ADDED;
            }
            if (next == null && previous != null) {
                return REMOVED;
            }
            if (!Objects.equals(trim(previous), trim(next))) {
                return CHANGED;
            }
            return SAME;
        }
    }

    /**
     * Updates the logging configuration.
     * <p>
     * If the "java.util.logging.config.file" system property is set,
     * then the property value specifies the properties file to be read
     * as the new configuration. Otherwise, the LogManager default
     * configuration is used.
     * <br>The default configuration is typically loaded from the
     * properties file "{@code conf/logging.properties}" in the
     * Java installation directory.
     * <p>
     * This method reads the new configuration and calls the {@link
     * #updateConfiguration(java.io.InputStream, java.util.function.Function)
     * updateConfiguration(ins, mapper)} method to
     * update the configuration.
     *
     * @apiNote
     * This method updates the logging configuration from reading
     * a properties file and ignores the "java.util.logging.config.class"
     * system property.  The "java.util.logging.config.class" property is
     * only used by the {@link #readConfiguration()}  method to load a custom
     * configuration class as an initial configuration.
     *
     * @param mapper a functional interface that takes a configuration
     *   key <i>k</i> and returns a function <i>f(o,n)</i> whose returned
     *   value will be applied to the resulting configuration. The
     *   function <i>f</i> may return {@code null} to indicate that the property
     *   <i>k</i> will not be added to the resulting configuration.
     *   <br>
     *   If {@code mapper} is {@code null} then {@code (k) -> ((o, n) -> n)} is
     *   assumed.
     *   <br>
     *   For each <i>k</i>, the mapped function <i>f</i> will
     *   be invoked with the value associated with <i>k</i> in the old
     *   configuration (i.e <i>o</i>) and the value associated with
     *   <i>k</i> in the new configuration (i.e. <i>n</i>).
     *   <br>A {@code null} value for <i>o</i> or <i>n</i> indicates that no
     *   value was present for <i>k</i> in the corresponding configuration.
     *
     * @throws  SecurityException  if a security manager exists and if
     *          the caller does not have LoggingPermission("control"), or
     *          does not have the permissions required to set up the
     *          configuration (e.g. open file specified for FileHandlers
     *          etc...)
     *
     * @throws  NullPointerException  if {@code mapper} returns a {@code null}
     *         function when invoked.
     *
     * @throws  IOException if there are problems reading from the
     *          logging configuration file.
     *
     * @see #updateConfiguration(java.io.InputStream, java.util.function.Function)
     */
    public void updateConfiguration(Function<String, BiFunction<String,String,String>> mapper)
            throws IOException {
        checkPermission();
        ensureLogManagerInitialized();
        drainLoggerRefQueueBounded();

        String fname = getConfigurationFileName();
        try (final InputStream in = new FileInputStream(fname)) {
            final BufferedInputStream bin = new BufferedInputStream(in);
            updateConfiguration(bin, mapper);
        }
    }

    /**
     * Updates the logging configuration.
     * <p>
     * For each configuration key in the {@linkplain
     * #getProperty(java.lang.String) existing configuration} and
     * the given input stream configuration, the given {@code mapper} function
     * is invoked to map from the configuration key to a function,
     * <i>f(o,n)</i>, that takes the old value and new value and returns
     * the resulting value to be applied in the resulting configuration,
     * as specified in the table below.
     * <p>Let <i>k</i> be a configuration key in the old or new configuration,
     * <i>o</i> be the old value (i.e. the value associated
     * with <i>k</i> in the old configuration), <i>n</i> be the
     * new value (i.e. the value associated with <i>k</i> in the new
     * configuration), and <i>f</i> be the function returned
     * by {@code mapper.apply(}<i>k</i>{@code )}: then <i>v = f(o,n)</i> is the
     * resulting value. If <i>v</i> is not {@code null}, then a property
     * <i>k</i> with value <i>v</i> will be added to the resulting configuration.
     * Otherwise, it will be omitted.
     * <br>A {@code null} value may be passed to function
     * <i>f</i> to indicate that the corresponding configuration has no
     * configuration key <i>k</i>.
     * The function <i>f</i> may return {@code null} to indicate that
     * there will be no value associated with <i>k</i> in the resulting
     * configuration.
     * <p>
     * If {@code mapper} is {@code null}, then <i>v</i> will be set to
     * <i>n</i>.
     * <p>
     * LogManager {@linkplain #getProperty(java.lang.String) properties} are
     * updated with the resulting value in the resulting configuration.
     * <p>
     * The registered {@linkplain #addConfigurationListener configuration
     * listeners} will be invoked after the configuration is successfully updated.
     * <br><br>
     * <table summary="Updating configuration properties">
     * <tr>
     * <th>Property</th>
     * <th>Resulting Behavior</th>
     * </tr>
     * <tr>
     * <td valign="top">{@code <logger>.level}</td>
     * <td>
     * <ul>
     *   <li>If the resulting configuration defines a level for a logger and
     *       if the resulting level is different than the level specified in the
     *       the old configuration, or not specified in
     *       the old configuration, then if the logger exists or if children for
     *       that logger exist, the level for that logger will be updated,
     *       and the change propagated to any existing logger children.
     *       This may cause the logger to be created, if necessary.
     *   </li>
     *   <li>If the old configuration defined a level for a logger, and the
     *       resulting configuration doesn't, then this change will not be
     *       propagated to existing loggers, if any.
     *       To completely replace a configuration - the caller should therefore
     *       call {@link #reset() reset} to empty the current configuration,
     *       before calling {@code updateConfiguration}.
     *   </li>
     * </ul>
     * </td>
     * <tr>
     * <td valign="top">{@code <logger>.useParentHandlers}</td>
     * <td>
     * <ul>
     *   <li>If either the resulting or the old value for the useParentHandlers
     *       property is not null, then if the logger exists or if children for
     *       that logger exist, that logger will be updated to the resulting
     *       value.
     *       The value of the useParentHandlers property is the value specified
     *       in the configuration; if not specified, the default is true.
     *   </li>
     * </ul>
     * </td>
     * </tr>
     * <tr>
     * <td valign="top">{@code <logger>.handlers}</td>
     * <td>
     * <ul>
     *   <li>If the resulting configuration defines a list of handlers for a
     *       logger, and if the resulting list is different than the list
     *       specified in the old configuration for that logger (that could be
     *       empty), then if the logger exists or its children exist, the
     *       handlers associated with that logger are closed and removed and
     *       the new handlers will be created per the resulting configuration
     *       and added to that logger, creating that logger if necessary.
     *   </li>
     *   <li>If the old configuration defined some handlers for a logger, and
     *       the resulting configuration doesn't, if that logger exists,
     *       its handlers will be removed and closed.
     *   </li>
     *   <li>Changing the list of handlers on an existing logger will cause all
     *       its previous handlers to be removed and closed, regardless of whether
     *       they had been created from the configuration or programmatically.
     *       The old handlers will be replaced by new handlers, if any.
     *   </li>
     * </ul>
     * </td>
     * </tr>
     * <tr>
     * <td valign="top">{@code <handler-name>.*}</td>
     * <td>
     * <ul>
     *   <li>Properties configured/changed on handler classes will only affect
     *       newly created handlers. If a node is configured with the same list
     *       of handlers in the old and the resulting configuration, then these
     *       handlers will remain unchanged.
     *   </li>
     * </ul>
     * </td>
     * </tr>
     * <tr>
     * <td valign="top">{@code config} and any other property</td>
     * <td>
     * <ul>
     *   <li>The resulting value for these property will be stored in the
     *   LogManager properties, but {@code updateConfiguration} will not parse
     *   or process their values.
     *   </li>
     * </ul>
     * </td>
     * </tr>
     * </table>
     * <p>
     * <em>Example mapper functions:</em>
     * <br><br>
     * <ul>
     * <li>Replace all logging properties with the new configuration:
     * <br><br>{@code     (k) -> ((o, n) -> n)}:
     * <br><br>this is equivalent to passing a null {@code mapper} parameter.
     * </li>
     * <li>Merge the new configuration and old configuration and use the
     * new value if <i>k</i> exists in the new configuration:
     * <br><br>{@code     (k) -> ((o, n) -> n == null ? o : n)}:
     * <br><br>as if merging two collections as follows:
     * {@code result.putAll(oldc); result.putAll(newc)}.<br></li>
     * <li>Merge the new configuration and old configuration and use the old
     * value if <i>k</i> exists in the old configuration:
     * <br><br>{@code     (k) -> ((o, n) -> o == null ? n : o)}:
     * <br><br>as if merging two collections as follows:
     * {@code result.putAll(newc); result.putAll(oldc)}.<br></li>
     * <li>Replace all properties with the new configuration except the handler
     * property to configure Logger's handler that is not root logger:
     * <br>
     * <pre>{@code (k) -> k.endsWith(".handlers")}
     *      {@code     ? ((o, n) -> (o == null ? n : o))}
     *      {@code     : ((o, n) -> n)}</pre>
     * </li>
     * </ul>
     * <p>
     * To completely reinitialize a configuration, an application can first call
     * {@link #reset() reset} to fully remove the old configuration, followed by
     * {@code updateConfiguration} to initialize the new configuration.
     *
     * @param ins    a stream to read properties from
     * @param mapper a functional interface that takes a configuration
     *   key <i>k</i> and returns a function <i>f(o,n)</i> whose returned
     *   value will be applied to the resulting configuration. The
     *   function <i>f</i> may return {@code null} to indicate that the property
     *   <i>k</i> will not be added to the resulting configuration.
     *   <br>
     *   If {@code mapper} is {@code null} then {@code (k) -> ((o, n) -> n)} is
     *   assumed.
     *   <br>
     *   For each <i>k</i>, the mapped function <i>f</i> will
     *   be invoked with the value associated with <i>k</i> in the old
     *   configuration (i.e <i>o</i>) and the value associated with
     *   <i>k</i> in the new configuration (i.e. <i>n</i>).
     *   <br>A {@code null} value for <i>o</i> or <i>n</i> indicates that no
     *   value was present for <i>k</i> in the corresponding configuration.
     *
     * @throws  SecurityException if a security manager exists and if
     *          the caller does not have LoggingPermission("control"), or
     *          does not have the permissions required to set up the
     *          configuration (e.g. open files specified for FileHandlers)
     *
     * @throws  NullPointerException if {@code ins} is null or if
     *          {@code mapper} returns a null function when invoked.
     *
     * @throws  IOException if there are problems reading from the stream,
     *          or the given stream is not in the
     *          {@linkplain java.util.Properties properties file} format.
     */
    public void updateConfiguration(InputStream ins,
            Function<String, BiFunction<String,String,String>> mapper)
            throws IOException {
        checkPermission();
        ensureLogManagerInitialized();
        drainLoggerRefQueueBounded();

        final Properties previous;
        final Set<String> updatePropertyNames;
        List<LoggerContext> cxs = Collections.emptyList();
        final VisitedLoggers visited = new VisitedLoggers();
        final Properties next = new Properties();

        try {
            // Load the properties
            next.load(ins);
        } catch (IllegalArgumentException x) {
            // props.load may throw an IllegalArgumentException if the stream
            // contains malformed Unicode escape sequences.
            // We wrap that in an IOException as updateConfiguration is
            // specified to throw IOException if there are problems reading
            // from the stream.
            // Note: new IOException(x.getMessage(), x) allow us to get a more
            // concise error message than new IOException(x);
            throw new IOException(x.getMessage(), x);
        }

        if (globalHandlersState == STATE_SHUTDOWN) return;

        // exclusive lock: readConfiguration/reset/updateConfiguration can't
        //           run concurrently.
        // configurationLock.writeLock().lock();
        configurationLock.lock();
        try {
            if (globalHandlersState == STATE_SHUTDOWN) return;
            previous = props;

            // Builds a TreeSet of all (old and new) property names.
            updatePropertyNames =
                    Stream.concat(previous.stringPropertyNames().stream(),
                                  next.stringPropertyNames().stream())
                        .collect(Collectors.toCollection(TreeSet::new));

            if (mapper != null) {
                // mapper will potentially modify the content of
                // 'next', so we need to call it before affecting props=next.
                // give a chance to the mapper to control all
                // properties - not just those we will reset.
                updatePropertyNames.stream()
                        .forEachOrdered(k -> ConfigProperty
                                .merge(k, previous, next,
                                       Objects.requireNonNull(mapper.apply(k))));
            }

            props = next;

            // allKeys will contain all keys:
            //    - which correspond to a configuration property we are interested in
            //      (first filter)
            //    - whose value needs to be updated (because it's new, removed, or
            //      different) in the resulting configuration (second filter)
            final Stream<String> allKeys = updatePropertyNames.stream()
                    .filter(ConfigProperty::matches)
                    .filter(k -> ConfigProperty.needsUpdating(k, previous, next));

            // Group configuration properties by logger name
            // We use a TreeMap so that parent loggers will be visited before
            // child loggers.
            final Map<String, TreeSet<String>> loggerConfigs =
                    allKeys.collect(Collectors.groupingBy(ConfigProperty::getLoggerName,
                                    TreeMap::new,
                                    Collectors.toCollection(TreeSet::new)));

            if (!loggerConfigs.isEmpty()) {
                cxs = contexts();
            }
            final List<Logger> loggers = cxs.isEmpty()
                    ? Collections.emptyList() : new ArrayList<>(cxs.size());
            for (Map.Entry<String, TreeSet<String>> e : loggerConfigs.entrySet()) {
                // This can be a logger name, or something else...
                // The only thing we know is that we found a property
                //    we are interested in.
                // For instance, if we found x.y.z.level, then x.y.z could be
                // a logger, but it could also be a handler class...
                // Anyway...
                final String name = e.getKey();
                final Set<String> properties = e.getValue();
                loggers.clear();
                for (LoggerContext cx : cxs) {
                    Logger l = cx.findLogger(name);
                    if (l != null && !visited.test(l)) {
                        loggers.add(l);
                    }
                }
                if (loggers.isEmpty()) continue;
                for (String pk : properties) {
                    ConfigProperty cp = ConfigProperty.find(pk).get();
                    String p = previous.getProperty(pk, null);
                    String n = next.getProperty(pk, null);

                    // Determines the type of modification.
                    ModType mod = ModType.of(p, n);

                    // mod == SAME means that the two values are equals, there
                    // is nothing to do. Usually, this should not happen as such
                    // properties should have been filtered above.
                    // It could happen however if the properties had
                    // trailing/leading whitespaces.
                    if (mod == ModType.SAME) continue;

                    switch (cp) {
                        case LEVEL:
                            if (mod == ModType.REMOVED) continue;
                            Level level = Level.findLevel(trim(n));
                            if (level != null) {
                                if (name.isEmpty()) {
                                    rootLogger.setLevel(level);
                                }
                                for (Logger l : loggers) {
                                    if (!name.isEmpty() || l != rootLogger) {
                                        l.setLevel(level);
                                    }
                                }
                            }
                            break;
                        case USEPARENT:
                            if (!name.isEmpty()) {
                                boolean useParent = getBooleanProperty(pk, true);
                                if (n != null || p != null) {
                                    // reset the flag only if the previous value
                                    // or the new value are not null.
                                    for (Logger l : loggers) {
                                        l.setUseParentHandlers(useParent);
                                    }
                                }
                            }
                            break;
                        case HANDLERS:
                            List<Handler> hdls = null;
                            if (name.isEmpty()) {
                                // special handling for the root logger.
                                globalHandlersState = STATE_READING_CONFIG;
                                try {
                                    closeHandlers(rootLogger);
                                    globalHandlersState = STATE_UNINITIALIZED;
                                } catch (Throwable t) {
                                    globalHandlersState = STATE_INITIALIZED;
                                    throw t;
                                }
                            }
                            for (Logger l : loggers) {
                                if (l == rootLogger) continue;
                                closeHandlers(l);
                                if (mod == ModType.REMOVED) {
                                    closeOnResetLoggers.removeIf(c -> c.logger == l);
                                    continue;
                                }
                                if (hdls == null) {
                                    hdls = name.isEmpty()
                                            ? Arrays.asList(rootLogger.getHandlers())
                                            : createLoggerHandlers(name, pk);
                                }
                                setLoggerHandlers(l, name, pk, hdls);
                            }
                            break;
                        default: break;
                    }
                }
            }
        } finally {
            configurationLock.unlock();
            visited.clear();
        }

        // Now ensure that if an existing logger has acquired a new parent
        // in the configuration, this new parent will be created - if needed,
        // and added to the context of the existing child.
        //
        drainLoggerRefQueueBounded();
        for (LoggerContext cx : cxs) {
            for (Enumeration<String> names = cx.getLoggerNames() ; names.hasMoreElements();) {
                String name = names.nextElement();
                if (name.isEmpty()) continue;  // don't need to process parents on root.
                Logger l = cx.findLogger(name);
                if (l != null && !visited.test(l)) {
                    // should pass visited here to cut the processing when
                    // reaching a logger already visited.
                    cx.processParentHandlers(l, name, visited);
                }
            }
        }

        // We changed the configuration: invoke configuration listeners
        invokeConfigurationListeners();
    }

    /**
     * Get the value of a logging property.
     * The method returns null if the property is not found.
     * @param name      property name
     * @return          property value
     */
    public String getProperty(String name) {
        return props.getProperty(name);
    }

    // Package private method to get a String property.
    // If the property is not defined we return the given
    // default value.
    String getStringProperty(String name, String defaultValue) {
        String val = getProperty(name);
        if (val == null) {
            return defaultValue;
        }
        return val.trim();
    }

    // Package private method to get an integer property.
    // If the property is not defined or cannot be parsed
    // we return the given default value.
    int getIntProperty(String name, int defaultValue) {
        String val = getProperty(name);
        if (val == null) {
            return defaultValue;
        }
        try {
            return Integer.parseInt(val.trim());
        } catch (Exception ex) {
            return defaultValue;
        }
    }

    // Package private method to get a long property.
    // If the property is not defined or cannot be parsed
    // we return the given default value.
    long getLongProperty(String name, long defaultValue) {
        String val = getProperty(name);
        if (val == null) {
            return defaultValue;
        }
        try {
            return Long.parseLong(val.trim());
        } catch (Exception ex) {
            return defaultValue;
        }
    }

    // Package private method to get a boolean property.
    // If the property is not defined or cannot be parsed
    // we return the given default value.
    boolean getBooleanProperty(String name, boolean defaultValue) {
        String val = getProperty(name);
        if (val == null) {
            return defaultValue;
        }
        val = val.toLowerCase();
        if (val.equals("true") || val.equals("1")) {
            return true;
        } else if (val.equals("false") || val.equals("0")) {
            return false;
        }
        return defaultValue;
    }

    // Package private method to get a Level property.
    // If the property is not defined or cannot be parsed
    // we return the given default value.
    Level getLevelProperty(String name, Level defaultValue) {
        String val = getProperty(name);
        if (val == null) {
            return defaultValue;
        }
        Level l = Level.findLevel(val.trim());
        return l != null ? l : defaultValue;
    }

    // Package private method to get a filter property.
    // We return an instance of the class named by the "name"
    // property. If the property is not defined or has problems
    // we return the defaultValue.
    Filter getFilterProperty(String name, Filter defaultValue) {
        String val = getProperty(name);
        try {
            if (val != null) {
                Class<?> clz = ClassLoader.getSystemClassLoader().loadClass(val);
                ensureReadable(clz.getModule());
                return (Filter) clz.newInstance();
            }
        } catch (Exception ex) {
            // We got one of a variety of exceptions in creating the
            // class or creating an instance.
            // Drop through.
        }
        // We got an exception.  Return the defaultValue.
        return defaultValue;
    }


    // Package private method to get a formatter property.
    // We return an instance of the class named by the "name"
    // property. If the property is not defined or has problems
    // we return the defaultValue.
    Formatter getFormatterProperty(String name, Formatter defaultValue) {
        String val = getProperty(name);
        try {
            if (val != null) {
                Class<?> clz = ClassLoader.getSystemClassLoader().loadClass(val);
                ensureReadable(clz.getModule());
                return (Formatter) clz.newInstance();
            }
        } catch (Exception ex) {
            // We got one of a variety of exceptions in creating the
            // class or creating an instance.
            // Drop through.
        }
        // We got an exception.  Return the defaultValue.
        return defaultValue;
    }

    // Private method to load the global handlers.
    // We do the real work lazily, when the global handlers
    // are first used.
    private void initializeGlobalHandlers() {
        int state = globalHandlersState;
        if (state == STATE_INITIALIZED ||
            state == STATE_SHUTDOWN) {
            // Nothing to do: return.
            return;
        }

        // If we have not initialized global handlers yet (or need to
        // reinitialize them), lets do it now (this case is indicated by
        // globalHandlersState == STATE_UNINITIALIZED).
        // If we are in the process of initializing global handlers we
        // also need to lock & wait (this case is indicated by
        // globalHandlersState == STATE_INITIALIZING).
        // If we are in the process of reading configuration we also need to
        // wait to see what the outcome will be (this case
        // is indicated by globalHandlersState == STATE_READING_CONFIG)
        // So in either case we need to wait for the lock.
        configurationLock.lock();
        try {
            if (globalHandlersState != STATE_UNINITIALIZED) {
                return; // recursive call or nothing to do
            }
            // set globalHandlersState to STATE_INITIALIZING first to avoid
            // getting an infinite recursion when loadLoggerHandlers(...)
            // is going to call addHandler(...)
            globalHandlersState = STATE_INITIALIZING;
            try {
                loadLoggerHandlers(rootLogger, null, "handlers");
            } finally {
                globalHandlersState = STATE_INITIALIZED;
            }
        } finally {
            configurationLock.unlock();
        }
    }

    static final Permission controlPermission = new LoggingPermission("control", null);

    void checkPermission() {
        SecurityManager sm = System.getSecurityManager();
        if (sm != null)
            sm.checkPermission(controlPermission);
    }

    /**
     * Check that the current context is trusted to modify the logging
     * configuration.  This requires LoggingPermission("control").
     * <p>
     * If the check fails we throw a SecurityException, otherwise
     * we return normally.
     *
     * @exception  SecurityException  if a security manager exists and if
     *             the caller does not have LoggingPermission("control").
     */
    public void checkAccess() throws SecurityException {
        checkPermission();
    }

    // Nested class to represent a node in our tree of named loggers.
    private static class LogNode {
        HashMap<String,LogNode> children;
        LoggerWeakRef loggerRef;
        LogNode parent;
        final LoggerContext context;

        LogNode(LogNode parent, LoggerContext context) {
            this.parent = parent;
            this.context = context;
        }

        // Recursive method to walk the tree below a node and set
        // a new parent logger.
        void walkAndSetParent(Logger parent) {
            if (children == null) {
                return;
            }
            for (LogNode node : children.values()) {
                LoggerWeakRef ref = node.loggerRef;
                Logger logger = (ref == null) ? null : ref.get();
                if (logger == null) {
                    node.walkAndSetParent(parent);
                } else {
                    doSetParent(logger, parent);
                }
            }
        }
    }

    // We use a subclass of Logger for the root logger, so
    // that we only instantiate the global handlers when they
    // are first needed.
    private final class RootLogger extends Logger {
        private RootLogger() {
            // We do not call the protected Logger two args constructor here,
            // to avoid calling LogManager.getLogManager() from within the
            // RootLogger constructor.
            super("", null, null, LogManager.this, true);
        }

        @Override
        public void log(LogRecord record) {
            // Make sure that the global handlers have been instantiated.
            initializeGlobalHandlers();
            super.log(record);
        }

        @Override
        public void addHandler(Handler h) {
            initializeGlobalHandlers();
            super.addHandler(h);
        }

        @Override
        public void removeHandler(Handler h) {
            initializeGlobalHandlers();
            super.removeHandler(h);
        }

        @Override
        Handler[] accessCheckedHandlers() {
            initializeGlobalHandlers();
            return super.accessCheckedHandlers();
        }
    }


    // Private method to be called when the configuration has
    // changed to apply any level settings to any pre-existing loggers.
    private void setLevelsOnExistingLoggers() {
        Enumeration<?> enum_ = props.propertyNames();
        while (enum_.hasMoreElements()) {
            String key = (String)enum_.nextElement();
            if (!key.endsWith(".level")) {
                // Not a level definition.
                continue;
            }
            int ix = key.length() - 6;
            String name = key.substring(0, ix);
            Level level = getLevelProperty(key, null);
            if (level == null) {
                System.err.println("Bad level value for property: " + key);
                continue;
            }
            for (LoggerContext cx : contexts()) {
                Logger l = cx.findLogger(name);
                if (l == null) {
                    continue;
                }
                l.setLevel(level);
            }
        }
    }

    // Management Support
    private static LoggingMXBean loggingMXBean = null;
    /**
     * String representation of the
     * {@link javax.management.ObjectName} for the management interface
     * for the logging facility.
     *
     * @see java.lang.management.PlatformLoggingMXBean
     * @see java.util.logging.LoggingMXBean
     *
     * @since 1.5
     */
    public final static String LOGGING_MXBEAN_NAME
        = "java.util.logging:type=Logging";

    /**
     * Returns {@code LoggingMXBean} for managing loggers.
     * An alternative way to manage loggers is through the
     * {@link java.lang.management.PlatformLoggingMXBean} interface
     * that can be obtained by calling:
     * <pre>
     *     PlatformLoggingMXBean logging = {@link java.lang.management.ManagementFactory#getPlatformMXBean(Class)
     *         ManagementFactory.getPlatformMXBean}(PlatformLoggingMXBean.class);
     * </pre>
     *
     * @return a {@link LoggingMXBean} object.
     *
     * @see java.lang.management.PlatformLoggingMXBean
     * @since 1.5
     */
    public static synchronized LoggingMXBean getLoggingMXBean() {
        if (loggingMXBean == null) {
            loggingMXBean =  new Logging();
        }
        return loggingMXBean;
    }

    /**
     * Adds a configuration listener to be invoked each time the logging
     * configuration is read.
     * If the listener is already registered the method does nothing.
     * <p>
     * The listener is invoked with privileges that are restricted by the
     * calling context of this method.
     * The order in which the listeners are invoked is unspecified.
     * <p>
     * It is recommended that listeners do not throw errors or exceptions.
     *
     * If a listener terminates with an uncaught error or exception then
     * the first exception will be propagated to the caller of
     * {@link #readConfiguration()} (or {@link #readConfiguration(java.io.InputStream)})
     * after all listeners have been invoked.
     *
     * @implNote If more than one listener terminates with an uncaught error or
     * exception, an implementation may record the additional errors or
     * exceptions as {@linkplain Throwable#addSuppressed(java.lang.Throwable)
     * suppressed exceptions}.
     *
     * @param listener A configuration listener that will be invoked after the
     *        configuration changed.
     * @return This LogManager.
     * @throws SecurityException if a security manager exists and if the
     * caller does not have LoggingPermission("control").
     * @throws NullPointerException if the listener is null.
     *
     * @since 1.9
     */
    public LogManager addConfigurationListener(Runnable listener) {
        final Runnable r = Objects.requireNonNull(listener);
        checkPermission();
        final SecurityManager sm = System.getSecurityManager();
        final AccessControlContext acc =
                sm == null ? null : AccessController.getContext();
        final PrivilegedAction<Void> pa =
                acc == null ? null : () -> { r.run() ; return null; };
        final Runnable pr =
                acc == null ? r : () -> AccessController.doPrivileged(pa, acc);
        // Will do nothing if already registered.
        listeners.putIfAbsent(r, pr);
        return this;
    }

    /**
     * Removes a previously registered configuration listener.
     *
     * Returns silently if the listener is not found.
     *
     * @param listener the configuration listener to remove.
     * @throws NullPointerException if the listener is null.
     * @throws SecurityException if a security manager exists and if the
     * caller does not have LoggingPermission("control").
     *
     * @since 1.9
     */
    public void removeConfigurationListener(Runnable listener) {
        final Runnable key = Objects.requireNonNull(listener);
        checkPermission();
        listeners.remove(key);
    }

    private void invokeConfigurationListeners() {
        Throwable t = null;

        // We're using an IdentityHashMap because we want to compare
        // keys using identity (==).
        // We don't want to loop within a block synchronized on 'listeners'
        // to avoid invoking listeners from yet another synchronized block.
        // So we're taking a snapshot of the values list to avoid the risk of
        // ConcurrentModificationException while looping.
        //
        for (Runnable c : listeners.values().toArray(new Runnable[0])) {
            try {
                c.run();
            } catch (ThreadDeath death) {
                throw death;
            } catch (Error | RuntimeException x) {
                if (t == null) t = x;
                else t.addSuppressed(x);
            }
        }
        // Listeners are not supposed to throw exceptions, but if that
        // happens, we will rethrow the first error or exception that is raised
        // after all listeners have been invoked.
        if (t instanceof Error) throw (Error)t;
        if (t instanceof RuntimeException) throw (RuntimeException)t;
    }

    static void ensureReadable(Module targetModule) {
        LogManager.class.getModule().addReads(targetModule);
    }

}<|MERGE_RESOLUTION|>--- conflicted
+++ resolved
@@ -971,7 +971,6 @@
         }
     }
 
-<<<<<<< HEAD
     private List<Handler> createLoggerHandlers(final String name, final String handlersPropertyName)
     {
         String names[] = parseClassNames(handlersPropertyName);
@@ -979,6 +978,7 @@
         for (String type : names) {
             try {
                 Class<?> clz = ClassLoader.getSystemClassLoader().loadClass(type);
+                ensureReadable(clz.getModule());
                 Handler hdl = (Handler) clz.newInstance();
                 // Check if there is a property defining the
                 // this handler's level.
@@ -990,36 +990,6 @@
                     } else {
                         // Probably a bad level. Drop through.
                         System.err.println("Can't set level for " + type);
-=======
-                int count = 0;
-                for (String type : names) {
-                    try {
-                        Class<?> clz = ClassLoader.getSystemClassLoader().loadClass(type);
-                        ensureReadable(clz.getModule());
-                        Handler hdl = (Handler) clz.newInstance();
-                        // Check if there is a property defining the
-                        // this handler's level.
-                        String levs = getProperty(type + ".level");
-                        if (levs != null) {
-                            Level l = Level.findLevel(levs);
-                            if (l != null) {
-                                hdl.setLevel(l);
-                            } else {
-                                // Probably a bad level. Drop through.
-                                System.err.println("Can't set level for " + type);
-                            }
-                        }
-                        // Add this Handler to the logger
-                        logger.addHandler(hdl);
-                        if (++count == 1 && ensureCloseOnReset) {
-                            // add this logger to the closeOnResetLoggers list.
-                            closeOnResetLoggers.addIfAbsent(CloseOnReset.create(logger));
-                        }
-                    } catch (Exception ex) {
-                        System.err.println("Can't load log handler \"" + type + "\"");
-                        System.err.println("" + ex);
-                        ex.printStackTrace();
->>>>>>> 2cfb11f6
                     }
                 }
                 // Add this Handler to the logger
