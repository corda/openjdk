--- conflicted
+++ resolved
@@ -23,13 +23,10 @@
  * questions.
  */
 
-<<<<<<< HEAD
-@Deprecated(since="9", forRemoval=true)
-=======
 /**
  * Defines the Java binding of the OMG CORBA APIs, and the RMI-IIOP API.
  */
->>>>>>> f6e90cdd
+@Deprecated(since="9", forRemoval=true)
 module java.corba {
     requires public java.desktop;
     requires public java.rmi;
