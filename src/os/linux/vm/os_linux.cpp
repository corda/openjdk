--- conflicted
+++ resolved
@@ -2752,39 +2752,7 @@
 
 int os::Linux::commit_memory_impl(char* addr, size_t size,
                                   size_t alignment_hint, bool exec) {
-<<<<<<< HEAD
   int err = os::Linux::commit_memory_impl(addr, size, exec);
-=======
-  int err;
-  if (UseHugeTLBFS && alignment_hint > (size_t)vm_page_size()) {
-    int prot = exec ? PROT_READ|PROT_WRITE|PROT_EXEC : PROT_READ|PROT_WRITE;
-    uintptr_t res =
-      (uintptr_t) ::mmap(addr, size, prot,
-                         MAP_PRIVATE|MAP_FIXED|MAP_ANONYMOUS|MAP_HUGETLB,
-                         -1, 0);
-    if (res != (uintptr_t) MAP_FAILED) {
-      if (UseNUMAInterleaving) {
-        numa_make_global(addr, size);
-      }
-      return 0;
-    }
-
-    err = errno;  // save errno from mmap() call above
-
-    if (!recoverable_mmap_error(err)) {
-      // However, it is not clear that this loss of our reserved mapping
-      // happens with large pages on Linux or that we cannot recover
-      // from the loss. For now, we just issue a warning and we don't
-      // call vm_exit_out_of_memory(). This issue is being tracked by
-      // JBS-8007074.
-      warn_fail_commit_memory(addr, size, alignment_hint, exec, err);
-//    vm_exit_out_of_memory(size, "committing reserved memory.");
-    }
-    // Fall through and try to use small pages
-  }
-
-  err = os::Linux::commit_memory_impl(addr, size, exec);
->>>>>>> bed34f8b
   if (err == 0) {
     realign_memory(addr, size, alignment_hint);
   }
