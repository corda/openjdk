/*
 * Copyright (c) 1999, 2015, Oracle and/or its affiliates. All rights reserved.
 * DO NOT ALTER OR REMOVE COPYRIGHT NOTICES OR THIS FILE HEADER.
 *
 * This code is free software; you can redistribute it and/or modify it
 * under the terms of the GNU General Public License version 2 only, as
 * published by the Free Software Foundation.
 *
 * This code is distributed in the hope that it will be useful, but WITHOUT
 * ANY WARRANTY; without even the implied warranty of MERCHANTABILITY or
 * FITNESS FOR A PARTICULAR PURPOSE.  See the GNU General Public License
 * version 2 for more details (a copy is included in the LICENSE file that
 * accompanied this code).
 *
 * You should have received a copy of the GNU General Public License version
 * 2 along with this work; if not, write to the Free Software Foundation,
 * Inc., 51 Franklin St, Fifth Floor, Boston, MA 02110-1301 USA.
 *
 * Please contact Oracle, 500 Oracle Parkway, Redwood Shores, CA 94065 USA
 * or visit www.oracle.com if you need additional information or have any
 * questions.
 *
 */

// no precompiled headers
#include "classfile/classLoader.hpp"
#include "classfile/systemDictionary.hpp"
#include "classfile/vmSymbols.hpp"
#include "code/icBuffer.hpp"
#include "code/vtableStubs.hpp"
#include "compiler/compileBroker.hpp"
#include "compiler/disassembler.hpp"
#include "interpreter/interpreter.hpp"
#include "jvm_linux.h"
#include "memory/allocation.inline.hpp"
#include "memory/filemap.hpp"
#include "mutex_linux.inline.hpp"
#include "oops/oop.inline.hpp"
#include "os_linux.inline.hpp"
#include "os_share_linux.hpp"
#include "prims/jniFastGetField.hpp"
#include "prims/jvm.h"
#include "prims/jvm_misc.hpp"
#include "runtime/arguments.hpp"
#include "runtime/atomic.inline.hpp"
#include "runtime/extendedPC.hpp"
#include "runtime/globals.hpp"
#include "runtime/interfaceSupport.hpp"
#include "runtime/init.hpp"
#include "runtime/java.hpp"
#include "runtime/javaCalls.hpp"
#include "runtime/mutexLocker.hpp"
#include "runtime/objectMonitor.hpp"
#include "runtime/orderAccess.inline.hpp"
#include "runtime/osThread.hpp"
#include "runtime/perfMemory.hpp"
#include "runtime/sharedRuntime.hpp"
#include "runtime/statSampler.hpp"
#include "runtime/stubRoutines.hpp"
#include "runtime/thread.inline.hpp"
#include "runtime/threadCritical.hpp"
#include "runtime/timer.hpp"
#include "semaphore_posix.hpp"
#include "services/attachListener.hpp"
#include "services/memTracker.hpp"
#include "services/runtimeService.hpp"
#include "utilities/decoder.hpp"
#include "utilities/defaultStream.hpp"
#include "utilities/events.hpp"
#include "utilities/elfFile.hpp"
#include "utilities/growableArray.hpp"
#include "utilities/macros.hpp"
#include "utilities/vmError.hpp"

// put OS-includes here
# include <sys/types.h>
# include <sys/mman.h>
# include <sys/stat.h>
# include <sys/select.h>
# include <pthread.h>
# include <signal.h>
# include <errno.h>
# include <dlfcn.h>
# include <stdio.h>
# include <unistd.h>
# include <sys/resource.h>
# include <pthread.h>
# include <sys/stat.h>
# include <sys/time.h>
# include <sys/times.h>
# include <sys/utsname.h>
# include <sys/socket.h>
# include <sys/wait.h>
# include <pwd.h>
# include <poll.h>
# include <semaphore.h>
# include <fcntl.h>
# include <string.h>
# include <syscall.h>
# include <sys/sysinfo.h>
# include <gnu/libc-version.h>
# include <sys/ipc.h>
# include <sys/shm.h>
# include <link.h>
# include <stdint.h>
# include <inttypes.h>
# include <sys/ioctl.h>

PRAGMA_FORMAT_MUTE_WARNINGS_FOR_GCC

// if RUSAGE_THREAD for getrusage() has not been defined, do it here. The code calling
// getrusage() is prepared to handle the associated failure.
#ifndef RUSAGE_THREAD
#define RUSAGE_THREAD   (1)               /* only the calling thread */
#endif

#define MAX_PATH    (2 * K)

#define MAX_SECS 100000000

// for timer info max values which include all bits
#define ALL_64_BITS CONST64(0xFFFFFFFFFFFFFFFF)

#define LARGEPAGES_BIT (1 << 6)
////////////////////////////////////////////////////////////////////////////////
// global variables
julong os::Linux::_physical_memory = 0;

address   os::Linux::_initial_thread_stack_bottom = NULL;
uintptr_t os::Linux::_initial_thread_stack_size   = 0;

int (*os::Linux::_clock_gettime)(clockid_t, struct timespec *) = NULL;
int (*os::Linux::_pthread_getcpuclockid)(pthread_t, clockid_t *) = NULL;
int (*os::Linux::_pthread_setname_np)(pthread_t, const char*) = NULL;
Mutex* os::Linux::_createThread_lock = NULL;
pthread_t os::Linux::_main_thread;
int os::Linux::_page_size = -1;
const int os::Linux::_vm_default_page_size = (8 * K);
bool os::Linux::_supports_fast_thread_cpu_time = false;
const char * os::Linux::_glibc_version = NULL;
const char * os::Linux::_libpthread_version = NULL;
pthread_condattr_t os::Linux::_condattr[1];

static jlong initial_time_count=0;

static int clock_tics_per_sec = 100;

// For diagnostics to print a message once. see run_periodic_checks
static sigset_t check_signal_done;
static bool check_signals = true;

// Signal number used to suspend/resume a thread

// do not use any signal number less than SIGSEGV, see 4355769
static int SR_signum = SIGUSR2;
sigset_t SR_sigset;

// Declarations
static void unpackTime(timespec* absTime, bool isAbsolute, jlong time);

// utility functions

static int SR_initialize();

julong os::available_memory() {
  return Linux::available_memory();
}

julong os::Linux::available_memory() {
  // values in struct sysinfo are "unsigned long"
  struct sysinfo si;
  sysinfo(&si);

  return (julong)si.freeram * si.mem_unit;
}

julong os::physical_memory() {
  return Linux::physical_memory();
}

// Return true if user is running as root.

bool os::have_special_privileges() {
  static bool init = false;
  static bool privileges = false;
  if (!init) {
    privileges = (getuid() != geteuid()) || (getgid() != getegid());
    init = true;
  }
  return privileges;
}


#ifndef SYS_gettid
// i386: 224, ia64: 1105, amd64: 186, sparc 143
  #ifdef __ia64__
    #define SYS_gettid 1105
  #else
    #ifdef __i386__
      #define SYS_gettid 224
    #else
      #ifdef __amd64__
        #define SYS_gettid 186
      #else
        #ifdef __sparc__
          #define SYS_gettid 143
        #else
          #error define gettid for the arch
        #endif
      #endif
    #endif
  #endif
#endif

// Cpu architecture string
static char cpu_arch[] = HOTSPOT_LIB_ARCH;


// pid_t gettid()
//
// Returns the kernel thread id of the currently running thread. Kernel
// thread id is used to access /proc.
pid_t os::Linux::gettid() {
  int rslt = syscall(SYS_gettid);
  assert(rslt != -1, "must be."); // old linuxthreads implementation?
  return (pid_t)rslt;
}

// Most versions of linux have a bug where the number of processors are
// determined by looking at the /proc file system.  In a chroot environment,
// the system call returns 1.  This causes the VM to act as if it is
// a single processor and elide locking (see is_MP() call).
static bool unsafe_chroot_detected = false;
static const char *unstable_chroot_error = "/proc file system not found.\n"
                     "Java may be unstable running multithreaded in a chroot "
                     "environment on Linux when /proc filesystem is not mounted.";

void os::Linux::initialize_system_info() {
  set_processor_count(sysconf(_SC_NPROCESSORS_CONF));
  if (processor_count() == 1) {
    pid_t pid = os::Linux::gettid();
    char fname[32];
    jio_snprintf(fname, sizeof(fname), "/proc/%d", pid);
    FILE *fp = fopen(fname, "r");
    if (fp == NULL) {
      unsafe_chroot_detected = true;
    } else {
      fclose(fp);
    }
  }
  _physical_memory = (julong)sysconf(_SC_PHYS_PAGES) * (julong)sysconf(_SC_PAGESIZE);
  assert(processor_count() > 0, "linux error");
}

void os::init_system_properties_values() {
  // The next steps are taken in the product version:
  //
  // Obtain the JAVA_HOME value from the location of libjvm.so.
  // This library should be located at:
  // <JAVA_HOME>/jre/lib/<arch>/{client|server}/libjvm.so.
  //
  // If "/jre/lib/" appears at the right place in the path, then we
  // assume libjvm.so is installed in a JDK and we use this path.
  //
  // Otherwise exit with message: "Could not create the Java virtual machine."
  //
  // The following extra steps are taken in the debugging version:
  //
  // If "/jre/lib/" does NOT appear at the right place in the path
  // instead of exit check for $JAVA_HOME environment variable.
  //
  // If it is defined and we are able to locate $JAVA_HOME/jre/lib/<arch>,
  // then we append a fake suffix "hotspot/libjvm.so" to this path so
  // it looks like libjvm.so is installed there
  // <JAVA_HOME>/jre/lib/<arch>/hotspot/libjvm.so.
  //
  // Otherwise exit.
  //
  // Important note: if the location of libjvm.so changes this
  // code needs to be changed accordingly.

// See ld(1):
//      The linker uses the following search paths to locate required
//      shared libraries:
//        1: ...
//        ...
//        7: The default directories, normally /lib and /usr/lib.
#if defined(AMD64) || defined(_LP64) && (defined(SPARC) || defined(PPC) || defined(S390))
#define DEFAULT_LIBPATH "/usr/lib64:/lib64:/lib:/usr/lib"
#else
#define DEFAULT_LIBPATH "/lib:/usr/lib"
#endif

// Base path of extensions installed on the system.
#define SYS_EXT_DIR     "/usr/java/packages"
#define EXTENSIONS_DIR  "/lib/ext"

  // Buffer that fits several sprintfs.
  // Note that the space for the colon and the trailing null are provided
  // by the nulls included by the sizeof operator.
  const size_t bufsize =
    MAX2((size_t)MAXPATHLEN,  // For dll_dir & friends.
         (size_t)MAXPATHLEN + sizeof(EXTENSIONS_DIR) + sizeof(SYS_EXT_DIR) + sizeof(EXTENSIONS_DIR)); // extensions dir
  char *buf = (char *)NEW_C_HEAP_ARRAY(char, bufsize, mtInternal);

  // sysclasspath, java_home, dll_dir
  {
    char *pslash;
    os::jvm_path(buf, bufsize);

    // Found the full path to libjvm.so.
    // Now cut the path to <java_home>/jre if we can.
    pslash = strrchr(buf, '/');
    if (pslash != NULL) {
      *pslash = '\0';            // Get rid of /libjvm.so.
    }
    pslash = strrchr(buf, '/');
    if (pslash != NULL) {
      *pslash = '\0';            // Get rid of /{client|server|hotspot}.
    }
    Arguments::set_dll_dir(buf);

    if (pslash != NULL) {
      pslash = strrchr(buf, '/');
      if (pslash != NULL) {
        *pslash = '\0';          // Get rid of /<arch>.
        pslash = strrchr(buf, '/');
        if (pslash != NULL) {
          *pslash = '\0';        // Get rid of /lib.
        }
      }
    }
    Arguments::set_java_home(buf);
    set_boot_path('/', ':');
  }

  // Where to look for native libraries.
  //
  // Note: Due to a legacy implementation, most of the library path
  // is set in the launcher. This was to accomodate linking restrictions
  // on legacy Linux implementations (which are no longer supported).
  // Eventually, all the library path setting will be done here.
  //
  // However, to prevent the proliferation of improperly built native
  // libraries, the new path component /usr/java/packages is added here.
  // Eventually, all the library path setting will be done here.
  {
    // Get the user setting of LD_LIBRARY_PATH, and prepended it. It
    // should always exist (until the legacy problem cited above is
    // addressed).
    const char *v = ::getenv("LD_LIBRARY_PATH");
    const char *v_colon = ":";
    if (v == NULL) { v = ""; v_colon = ""; }
    // That's +1 for the colon and +1 for the trailing '\0'.
    char *ld_library_path = (char *)NEW_C_HEAP_ARRAY(char,
                                                     strlen(v) + 1 +
                                                     sizeof(SYS_EXT_DIR) + sizeof("/lib/") + strlen(cpu_arch) + sizeof(DEFAULT_LIBPATH) + 1,
                                                     mtInternal);
    sprintf(ld_library_path, "%s%s" SYS_EXT_DIR "/lib/%s:" DEFAULT_LIBPATH, v, v_colon, cpu_arch);
    Arguments::set_library_path(ld_library_path);
    FREE_C_HEAP_ARRAY(char, ld_library_path);
  }

  // Extensions directories.
  sprintf(buf, "%s" EXTENSIONS_DIR ":" SYS_EXT_DIR EXTENSIONS_DIR, Arguments::get_java_home());
  Arguments::set_ext_dirs(buf);

  FREE_C_HEAP_ARRAY(char, buf);

#undef DEFAULT_LIBPATH
#undef SYS_EXT_DIR
#undef EXTENSIONS_DIR
}

////////////////////////////////////////////////////////////////////////////////
// breakpoint support

void os::breakpoint() {
  BREAKPOINT;
}

extern "C" void breakpoint() {
  // use debugger to set breakpoint here
}

////////////////////////////////////////////////////////////////////////////////
// signal support

debug_only(static bool signal_sets_initialized = false);
static sigset_t unblocked_sigs, vm_sigs, allowdebug_blocked_sigs;

bool os::Linux::is_sig_ignored(int sig) {
      struct sigaction oact;
      sigaction(sig, (struct sigaction*)NULL, &oact);
      void* ohlr = oact.sa_sigaction ? CAST_FROM_FN_PTR(void*,  oact.sa_sigaction)
                                     : CAST_FROM_FN_PTR(void*,  oact.sa_handler);
  if (ohlr == CAST_FROM_FN_PTR(void*, SIG_IGN)) {
           return true;
  } else {
           return false;
}
}

void os::Linux::signal_sets_init() {
  // Should also have an assertion stating we are still single-threaded.
  assert(!signal_sets_initialized, "Already initialized");
  // Fill in signals that are necessarily unblocked for all threads in
  // the VM. Currently, we unblock the following signals:
  // SHUTDOWN{1,2,3}_SIGNAL: for shutdown hooks support (unless over-ridden
  //                         by -Xrs (=ReduceSignalUsage));
  // BREAK_SIGNAL which is unblocked only by the VM thread and blocked by all
  // other threads. The "ReduceSignalUsage" boolean tells us not to alter
  // the dispositions or masks wrt these signals.
  // Programs embedding the VM that want to use the above signals for their
  // own purposes must, at this time, use the "-Xrs" option to prevent
  // interference with shutdown hooks and BREAK_SIGNAL thread dumping.
  // (See bug 4345157, and other related bugs).
  // In reality, though, unblocking these signals is really a nop, since
  // these signals are not blocked by default.
  sigemptyset(&unblocked_sigs);
  sigemptyset(&allowdebug_blocked_sigs);
  sigaddset(&unblocked_sigs, SIGILL);
  sigaddset(&unblocked_sigs, SIGSEGV);
  sigaddset(&unblocked_sigs, SIGBUS);
  sigaddset(&unblocked_sigs, SIGFPE);
#if defined(PPC64)
  sigaddset(&unblocked_sigs, SIGTRAP);
#endif
  sigaddset(&unblocked_sigs, SR_signum);

  if (!ReduceSignalUsage) {
   if (!os::Linux::is_sig_ignored(SHUTDOWN1_SIGNAL)) {
      sigaddset(&unblocked_sigs, SHUTDOWN1_SIGNAL);
      sigaddset(&allowdebug_blocked_sigs, SHUTDOWN1_SIGNAL);
   }
   if (!os::Linux::is_sig_ignored(SHUTDOWN2_SIGNAL)) {
      sigaddset(&unblocked_sigs, SHUTDOWN2_SIGNAL);
      sigaddset(&allowdebug_blocked_sigs, SHUTDOWN2_SIGNAL);
   }
   if (!os::Linux::is_sig_ignored(SHUTDOWN3_SIGNAL)) {
      sigaddset(&unblocked_sigs, SHUTDOWN3_SIGNAL);
      sigaddset(&allowdebug_blocked_sigs, SHUTDOWN3_SIGNAL);
   }
  }
  // Fill in signals that are blocked by all but the VM thread.
  sigemptyset(&vm_sigs);
  if (!ReduceSignalUsage) {
    sigaddset(&vm_sigs, BREAK_SIGNAL);
  }
  debug_only(signal_sets_initialized = true);

}

// These are signals that are unblocked while a thread is running Java.
// (For some reason, they get blocked by default.)
sigset_t* os::Linux::unblocked_signals() {
  assert(signal_sets_initialized, "Not initialized");
  return &unblocked_sigs;
}

// These are the signals that are blocked while a (non-VM) thread is
// running Java. Only the VM thread handles these signals.
sigset_t* os::Linux::vm_signals() {
  assert(signal_sets_initialized, "Not initialized");
  return &vm_sigs;
}

// These are signals that are blocked during cond_wait to allow debugger in
sigset_t* os::Linux::allowdebug_blocked_signals() {
  assert(signal_sets_initialized, "Not initialized");
  return &allowdebug_blocked_sigs;
}

void os::Linux::hotspot_sigmask(Thread* thread) {

  //Save caller's signal mask before setting VM signal mask
  sigset_t caller_sigmask;
  pthread_sigmask(SIG_BLOCK, NULL, &caller_sigmask);

  OSThread* osthread = thread->osthread();
  osthread->set_caller_sigmask(caller_sigmask);

  pthread_sigmask(SIG_UNBLOCK, os::Linux::unblocked_signals(), NULL);

  if (!ReduceSignalUsage) {
    if (thread->is_VM_thread()) {
      // Only the VM thread handles BREAK_SIGNAL ...
      pthread_sigmask(SIG_UNBLOCK, vm_signals(), NULL);
    } else {
      // ... all other threads block BREAK_SIGNAL
      pthread_sigmask(SIG_BLOCK, vm_signals(), NULL);
    }
  }
}

//////////////////////////////////////////////////////////////////////////////
// detecting pthread library

void os::Linux::libpthread_init() {
  // Save glibc and pthread version strings.
#if !defined(_CS_GNU_LIBC_VERSION) || \
    !defined(_CS_GNU_LIBPTHREAD_VERSION)
  #error "glibc too old (< 2.3.2)"
# endif

  size_t n = confstr(_CS_GNU_LIBC_VERSION, NULL, 0);
  assert(n > 0, "cannot retrieve glibc version");
  char *str = (char *)malloc(n, mtInternal);
  confstr(_CS_GNU_LIBC_VERSION, str, n);
  os::Linux::set_glibc_version(str);

  n = confstr(_CS_GNU_LIBPTHREAD_VERSION, NULL, 0);
  assert(n > 0, "cannot retrieve pthread version");
  str = (char *)malloc(n, mtInternal);
  confstr(_CS_GNU_LIBPTHREAD_VERSION, str, n);
  os::Linux::set_libpthread_version(str);
}

/////////////////////////////////////////////////////////////////////////////
// thread stack expansion

// os::Linux::manually_expand_stack() takes care of expanding the thread
// stack. Note that this is normally not needed: pthread stacks allocate
// thread stack using mmap() without MAP_NORESERVE, so the stack is already
// committed. Therefore it is not necessary to expand the stack manually.
//
// Manually expanding the stack was historically needed on LinuxThreads
// thread stacks, which were allocated with mmap(MAP_GROWSDOWN). Nowadays
// it is kept to deal with very rare corner cases:
//
// For one, user may run the VM on an own implementation of threads
// whose stacks are - like the old LinuxThreads - implemented using
// mmap(MAP_GROWSDOWN).
//
// Also, this coding may be needed if the VM is running on the primordial
// thread. Normally we avoid running on the primordial thread; however,
// user may still invoke the VM on the primordial thread.
//
// The following historical comment describes the details about running
// on a thread stack allocated with mmap(MAP_GROWSDOWN):


// Force Linux kernel to expand current thread stack. If "bottom" is close
// to the stack guard, caller should block all signals.
//
// MAP_GROWSDOWN:
//   A special mmap() flag that is used to implement thread stacks. It tells
//   kernel that the memory region should extend downwards when needed. This
//   allows early versions of LinuxThreads to only mmap the first few pages
//   when creating a new thread. Linux kernel will automatically expand thread
//   stack as needed (on page faults).
//
//   However, because the memory region of a MAP_GROWSDOWN stack can grow on
//   demand, if a page fault happens outside an already mapped MAP_GROWSDOWN
//   region, it's hard to tell if the fault is due to a legitimate stack
//   access or because of reading/writing non-exist memory (e.g. buffer
//   overrun). As a rule, if the fault happens below current stack pointer,
//   Linux kernel does not expand stack, instead a SIGSEGV is sent to the
//   application (see Linux kernel fault.c).
//
//   This Linux feature can cause SIGSEGV when VM bangs thread stack for
//   stack overflow detection.
//
//   Newer version of LinuxThreads (since glibc-2.2, or, RH-7.x) and NPTL do
//   not use MAP_GROWSDOWN.
//
// To get around the problem and allow stack banging on Linux, we need to
// manually expand thread stack after receiving the SIGSEGV.
//
// There are two ways to expand thread stack to address "bottom", we used
// both of them in JVM before 1.5:
//   1. adjust stack pointer first so that it is below "bottom", and then
//      touch "bottom"
//   2. mmap() the page in question
//
// Now alternate signal stack is gone, it's harder to use 2. For instance,
// if current sp is already near the lower end of page 101, and we need to
// call mmap() to map page 100, it is possible that part of the mmap() frame
// will be placed in page 100. When page 100 is mapped, it is zero-filled.
// That will destroy the mmap() frame and cause VM to crash.
//
// The following code works by adjusting sp first, then accessing the "bottom"
// page to force a page fault. Linux kernel will then automatically expand the
// stack mapping.
//
// _expand_stack_to() assumes its frame size is less than page size, which
// should always be true if the function is not inlined.

#if __GNUC__ < 3    // gcc 2.x does not support noinline attribute
#define NOINLINE
#else
#define NOINLINE __attribute__ ((noinline))
#endif

static void _expand_stack_to(address bottom) NOINLINE;

static void _expand_stack_to(address bottom) {
  address sp;
  size_t size;
  volatile char *p;

  // Adjust bottom to point to the largest address within the same page, it
  // gives us a one-page buffer if alloca() allocates slightly more memory.
  bottom = (address)align_size_down((uintptr_t)bottom, os::Linux::page_size());
  bottom += os::Linux::page_size() - 1;

  // sp might be slightly above current stack pointer; if that's the case, we
  // will alloca() a little more space than necessary, which is OK. Don't use
  // os::current_stack_pointer(), as its result can be slightly below current
  // stack pointer, causing us to not alloca enough to reach "bottom".
  sp = (address)&sp;

  if (sp > bottom) {
    size = sp - bottom;
    p = (volatile char *)alloca(size);
    assert(p != NULL && p <= (volatile char *)bottom, "alloca problem?");
    p[0] = '\0';
  }
}

bool os::Linux::manually_expand_stack(JavaThread * t, address addr) {
  assert(t!=NULL, "just checking");
  assert(t->osthread()->expanding_stack(), "expand should be set");
  assert(t->stack_base() != NULL, "stack_base was not initialized");

  if (addr <  t->stack_base() && addr >= t->stack_yellow_zone_base()) {
    sigset_t mask_all, old_sigset;
    sigfillset(&mask_all);
    pthread_sigmask(SIG_SETMASK, &mask_all, &old_sigset);
    _expand_stack_to(addr);
    pthread_sigmask(SIG_SETMASK, &old_sigset, NULL);
    return true;
  }
  return false;
}

//////////////////////////////////////////////////////////////////////////////
// create new thread

// Thread start routine for all newly created threads
static void *java_start(Thread *thread) {
  // Try to randomize the cache line index of hot stack frames.
  // This helps when threads of the same stack traces evict each other's
  // cache lines. The threads can be either from the same JVM instance, or
  // from different JVM instances. The benefit is especially true for
  // processors with hyperthreading technology.
  static int counter = 0;
  int pid = os::current_process_id();
  alloca(((pid ^ counter++) & 7) * 128);

  ThreadLocalStorage::set_thread(thread);

  OSThread* osthread = thread->osthread();
  Monitor* sync = osthread->startThread_lock();

  // thread_id is kernel thread id (similar to Solaris LWP id)
  osthread->set_thread_id(os::Linux::gettid());

  if (UseNUMA) {
    int lgrp_id = os::numa_get_group_id();
    if (lgrp_id != -1) {
      thread->set_lgrp_id(lgrp_id);
    }
  }
  // initialize signal mask for this thread
  os::Linux::hotspot_sigmask(thread);

  // initialize floating point control register
  os::Linux::init_thread_fpu_state();

  // handshaking with parent thread
  {
    MutexLockerEx ml(sync, Mutex::_no_safepoint_check_flag);

    // notify parent thread
    osthread->set_state(INITIALIZED);
    sync->notify_all();

    // wait until os::start_thread()
    while (osthread->get_state() == INITIALIZED) {
      sync->wait(Mutex::_no_safepoint_check_flag);
    }
  }

  // call one more level start routine
  thread->run();

  return 0;
}

bool os::create_thread(Thread* thread, ThreadType thr_type,
                       size_t stack_size) {
  assert(thread->osthread() == NULL, "caller responsible");

  // Allocate the OSThread object
  OSThread* osthread = new OSThread(NULL, NULL);
  if (osthread == NULL) {
    return false;
  }

  // set the correct thread state
  osthread->set_thread_type(thr_type);

  // Initial state is ALLOCATED but not INITIALIZED
  osthread->set_state(ALLOCATED);

  thread->set_osthread(osthread);

  // init thread attributes
  pthread_attr_t attr;
  pthread_attr_init(&attr);
  pthread_attr_setdetachstate(&attr, PTHREAD_CREATE_DETACHED);

  // stack size
  if (os::Linux::supports_variable_stack_size()) {
    // calculate stack size if it's not specified by caller
    if (stack_size == 0) {
      stack_size = os::Linux::default_stack_size(thr_type);

      switch (thr_type) {
      case os::java_thread:
        // Java threads use ThreadStackSize which default value can be
        // changed with the flag -Xss
        assert(JavaThread::stack_size_at_create() > 0, "this should be set");
        stack_size = JavaThread::stack_size_at_create();
        break;
      case os::compiler_thread:
        if (CompilerThreadStackSize > 0) {
          stack_size = (size_t)(CompilerThreadStackSize * K);
          break;
        } // else fall through:
          // use VMThreadStackSize if CompilerThreadStackSize is not defined
      case os::vm_thread:
      case os::pgc_thread:
      case os::cgc_thread:
      case os::watcher_thread:
        if (VMThreadStackSize > 0) stack_size = (size_t)(VMThreadStackSize * K);
        break;
      }
    }

    stack_size = MAX2(stack_size, os::Linux::min_stack_allowed);
    pthread_attr_setstacksize(&attr, stack_size);
  } else {
    // let pthread_create() pick the default value.
  }

  // glibc guard page
  pthread_attr_setguardsize(&attr, os::Linux::default_guard_size(thr_type));

  ThreadState state;

  {
    pthread_t tid;
    int ret = pthread_create(&tid, &attr, (void* (*)(void*)) java_start, thread);

    pthread_attr_destroy(&attr);

    if (ret != 0) {
      if (PrintMiscellaneous && (Verbose || WizardMode)) {
        perror("pthread_create()");
      }
      // Need to clean up stuff we've allocated so far
      thread->set_osthread(NULL);
      delete osthread;
      return false;
    }

    // Store pthread info into the OSThread
    osthread->set_pthread_id(tid);

    // Wait until child thread is either initialized or aborted
    {
      Monitor* sync_with_child = osthread->startThread_lock();
      MutexLockerEx ml(sync_with_child, Mutex::_no_safepoint_check_flag);
      while ((state = osthread->get_state()) == ALLOCATED) {
        sync_with_child->wait(Mutex::_no_safepoint_check_flag);
      }
    }
  }

  // Aborted due to thread limit being reached
  if (state == ZOMBIE) {
      thread->set_osthread(NULL);
      delete osthread;
      return false;
  }

  // The thread is returned suspended (in state INITIALIZED),
  // and is started higher up in the call chain
  assert(state == INITIALIZED, "race condition");
  return true;
}

/////////////////////////////////////////////////////////////////////////////
// attach existing thread

// bootstrap the main thread
bool os::create_main_thread(JavaThread* thread) {
  assert(os::Linux::_main_thread == pthread_self(), "should be called inside main thread");
  return create_attached_thread(thread);
}

bool os::create_attached_thread(JavaThread* thread) {
#ifdef ASSERT
    thread->verify_not_published();
#endif

  // Allocate the OSThread object
  OSThread* osthread = new OSThread(NULL, NULL);

  if (osthread == NULL) {
    return false;
  }

  // Store pthread info into the OSThread
  osthread->set_thread_id(os::Linux::gettid());
  osthread->set_pthread_id(::pthread_self());

  // initialize floating point control register
  os::Linux::init_thread_fpu_state();

  // Initial thread state is RUNNABLE
  osthread->set_state(RUNNABLE);

  thread->set_osthread(osthread);

  if (UseNUMA) {
    int lgrp_id = os::numa_get_group_id();
    if (lgrp_id != -1) {
      thread->set_lgrp_id(lgrp_id);
    }
  }

  if (os::Linux::is_initial_thread()) {
    // If current thread is initial thread, its stack is mapped on demand,
    // see notes about MAP_GROWSDOWN. Here we try to force kernel to map
    // the entire stack region to avoid SEGV in stack banging.
    // It is also useful to get around the heap-stack-gap problem on SuSE
    // kernel (see 4821821 for details). We first expand stack to the top
    // of yellow zone, then enable stack yellow zone (order is significant,
    // enabling yellow zone first will crash JVM on SuSE Linux), so there
    // is no gap between the last two virtual memory regions.

    JavaThread *jt = (JavaThread *)thread;
    address addr = jt->stack_yellow_zone_base();
    assert(addr != NULL, "initialization problem?");
    assert(jt->stack_available(addr) > 0, "stack guard should not be enabled");

    osthread->set_expanding_stack();
    os::Linux::manually_expand_stack(jt, addr);
    osthread->clear_expanding_stack();
  }

  // initialize signal mask for this thread
  // and save the caller's signal mask
  os::Linux::hotspot_sigmask(thread);

  return true;
}

void os::pd_start_thread(Thread* thread) {
  OSThread * osthread = thread->osthread();
  assert(osthread->get_state() != INITIALIZED, "just checking");
  Monitor* sync_with_child = osthread->startThread_lock();
  MutexLockerEx ml(sync_with_child, Mutex::_no_safepoint_check_flag);
  sync_with_child->notify();
}

// Free Linux resources related to the OSThread
void os::free_thread(OSThread* osthread) {
  assert(osthread != NULL, "osthread not set");

  if (Thread::current()->osthread() == osthread) {
    // Restore caller's signal mask
    sigset_t sigmask = osthread->caller_sigmask();
    pthread_sigmask(SIG_SETMASK, &sigmask, NULL);
   }

  delete osthread;
}

//////////////////////////////////////////////////////////////////////////////
// thread local storage

// Restore the thread pointer if the destructor is called. This is in case
// someone from JNI code sets up a destructor with pthread_key_create to run
// detachCurrentThread on thread death. Unless we restore the thread pointer we
// will hang or crash. When detachCurrentThread is called the key will be set
// to null and we will not be called again. If detachCurrentThread is never
// called we could loop forever depending on the pthread implementation.
static void restore_thread_pointer(void* p) {
  Thread* thread = (Thread*) p;
  os::thread_local_storage_at_put(ThreadLocalStorage::thread_index(), thread);
}

int os::allocate_thread_local_storage() {
  pthread_key_t key;
  int rslt = pthread_key_create(&key, restore_thread_pointer);
  assert(rslt == 0, "cannot allocate thread local storage");
  return (int)key;
}

// Note: This is currently not used by VM, as we don't destroy TLS key
// on VM exit.
void os::free_thread_local_storage(int index) {
  int rslt = pthread_key_delete((pthread_key_t)index);
  assert(rslt == 0, "invalid index");
}

void os::thread_local_storage_at_put(int index, void* value) {
  int rslt = pthread_setspecific((pthread_key_t)index, value);
  assert(rslt == 0, "pthread_setspecific failed");
}

extern "C" Thread* get_thread() {
  return ThreadLocalStorage::thread();
}

//////////////////////////////////////////////////////////////////////////////
// initial thread

// Check if current thread is the initial thread, similar to Solaris thr_main.
bool os::Linux::is_initial_thread(void) {
  char dummy;
  // If called before init complete, thread stack bottom will be null.
  // Can be called if fatal error occurs before initialization.
  if (initial_thread_stack_bottom() == NULL) return false;
  assert(initial_thread_stack_bottom() != NULL &&
         initial_thread_stack_size()   != 0,
         "os::init did not locate initial thread's stack region");
  if ((address)&dummy >= initial_thread_stack_bottom() &&
      (address)&dummy < initial_thread_stack_bottom() + initial_thread_stack_size()) {
       return true;
  } else {
    return false;
  }
}

// Find the virtual memory area that contains addr
static bool find_vma(address addr, address* vma_low, address* vma_high) {
  FILE *fp = fopen("/proc/self/maps", "r");
  if (fp) {
    address low, high;
    while (!feof(fp)) {
      if (fscanf(fp, "%p-%p", &low, &high) == 2) {
        if (low <= addr && addr < high) {
           if (vma_low)  *vma_low  = low;
           if (vma_high) *vma_high = high;
           fclose(fp);
           return true;
        }
      }
      for (;;) {
        int ch = fgetc(fp);
        if (ch == EOF || ch == (int)'\n') break;
      }
    }
    fclose(fp);
  }
  return false;
}

// Locate initial thread stack. This special handling of initial thread stack
// is needed because pthread_getattr_np() on most (all?) Linux distros returns
// bogus value for initial thread.
void os::Linux::capture_initial_stack(size_t max_size) {
  // stack size is the easy part, get it from RLIMIT_STACK
  size_t stack_size;
  struct rlimit rlim;
  getrlimit(RLIMIT_STACK, &rlim);
  stack_size = rlim.rlim_cur;

  // 6308388: a bug in ld.so will relocate its own .data section to the
  //   lower end of primordial stack; reduce ulimit -s value a little bit
  //   so we won't install guard page on ld.so's data section.
  stack_size -= 2 * page_size();

  // 4441425: avoid crash with "unlimited" stack size on SuSE 7.1 or Redhat
  //   7.1, in both cases we will get 2G in return value.
  // 4466587: glibc 2.2.x compiled w/o "--enable-kernel=2.4.0" (RH 7.0,
  //   SuSE 7.2, Debian) can not handle alternate signal stack correctly
  //   for initial thread if its stack size exceeds 6M. Cap it at 2M,
  //   in case other parts in glibc still assumes 2M max stack size.
  // FIXME: alt signal stack is gone, maybe we can relax this constraint?
  // Problem still exists RH7.2 (IA64 anyway) but 2MB is a little small
  if (stack_size > 2 * K * K IA64_ONLY(*2)) {
      stack_size = 2 * K * K IA64_ONLY(*2);
  }
  // Try to figure out where the stack base (top) is. This is harder.
  //
  // When an application is started, glibc saves the initial stack pointer in
  // a global variable "__libc_stack_end", which is then used by system
  // libraries. __libc_stack_end should be pretty close to stack top. The
  // variable is available since the very early days. However, because it is
  // a private interface, it could disappear in the future.
  //
  // Linux kernel saves start_stack information in /proc/<pid>/stat. Similar
  // to __libc_stack_end, it is very close to stack top, but isn't the real
  // stack top. Note that /proc may not exist if VM is running as a chroot
  // program, so reading /proc/<pid>/stat could fail. Also the contents of
  // /proc/<pid>/stat could change in the future (though unlikely).
  //
  // We try __libc_stack_end first. If that doesn't work, look for
  // /proc/<pid>/stat. If neither of them works, we use current stack pointer
  // as a hint, which should work well in most cases.

  uintptr_t stack_start;

  // try __libc_stack_end first
  uintptr_t *p = (uintptr_t *)dlsym(RTLD_DEFAULT, "__libc_stack_end");
  if (p && *p) {
    stack_start = *p;
  } else {
    // see if we can get the start_stack field from /proc/self/stat
    FILE *fp;
    int pid;
    char state;
    int ppid;
    int pgrp;
    int session;
    int nr;
    int tpgrp;
    unsigned long flags;
    unsigned long minflt;
    unsigned long cminflt;
    unsigned long majflt;
    unsigned long cmajflt;
    unsigned long utime;
    unsigned long stime;
    long cutime;
    long cstime;
    long prio;
    long nice;
    long junk;
    long it_real;
    uintptr_t start;
    uintptr_t vsize;
    intptr_t rss;
    uintptr_t rsslim;
    uintptr_t scodes;
    uintptr_t ecode;
    int i;

    // Figure what the primordial thread stack base is. Code is inspired
    // by email from Hans Boehm. /proc/self/stat begins with current pid,
    // followed by command name surrounded by parentheses, state, etc.
    char stat[2048];
    int statlen;

    fp = fopen("/proc/self/stat", "r");
    if (fp) {
      statlen = fread(stat, 1, 2047, fp);
      stat[statlen] = '\0';
      fclose(fp);

      // Skip pid and the command string. Note that we could be dealing with
      // weird command names, e.g. user could decide to rename java launcher
      // to "java 1.4.2 :)", then the stat file would look like
      //                1234 (java 1.4.2 :)) R ... ...
      // We don't really need to know the command string, just find the last
      // occurrence of ")" and then start parsing from there. See bug 4726580.
      char * s = strrchr(stat, ')');

      i = 0;
      if (s) {
        // Skip blank chars
        do { s++; } while (s && isspace(*s));

#define _UFM UINTX_FORMAT
#define _DFM INTX_FORMAT

        //                                     1   1   1   1   1   1   1   1   1   1   2   2    2    2    2    2    2    2    2
        //              3  4  5  6  7  8   9   0   1   2   3   4   5   6   7   8   9   0   1    2    3    4    5    6    7    8
        i = sscanf(s, "%c %d %d %d %d %d %lu %lu %lu %lu %lu %lu %lu %ld %ld %ld %ld %ld %ld " _UFM _UFM _DFM _UFM _UFM _UFM _UFM,
                   &state,          // 3  %c
                   &ppid,           // 4  %d
                   &pgrp,           // 5  %d
                   &session,        // 6  %d
                   &nr,             // 7  %d
                   &tpgrp,          // 8  %d
                   &flags,          // 9  %lu
                   &minflt,         // 10 %lu
                   &cminflt,        // 11 %lu
                   &majflt,         // 12 %lu
                   &cmajflt,        // 13 %lu
                   &utime,          // 14 %lu
                   &stime,          // 15 %lu
                   &cutime,         // 16 %ld
                   &cstime,         // 17 %ld
                   &prio,           // 18 %ld
                   &nice,           // 19 %ld
                   &junk,           // 20 %ld
                   &it_real,        // 21 %ld
                   &start,          // 22 UINTX_FORMAT
                   &vsize,          // 23 UINTX_FORMAT
                   &rss,            // 24 INTX_FORMAT
                   &rsslim,         // 25 UINTX_FORMAT
                   &scodes,         // 26 UINTX_FORMAT
                   &ecode,          // 27 UINTX_FORMAT
                   &stack_start);   // 28 UINTX_FORMAT
      }

#undef _UFM
#undef _DFM

      if (i != 28 - 2) {
         assert(false, "Bad conversion from /proc/self/stat");
         // product mode - assume we are the initial thread, good luck in the
         // embedded case.
         warning("Can't detect initial thread stack location - bad conversion");
         stack_start = (uintptr_t) &rlim;
      }
    } else {
      // For some reason we can't open /proc/self/stat (for example, running on
      // FreeBSD with a Linux emulator, or inside chroot), this should work for
      // most cases, so don't abort:
      warning("Can't detect initial thread stack location - no /proc/self/stat");
      stack_start = (uintptr_t) &rlim;
    }
  }

  // Now we have a pointer (stack_start) very close to the stack top, the
  // next thing to do is to figure out the exact location of stack top. We
  // can find out the virtual memory area that contains stack_start by
  // reading /proc/self/maps, it should be the last vma in /proc/self/maps,
  // and its upper limit is the real stack top. (again, this would fail if
  // running inside chroot, because /proc may not exist.)

  uintptr_t stack_top;
  address low, high;
  if (find_vma((address)stack_start, &low, &high)) {
    // success, "high" is the true stack top. (ignore "low", because initial
    // thread stack grows on demand, its real bottom is high - RLIMIT_STACK.)
    stack_top = (uintptr_t)high;
  } else {
    // failed, likely because /proc/self/maps does not exist
    warning("Can't detect initial thread stack location - find_vma failed");
    // best effort: stack_start is normally within a few pages below the real
    // stack top, use it as stack top, and reduce stack size so we won't put
    // guard page outside stack.
    stack_top = stack_start;
    stack_size -= 16 * page_size();
  }

  // stack_top could be partially down the page so align it
  stack_top = align_size_up(stack_top, page_size());

  if (max_size && stack_size > max_size) {
     _initial_thread_stack_size = max_size;
  } else {
     _initial_thread_stack_size = stack_size;
  }

  _initial_thread_stack_size = align_size_down(_initial_thread_stack_size, page_size());
  _initial_thread_stack_bottom = (address)stack_top - _initial_thread_stack_size;
}

////////////////////////////////////////////////////////////////////////////////
// time support

// Time since start-up in seconds to a fine granularity.
// Used by VMSelfDestructTimer and the MemProfiler.
double os::elapsedTime() {

  return ((double)os::elapsed_counter()) / os::elapsed_frequency(); // nanosecond resolution
}

jlong os::elapsed_counter() {
  return javaTimeNanos() - initial_time_count;
}

jlong os::elapsed_frequency() {
  return NANOSECS_PER_SEC; // nanosecond resolution
}

bool os::supports_vtime() { return true; }
bool os::enable_vtime()   { return false; }
bool os::vtime_enabled()  { return false; }

double os::elapsedVTime() {
  struct rusage usage;
  int retval = getrusage(RUSAGE_THREAD, &usage);
  if (retval == 0) {
    return (double) (usage.ru_utime.tv_sec + usage.ru_stime.tv_sec) + (double) (usage.ru_utime.tv_usec + usage.ru_stime.tv_usec) / (1000 * 1000);
  } else {
    // better than nothing, but not much
    return elapsedTime();
  }
}

jlong os::javaTimeMillis() {
  timeval time;
  int status = gettimeofday(&time, NULL);
  assert(status != -1, "linux error");
  return jlong(time.tv_sec) * 1000  +  jlong(time.tv_usec / 1000);
}

void os::javaTimeSystemUTC(jlong &seconds, jlong &nanos) {
  timeval time;
  int status = gettimeofday(&time, NULL);
  assert(status != -1, "linux error");
  seconds = jlong(time.tv_sec);
  nanos = jlong(time.tv_usec) * 1000;
}


#ifndef CLOCK_MONOTONIC
#define CLOCK_MONOTONIC (1)
#endif

void os::Linux::clock_init() {
  // we do dlopen's in this particular order due to bug in linux
  // dynamical loader (see 6348968) leading to crash on exit
  void* handle = dlopen("librt.so.1", RTLD_LAZY);
  if (handle == NULL) {
    handle = dlopen("librt.so", RTLD_LAZY);
  }

  if (handle) {
    int (*clock_getres_func)(clockid_t, struct timespec*) =
           (int(*)(clockid_t, struct timespec*))dlsym(handle, "clock_getres");
    int (*clock_gettime_func)(clockid_t, struct timespec*) =
           (int(*)(clockid_t, struct timespec*))dlsym(handle, "clock_gettime");
    if (clock_getres_func && clock_gettime_func) {
      // See if monotonic clock is supported by the kernel. Note that some
      // early implementations simply return kernel jiffies (updated every
      // 1/100 or 1/1000 second). It would be bad to use such a low res clock
      // for nano time (though the monotonic property is still nice to have).
      // It's fixed in newer kernels, however clock_getres() still returns
      // 1/HZ. We check if clock_getres() works, but will ignore its reported
      // resolution for now. Hopefully as people move to new kernels, this
      // won't be a problem.
      struct timespec res;
      struct timespec tp;
      if (clock_getres_func (CLOCK_MONOTONIC, &res) == 0 &&
          clock_gettime_func(CLOCK_MONOTONIC, &tp)  == 0) {
        // yes, monotonic clock is supported
        _clock_gettime = clock_gettime_func;
        return;
      } else {
        // close librt if there is no monotonic clock
        dlclose(handle);
      }
    }
  }
  warning("No monotonic clock was available - timed services may " \
          "be adversely affected if the time-of-day clock changes");
}

#ifndef SYS_clock_getres
#if defined(IA32) || defined(AMD64)
#define SYS_clock_getres IA32_ONLY(266)  AMD64_ONLY(229)
#define sys_clock_getres(x,y)  ::syscall(SYS_clock_getres, x, y)
#else
#warning "SYS_clock_getres not defined for this platform, disabling fast_thread_cpu_time"
#define sys_clock_getres(x,y)  -1
#endif
#else
#define sys_clock_getres(x,y)  ::syscall(SYS_clock_getres, x, y)
#endif

void os::Linux::fast_thread_clock_init() {
  if (!UseLinuxPosixThreadCPUClocks) {
    return;
  }
  clockid_t clockid;
  struct timespec tp;
  int (*pthread_getcpuclockid_func)(pthread_t, clockid_t *) =
      (int(*)(pthread_t, clockid_t *)) dlsym(RTLD_DEFAULT, "pthread_getcpuclockid");

  // Switch to using fast clocks for thread cpu time if
  // the sys_clock_getres() returns 0 error code.
  // Note, that some kernels may support the current thread
  // clock (CLOCK_THREAD_CPUTIME_ID) but not the clocks
  // returned by the pthread_getcpuclockid().
  // If the fast Posix clocks are supported then the sys_clock_getres()
  // must return at least tp.tv_sec == 0 which means a resolution
  // better than 1 sec. This is extra check for reliability.

  if (pthread_getcpuclockid_func &&
     pthread_getcpuclockid_func(_main_thread, &clockid) == 0 &&
     sys_clock_getres(clockid, &tp) == 0 && tp.tv_sec == 0) {
    _supports_fast_thread_cpu_time = true;
    _pthread_getcpuclockid = pthread_getcpuclockid_func;
  }
}

jlong os::javaTimeNanos() {
  if (os::supports_monotonic_clock()) {
    struct timespec tp;
    int status = Linux::clock_gettime(CLOCK_MONOTONIC, &tp);
    assert(status == 0, "gettime error");
    jlong result = jlong(tp.tv_sec) * (1000 * 1000 * 1000) + jlong(tp.tv_nsec);
    return result;
  } else {
    timeval time;
    int status = gettimeofday(&time, NULL);
    assert(status != -1, "linux error");
    jlong usecs = jlong(time.tv_sec) * (1000 * 1000) + jlong(time.tv_usec);
    return 1000 * usecs;
  }
}

void os::javaTimeNanos_info(jvmtiTimerInfo *info_ptr) {
  if (os::supports_monotonic_clock()) {
    info_ptr->max_value = ALL_64_BITS;

    // CLOCK_MONOTONIC - amount of time since some arbitrary point in the past
    info_ptr->may_skip_backward = false;      // not subject to resetting or drifting
    info_ptr->may_skip_forward = false;       // not subject to resetting or drifting
  } else {
    // gettimeofday - based on time in seconds since the Epoch thus does not wrap
    info_ptr->max_value = ALL_64_BITS;

    // gettimeofday is a real time clock so it skips
    info_ptr->may_skip_backward = true;
    info_ptr->may_skip_forward = true;
  }

  info_ptr->kind = JVMTI_TIMER_ELAPSED;                // elapsed not CPU time
}

// Return the real, user, and system times in seconds from an
// arbitrary fixed point in the past.
bool os::getTimesSecs(double* process_real_time,
                      double* process_user_time,
                      double* process_system_time) {
  struct tms ticks;
  clock_t real_ticks = times(&ticks);

  if (real_ticks == (clock_t) (-1)) {
    return false;
  } else {
    double ticks_per_second = (double) clock_tics_per_sec;
    *process_user_time = ((double) ticks.tms_utime) / ticks_per_second;
    *process_system_time = ((double) ticks.tms_stime) / ticks_per_second;
    *process_real_time = ((double) real_ticks) / ticks_per_second;

    return true;
  }
}


char * os::local_time_string(char *buf, size_t buflen) {
  struct tm t;
  time_t long_time;
  time(&long_time);
  localtime_r(&long_time, &t);
  jio_snprintf(buf, buflen, "%d-%02d-%02d %02d:%02d:%02d",
               t.tm_year + 1900, t.tm_mon + 1, t.tm_mday,
               t.tm_hour, t.tm_min, t.tm_sec);
  return buf;
}

struct tm* os::localtime_pd(const time_t* clock, struct tm*  res) {
  return localtime_r(clock, res);
}

////////////////////////////////////////////////////////////////////////////////
// runtime exit support

// Note: os::shutdown() might be called very early during initialization, or
// called from signal handler. Before adding something to os::shutdown(), make
// sure it is async-safe and can handle partially initialized VM.
void os::shutdown() {

  // allow PerfMemory to attempt cleanup of any persistent resources
  perfMemory_exit();

  // needs to remove object in file system
  AttachListener::abort();

  // flush buffered output, finish log files
  ostream_abort();

  // Check for abort hook
  abort_hook_t abort_hook = Arguments::abort_hook();
  if (abort_hook != NULL) {
    abort_hook();
  }

}

// Note: os::abort() might be called very early during initialization, or
// called from signal handler. Before adding something to os::abort(), make
// sure it is async-safe and can handle partially initialized VM.
void os::abort(bool dump_core, void* siginfo, void* context) {
  os::shutdown();
  if (dump_core) {
#ifndef PRODUCT
    fdStream out(defaultStream::output_fd());
    out.print_raw("Current thread is ");
    char buf[16];
    jio_snprintf(buf, sizeof(buf), UINTX_FORMAT, os::current_thread_id());
    out.print_raw_cr(buf);
    out.print_raw_cr("Dumping core ...");
#endif
    ::abort(); // dump core
  }

  ::exit(1);
}

// Die immediately, no exit hook, no abort hook, no cleanup.
void os::die() {
  ::abort();
}


// This method is a copy of JDK's sysGetLastErrorString
// from src/solaris/hpi/src/system_md.c

size_t os::lasterror(char *buf, size_t len) {
  if (errno == 0)  return 0;

  const char *s = ::strerror(errno);
  size_t n = ::strlen(s);
  if (n >= len) {
    n = len - 1;
  }
  ::strncpy(buf, s, n);
  buf[n] = '\0';
  return n;
}

intx os::current_thread_id() { return (intx)pthread_self(); }
int os::current_process_id() {
  return ::getpid();
}

// DLL functions

const char* os::dll_file_extension() { return ".so"; }

// This must be hard coded because it's the system's temporary
// directory not the java application's temp directory, ala java.io.tmpdir.
const char* os::get_temp_directory() { return "/tmp"; }

static bool file_exists(const char* filename) {
  struct stat statbuf;
  if (filename == NULL || strlen(filename) == 0) {
    return false;
  }
  return os::stat(filename, &statbuf) == 0;
}

bool os::dll_build_name(char* buffer, size_t buflen,
                        const char* pname, const char* fname) {
  bool retval = false;
  // Copied from libhpi
  const size_t pnamelen = pname ? strlen(pname) : 0;

  // Return error on buffer overflow.
  if (pnamelen + strlen(fname) + 10 > (size_t) buflen) {
    return retval;
  }

  if (pnamelen == 0) {
    snprintf(buffer, buflen, "lib%s.so", fname);
    retval = true;
  } else if (strchr(pname, *os::path_separator()) != NULL) {
    int n;
    char** pelements = split_path(pname, &n);
    if (pelements == NULL) {
      return false;
    }
    for (int i = 0; i < n; i++) {
      // Really shouldn't be NULL, but check can't hurt
      if (pelements[i] == NULL || strlen(pelements[i]) == 0) {
        continue; // skip the empty path values
      }
      snprintf(buffer, buflen, "%s/lib%s.so", pelements[i], fname);
      if (file_exists(buffer)) {
        retval = true;
        break;
      }
    }
    // release the storage
    for (int i = 0; i < n; i++) {
      if (pelements[i] != NULL) {
        FREE_C_HEAP_ARRAY(char, pelements[i]);
      }
    }
    if (pelements != NULL) {
      FREE_C_HEAP_ARRAY(char*, pelements);
    }
  } else {
    snprintf(buffer, buflen, "%s/lib%s.so", pname, fname);
    retval = true;
  }
  return retval;
}

// check if addr is inside libjvm.so
bool os::address_is_in_vm(address addr) {
  static address libjvm_base_addr;
  Dl_info dlinfo;

  if (libjvm_base_addr == NULL) {
    if (dladdr(CAST_FROM_FN_PTR(void *, os::address_is_in_vm), &dlinfo) != 0) {
      libjvm_base_addr = (address)dlinfo.dli_fbase;
    }
    assert(libjvm_base_addr !=NULL, "Cannot obtain base address for libjvm");
  }

  if (dladdr((void *)addr, &dlinfo) != 0) {
    if (libjvm_base_addr == (address)dlinfo.dli_fbase) return true;
  }

  return false;
}

bool os::dll_address_to_function_name(address addr, char *buf,
                                      int buflen, int *offset,
                                      bool demangle) {
  // buf is not optional, but offset is optional
  assert(buf != NULL, "sanity check");

  Dl_info dlinfo;

  if (dladdr((void*)addr, &dlinfo) != 0) {
    // see if we have a matching symbol
    if (dlinfo.dli_saddr != NULL && dlinfo.dli_sname != NULL) {
      if (!(demangle && Decoder::demangle(dlinfo.dli_sname, buf, buflen))) {
        jio_snprintf(buf, buflen, "%s", dlinfo.dli_sname);
      }
      if (offset != NULL) *offset = addr - (address)dlinfo.dli_saddr;
      return true;
    }
    // no matching symbol so try for just file info
    if (dlinfo.dli_fname != NULL && dlinfo.dli_fbase != NULL) {
      if (Decoder::decode((address)(addr - (address)dlinfo.dli_fbase),
                          buf, buflen, offset, dlinfo.dli_fname, demangle)) {
        return true;
      }
    }
  }

  buf[0] = '\0';
  if (offset != NULL) *offset = -1;
  return false;
}

struct _address_to_library_name {
  address addr;          // input : memory address
  size_t  buflen;        //         size of fname
  char*   fname;         // output: library name
  address base;          //         library base addr
};

static int address_to_library_name_callback(struct dl_phdr_info *info,
                                            size_t size, void *data) {
  int i;
  bool found = false;
  address libbase = NULL;
  struct _address_to_library_name * d = (struct _address_to_library_name *)data;

  // iterate through all loadable segments
  for (i = 0; i < info->dlpi_phnum; i++) {
    address segbase = (address)(info->dlpi_addr + info->dlpi_phdr[i].p_vaddr);
    if (info->dlpi_phdr[i].p_type == PT_LOAD) {
      // base address of a library is the lowest address of its loaded
      // segments.
      if (libbase == NULL || libbase > segbase) {
        libbase = segbase;
      }
      // see if 'addr' is within current segment
      if (segbase <= d->addr &&
          d->addr < segbase + info->dlpi_phdr[i].p_memsz) {
        found = true;
      }
    }
  }

  // dlpi_name is NULL or empty if the ELF file is executable, return 0
  // so dll_address_to_library_name() can fall through to use dladdr() which
  // can figure out executable name from argv[0].
  if (found && info->dlpi_name && info->dlpi_name[0]) {
    d->base = libbase;
    if (d->fname) {
      jio_snprintf(d->fname, d->buflen, "%s", info->dlpi_name);
    }
    return 1;
  }
  return 0;
}

bool os::dll_address_to_library_name(address addr, char* buf,
                                     int buflen, int* offset) {
  // buf is not optional, but offset is optional
  assert(buf != NULL, "sanity check");

  Dl_info dlinfo;
  struct _address_to_library_name data;

  // There is a bug in old glibc dladdr() implementation that it could resolve
  // to wrong library name if the .so file has a base address != NULL. Here
  // we iterate through the program headers of all loaded libraries to find
  // out which library 'addr' really belongs to. This workaround can be
  // removed once the minimum requirement for glibc is moved to 2.3.x.
  data.addr = addr;
  data.fname = buf;
  data.buflen = buflen;
  data.base = NULL;
  int rslt = dl_iterate_phdr(address_to_library_name_callback, (void *)&data);

  if (rslt) {
     // buf already contains library name
     if (offset) *offset = addr - data.base;
     return true;
  }
  if (dladdr((void*)addr, &dlinfo) != 0) {
    if (dlinfo.dli_fname != NULL) {
      jio_snprintf(buf, buflen, "%s", dlinfo.dli_fname);
    }
    if (dlinfo.dli_fbase != NULL && offset != NULL) {
      *offset = addr - (address)dlinfo.dli_fbase;
    }
    return true;
  }

  buf[0] = '\0';
  if (offset) *offset = -1;
  return false;
}

  // Loads .dll/.so and
  // in case of error it checks if .dll/.so was built for the
  // same architecture as Hotspot is running on


// Remember the stack's state. The Linux dynamic linker will change
// the stack to 'executable' at most once, so we must safepoint only once.
bool os::Linux::_stack_is_executable = false;

// VM operation that loads a library.  This is necessary if stack protection
// of the Java stacks can be lost during loading the library.  If we
// do not stop the Java threads, they can stack overflow before the stacks
// are protected again.
class VM_LinuxDllLoad: public VM_Operation {
 private:
  const char *_filename;
  char *_ebuf;
  int _ebuflen;
  void *_lib;
 public:
  VM_LinuxDllLoad(const char *fn, char *ebuf, int ebuflen) :
    _filename(fn), _ebuf(ebuf), _ebuflen(ebuflen), _lib(NULL) {}
  VMOp_Type type() const { return VMOp_LinuxDllLoad; }
  void doit() {
    _lib = os::Linux::dll_load_in_vmthread(_filename, _ebuf, _ebuflen);
    os::Linux::_stack_is_executable = true;
  }
  void* loaded_library() { return _lib; }
};

void * os::dll_load(const char *filename, char *ebuf, int ebuflen) {
  void * result = NULL;
  bool load_attempted = false;

  // Check whether the library to load might change execution rights
  // of the stack. If they are changed, the protection of the stack
  // guard pages will be lost. We need a safepoint to fix this.
  //
  // See Linux man page execstack(8) for more info.
  if (os::uses_stack_guard_pages() && !os::Linux::_stack_is_executable) {
    ElfFile ef(filename);
    if (!ef.specifies_noexecstack()) {
      if (!is_init_completed()) {
        os::Linux::_stack_is_executable = true;
        // This is OK - No Java threads have been created yet, and hence no
        // stack guard pages to fix.
        //
        // This should happen only when you are building JDK7 using a very
        // old version of JDK6 (e.g., with JPRT) and running test_gamma.
        //
        // Dynamic loader will make all stacks executable after
        // this function returns, and will not do that again.
        assert(Threads::first() == NULL, "no Java threads should exist yet.");
      } else {
        warning("You have loaded library %s which might have disabled stack guard. "
                "The VM will try to fix the stack guard now.\n"
                "It's highly recommended that you fix the library with "
                "'execstack -c <libfile>', or link it with '-z noexecstack'.",
                filename);

        assert(Thread::current()->is_Java_thread(), "must be Java thread");
        JavaThread *jt = JavaThread::current();
        if (jt->thread_state() != _thread_in_native) {
          // This happens when a compiler thread tries to load a hsdis-<arch>.so file
          // that requires ExecStack. Cannot enter safe point. Let's give up.
          warning("Unable to fix stack guard. Giving up.");
        } else {
          if (!LoadExecStackDllInVMThread) {
            // This is for the case where the DLL has an static
            // constructor function that executes JNI code. We cannot
            // load such DLLs in the VMThread.
            result = os::Linux::dlopen_helper(filename, ebuf, ebuflen);
          }

          ThreadInVMfromNative tiv(jt);
          debug_only(VMNativeEntryWrapper vew;)

          VM_LinuxDllLoad op(filename, ebuf, ebuflen);
          VMThread::execute(&op);
          if (LoadExecStackDllInVMThread) {
            result = op.loaded_library();
          }
          load_attempted = true;
        }
      }
    }
  }

  if (!load_attempted) {
    result = os::Linux::dlopen_helper(filename, ebuf, ebuflen);
  }

  if (result != NULL) {
    // Successful loading
    return result;
  }

  Elf32_Ehdr elf_head;
  int diag_msg_max_length=ebuflen-strlen(ebuf);
  char* diag_msg_buf=ebuf+strlen(ebuf);

  if (diag_msg_max_length==0) {
    // No more space in ebuf for additional diagnostics message
    return NULL;
  }


  int file_descriptor= ::open(filename, O_RDONLY | O_NONBLOCK);

  if (file_descriptor < 0) {
    // Can't open library, report dlerror() message
    return NULL;
  }

  bool failed_to_read_elf_head=
    (sizeof(elf_head)!=
        (::read(file_descriptor, &elf_head,sizeof(elf_head))));

  ::close(file_descriptor);
  if (failed_to_read_elf_head) {
    // file i/o error - report dlerror() msg
    return NULL;
  }

  typedef struct {
    Elf32_Half  code;         // Actual value as defined in elf.h
    Elf32_Half  compat_class; // Compatibility of archs at VM's sense
    char        elf_class;    // 32 or 64 bit
    char        endianess;    // MSB or LSB
    char*       name;         // String representation
  } arch_t;

  #ifndef EM_486
  #define EM_486          6               /* Intel 80486 */
#endif
#ifndef EM_AARCH64
  #define EM_AARCH64    183               /* ARM AARCH64 */
#endif

  static const arch_t arch_array[]={
    {EM_386,         EM_386,     ELFCLASS32, ELFDATA2LSB, (char*)"IA 32"},
    {EM_486,         EM_386,     ELFCLASS32, ELFDATA2LSB, (char*)"IA 32"},
    {EM_IA_64,       EM_IA_64,   ELFCLASS64, ELFDATA2LSB, (char*)"IA 64"},
    {EM_X86_64,      EM_X86_64,  ELFCLASS64, ELFDATA2LSB, (char*)"AMD 64"},
    {EM_SPARC,       EM_SPARC,   ELFCLASS32, ELFDATA2MSB, (char*)"Sparc 32"},
    {EM_SPARC32PLUS, EM_SPARC,   ELFCLASS32, ELFDATA2MSB, (char*)"Sparc 32"},
    {EM_SPARCV9,     EM_SPARCV9, ELFCLASS64, ELFDATA2MSB, (char*)"Sparc v9 64"},
    {EM_PPC,         EM_PPC,     ELFCLASS32, ELFDATA2MSB, (char*)"Power PC 32"},
#if defined(VM_LITTLE_ENDIAN)
    {EM_PPC64,       EM_PPC64,   ELFCLASS64, ELFDATA2LSB, (char*)"Power PC 64"},
#else
    {EM_PPC64,       EM_PPC64,   ELFCLASS64, ELFDATA2MSB, (char*)"Power PC 64"},
#endif
    {EM_ARM,         EM_ARM,     ELFCLASS32,   ELFDATA2LSB, (char*)"ARM"},
    {EM_S390,        EM_S390,    ELFCLASSNONE, ELFDATA2MSB, (char*)"IBM System/390"},
    {EM_ALPHA,       EM_ALPHA,   ELFCLASS64, ELFDATA2LSB, (char*)"Alpha"},
    {EM_MIPS_RS3_LE, EM_MIPS_RS3_LE, ELFCLASS32, ELFDATA2LSB, (char*)"MIPSel"},
    {EM_MIPS,        EM_MIPS,    ELFCLASS32, ELFDATA2MSB, (char*)"MIPS"},
    {EM_PARISC,      EM_PARISC,  ELFCLASS32, ELFDATA2MSB, (char*)"PARISC"},
    {EM_68K,         EM_68K,     ELFCLASS32, ELFDATA2MSB, (char*)"M68k"},
    {EM_AARCH64,     EM_AARCH64, ELFCLASS64, ELFDATA2LSB, (char*)"AARCH64"},
  };

#if  (defined IA32)
  static  Elf32_Half running_arch_code=EM_386;
#elif   (defined AMD64)
  static  Elf32_Half running_arch_code=EM_X86_64;
#elif  (defined IA64)
  static  Elf32_Half running_arch_code=EM_IA_64;
#elif  (defined __sparc) && (defined _LP64)
  static  Elf32_Half running_arch_code=EM_SPARCV9;
#elif  (defined __sparc) && (!defined _LP64)
  static  Elf32_Half running_arch_code=EM_SPARC;
#elif  (defined __powerpc64__)
  static  Elf32_Half running_arch_code=EM_PPC64;
#elif  (defined __powerpc__)
  static  Elf32_Half running_arch_code=EM_PPC;
#elif  (defined ARM)
  static  Elf32_Half running_arch_code=EM_ARM;
#elif  (defined S390)
  static  Elf32_Half running_arch_code=EM_S390;
#elif  (defined ALPHA)
  static  Elf32_Half running_arch_code=EM_ALPHA;
#elif  (defined MIPSEL)
  static  Elf32_Half running_arch_code=EM_MIPS_RS3_LE;
#elif  (defined PARISC)
  static  Elf32_Half running_arch_code=EM_PARISC;
#elif  (defined MIPS)
  static  Elf32_Half running_arch_code=EM_MIPS;
#elif  (defined M68K)
  static  Elf32_Half running_arch_code=EM_68K;
#elif  (defined AARCH64)
  static  Elf32_Half running_arch_code=EM_AARCH64;
#else
    #error Method os::dll_load requires that one of following is defined:\
         IA32, AMD64, IA64, __sparc, __powerpc__, ARM, S390, ALPHA, MIPS, MIPSEL, PARISC, M68K, AARCH64
#endif

  // Identify compatability class for VM's architecture and library's architecture
  // Obtain string descriptions for architectures

  arch_t lib_arch={elf_head.e_machine,0,elf_head.e_ident[EI_CLASS], elf_head.e_ident[EI_DATA], NULL};
  int running_arch_index=-1;

  for (unsigned int i=0; i < ARRAY_SIZE(arch_array); i++) {
    if (running_arch_code == arch_array[i].code) {
      running_arch_index    = i;
    }
    if (lib_arch.code == arch_array[i].code) {
      lib_arch.compat_class = arch_array[i].compat_class;
      lib_arch.name         = arch_array[i].name;
    }
  }

  assert(running_arch_index != -1,
    "Didn't find running architecture code (running_arch_code) in arch_array");
  if (running_arch_index == -1) {
    // Even though running architecture detection failed
    // we may still continue with reporting dlerror() message
    return NULL;
  }

  if (lib_arch.endianess != arch_array[running_arch_index].endianess) {
    ::snprintf(diag_msg_buf, diag_msg_max_length-1," (Possible cause: endianness mismatch)");
    return NULL;
  }

#ifndef S390
  if (lib_arch.elf_class != arch_array[running_arch_index].elf_class) {
    ::snprintf(diag_msg_buf, diag_msg_max_length-1," (Possible cause: architecture word width mismatch)");
    return NULL;
  }
#endif // !S390

  if (lib_arch.compat_class != arch_array[running_arch_index].compat_class) {
    if (lib_arch.name!=NULL) {
      ::snprintf(diag_msg_buf, diag_msg_max_length-1,
        " (Possible cause: can't load %s-bit .so on a %s-bit platform)",
        lib_arch.name, arch_array[running_arch_index].name);
    } else {
      ::snprintf(diag_msg_buf, diag_msg_max_length-1,
      " (Possible cause: can't load this .so (machine code=0x%x) on a %s-bit platform)",
        lib_arch.code,
        arch_array[running_arch_index].name);
    }
  }

  return NULL;
}

void * os::Linux::dlopen_helper(const char *filename, char *ebuf,
                                int ebuflen) {
  void * result = ::dlopen(filename, RTLD_LAZY);
  if (result == NULL) {
    ::strncpy(ebuf, ::dlerror(), ebuflen - 1);
    ebuf[ebuflen-1] = '\0';
  }
  return result;
}

void * os::Linux::dll_load_in_vmthread(const char *filename, char *ebuf,
                                       int ebuflen) {
  void * result = NULL;
  if (LoadExecStackDllInVMThread) {
    result = dlopen_helper(filename, ebuf, ebuflen);
  }

  // Since 7019808, libjvm.so is linked with -noexecstack. If the VM loads a
  // library that requires an executable stack, or which does not have this
  // stack attribute set, dlopen changes the stack attribute to executable. The
  // read protection of the guard pages gets lost.
  //
  // Need to check _stack_is_executable again as multiple VM_LinuxDllLoad
  // may have been queued at the same time.

  if (!_stack_is_executable) {
    JavaThread *jt = Threads::first();

    while (jt) {
      if (!jt->stack_guard_zone_unused() &&        // Stack not yet fully initialized
          jt->stack_yellow_zone_enabled()) {       // No pending stack overflow exceptions
        if (!os::guard_memory((char *) jt->stack_red_zone_base() - jt->stack_red_zone_size(),
                              jt->stack_yellow_zone_size() + jt->stack_red_zone_size())) {
          warning("Attempt to reguard stack yellow zone failed.");
        }
      }
      jt = jt->next();
    }
  }

  return result;
}

void* os::dll_lookup(void* handle, const char* name) {
  void* res = dlsym(handle, name);
  return res;
}

void* os::get_default_process_handle() {
  return (void*)::dlopen(NULL, RTLD_LAZY);
}

static bool _print_ascii_file(const char* filename, outputStream* st) {
  int fd = ::open(filename, O_RDONLY);
  if (fd == -1) {
     return false;
  }

  char buf[32];
  int bytes;
  while ((bytes = ::read(fd, buf, sizeof(buf))) > 0) {
    st->print_raw(buf, bytes);
  }

  ::close(fd);

  return true;
}

void os::print_dll_info(outputStream *st) {
   st->print_cr("Dynamic libraries:");

   char fname[32];
   pid_t pid = os::Linux::gettid();

   jio_snprintf(fname, sizeof(fname), "/proc/%d/maps", pid);

   if (!_print_ascii_file(fname, st)) {
     st->print("Can not get library information for pid = %d\n", pid);
   }
}

int os::get_loaded_modules_info(os::LoadedModulesCallbackFunc callback, void *param) {
  FILE *procmapsFile = NULL;

  // Open the procfs maps file for the current process
  if ((procmapsFile = fopen("/proc/self/maps", "r")) != NULL) {
    // Allocate PATH_MAX for file name plus a reasonable size for other fields.
    char line[PATH_MAX + 100];

    // Read line by line from 'file'
    while (fgets(line, sizeof(line), procmapsFile) != NULL) {
      u8 base, top, offset, inode;
      char permissions[5];
      char device[6];
      char name[PATH_MAX + 1];

      // Parse fields from line
      sscanf(line, "%lx-%lx %4s %lx %5s %ld %s", &base, &top, permissions, &offset, device, &inode, name);

      // Filter by device id '00:00' so that we only get file system mapped files.
      if (strcmp(device, "00:00") != 0) {

        // Call callback with the fields of interest
        if(callback(name, (address)base, (address)top, param)) {
          // Oops abort, callback aborted
          fclose(procmapsFile);
          return 1;
        }
      }
    }
    fclose(procmapsFile);
  }
  return 0;
}

void os::print_os_info_brief(outputStream* st) {
  os::Linux::print_distro_info(st);

  os::Posix::print_uname_info(st);

  os::Linux::print_libversion_info(st);

}

void os::print_os_info(outputStream* st) {
  st->print("OS:");

  os::Linux::print_distro_info(st);

  os::Posix::print_uname_info(st);

  // Print warning if unsafe chroot environment detected
  if (unsafe_chroot_detected) {
    st->print("WARNING!! ");
    st->print_cr("%s", unstable_chroot_error);
  }

  os::Linux::print_libversion_info(st);

  os::Posix::print_rlimit_info(st);

  os::Posix::print_load_average(st);

  os::Linux::print_full_memory_info(st);
}

// Try to identify popular distros.
// Most Linux distributions have a /etc/XXX-release file, which contains
// the OS version string. Newer Linux distributions have a /etc/lsb-release
// file that also contains the OS version string. Some have more than one
// /etc/XXX-release file (e.g. Mandrake has both /etc/mandrake-release and
// /etc/redhat-release.), so the order is important.
// Any Linux that is based on Redhat (i.e. Oracle, Mandrake, Sun JDS...) have
// their own specific XXX-release file as well as a redhat-release file.
// Because of this the XXX-release file needs to be searched for before the
// redhat-release file.
// Since Red Hat has a lsb-release file that is not very descriptive the
// search for redhat-release needs to be before lsb-release.
// Since the lsb-release file is the new standard it needs to be searched
// before the older style release files.
// Searching system-release (Red Hat) and os-release (other Linuxes) are a
// next to last resort.  The os-release file is a new standard that contains
// distribution information and the system-release file seems to be an old
// standard that has been replaced by the lsb-release and os-release files.
// Searching for the debian_version file is the last resort.  It contains
// an informative string like "6.0.6" or "wheezy/sid". Because of this
// "Debian " is printed before the contents of the debian_version file.

const char* distro_files[] = {
  "/etc/oracle-release",
  "/etc/mandriva-release",
  "/etc/mandrake-release",
  "/etc/sun-release",
  "/etc/redhat-release",
  "/etc/lsb-release",
  "/etc/SuSE-release",
  "/etc/turbolinux-release",
  "/etc/gentoo-release",
  "/etc/ltib-release",
  "/etc/angstrom-version",
  "/etc/system-release",
  "/etc/os-release",
  NULL };

void os::Linux::print_distro_info(outputStream* st) {
<<<<<<< HEAD
   if (!_print_ascii_file("/etc/oracle-release", st) &&
       !_print_ascii_file("/etc/mandriva-release", st) &&
       !_print_ascii_file("/etc/mandrake-release", st) &&
       !_print_ascii_file("/etc/sun-release", st) &&
       !_print_ascii_file("/etc/redhat-release", st) &&
       !_print_ascii_file("/etc/lsb-release", st) &&
       !_print_ascii_file("/etc/SuSE-release", st) &&
       !_print_ascii_file("/etc/turbolinux-release", st) &&
       !_print_ascii_file("/etc/gentoo-release", st) &&
       !_print_ascii_file("/etc/ltib-release", st) &&
       !_print_ascii_file("/etc/angstrom-version", st) &&
       !_print_ascii_file("/etc/system-release", st) &&
       !_print_ascii_file("/etc/os-release", st)) {

       if (file_exists("/etc/debian_version")) {
         st->print("Debian ");
         _print_ascii_file("/etc/debian_version", st);
       } else {
         st->print("Linux");
       }
   }
   st->cr();
=======
  for (int i = 0;; i++) {
    const char* file = distro_files[i];
    if (file == NULL) {
      break;  // done
    }
    // If file prints, we found it.
    if (_print_ascii_file(file, st)) {
      return;
    }
  }

  if (file_exists("/etc/debian_version")) {
    st->print("Debian ");
    _print_ascii_file("/etc/debian_version", st);
  } else {
    st->print("Linux");
  }
  st->cr();
>>>>>>> a7cabfd6
}

static void parse_os_info(char* distro, size_t length, const char* file) {
  FILE* fp = fopen(file, "r");
  if (fp != NULL) {
    char buf[256];
    // get last line of the file.
    while (fgets(buf, sizeof(buf), fp)) { }
    // Edit out extra stuff in expected ubuntu format
    if (strstr(buf, "DISTRIB_DESCRIPTION=") != NULL) {
      char* ptr = strstr(buf, "\"");  // the name is in quotes
      if (ptr != NULL) {
        ptr++; // go beyond first quote
        char* nl = strchr(ptr, '\"');
        if (nl != NULL) *nl = '\0';
        strncpy(distro, ptr, length);
      } else {
        ptr = strstr(buf, "=");
        ptr++; // go beyond equals then
        char* nl = strchr(ptr, '\n');
        if (nl != NULL) *nl = '\0';
        strncpy(distro, ptr, length);
      }
    } else {
      // if not in expected Ubuntu format, print out whole line minus \n
      char* nl = strchr(buf, '\n');
      if (nl != NULL) *nl = '\0';
      strncpy(distro, buf, length);
    }
    // close distro file
    fclose(fp);
  }
}

void os::get_summary_os_info(char* buf, size_t buflen) {
  for (int i = 0;; i++) {
    const char* file = distro_files[i];
    if (file == NULL) {
      break; // ran out of distro_files
    }
    if (file_exists(file)) {
      parse_os_info(buf, buflen, file);
      return;
    }
  }
  // special case for debian
  if (file_exists("/etc/debian_version")) {
    strncpy(buf, "Debian ", buflen);
    parse_os_info(&buf[7], buflen-7, "/etc/debian_version");
  } else {
    strncpy(buf, "Linux", buflen);
  }
}

void os::Linux::print_libversion_info(outputStream* st) {
  // libc, pthread
  st->print("libc:");
  st->print("%s ", os::Linux::glibc_version());
  st->print("%s ", os::Linux::libpthread_version());
  st->cr();
}

void os::Linux::print_full_memory_info(outputStream* st) {
   st->print("\n/proc/meminfo:\n");
   _print_ascii_file("/proc/meminfo", st);
   st->cr();
}

void os::print_memory_info(outputStream* st) {

  st->print("Memory:");
  st->print(" %dk page", os::vm_page_size()>>10);

  // values in struct sysinfo are "unsigned long"
  struct sysinfo si;
  sysinfo(&si);

  st->print(", physical " UINT64_FORMAT "k",
            os::physical_memory() >> 10);
  st->print("(" UINT64_FORMAT "k free)",
            os::available_memory() >> 10);
  st->print(", swap " UINT64_FORMAT "k",
            ((jlong)si.totalswap * si.mem_unit) >> 10);
  st->print("(" UINT64_FORMAT "k free)",
            ((jlong)si.freeswap * si.mem_unit) >> 10);
  st->cr();
}

// Print the first "model name" line and the first "flags" line
// that we find and nothing more. We assume "model name" comes
// before "flags" so if we find a second "model name", then the
// "flags" field is considered missing.
static bool print_model_name_and_flags(outputStream* st, char* buf, size_t buflen) {
#if defined(IA32) || defined(AMD64)
  // Other platforms have less repetitive cpuinfo files
  FILE *fp = fopen("/proc/cpuinfo", "r");
  if (fp) {
    while (!feof(fp)) {
      if (fgets(buf, buflen, fp)) {
        // Assume model name comes before flags
        bool model_name_printed = false;
        if (strstr(buf, "model name") != NULL) {
          if (!model_name_printed) {
            st->print_raw("\nCPU Model and flags from /proc/cpuinfo:\n");
            st->print_raw(buf);
            model_name_printed = true;
          } else {
            // model name printed but not flags?  Odd, just return
            fclose(fp);
            return true;
          }
        }
        // print the flags line too
        if (strstr(buf, "flags") != NULL) {
          st->print_raw(buf);
          fclose(fp);
          return true;
        }
      }
    }
    fclose(fp);
  }
#endif // x86 platforms
  return false;
}

void os::pd_print_cpu_info(outputStream* st, char* buf, size_t buflen) {
  // Only print the model name if the platform provides this as a summary
  if (!print_model_name_and_flags(st, buf, buflen)) {
    st->print("\n/proc/cpuinfo:\n");
    if (!_print_ascii_file("/proc/cpuinfo", st)) {
      st->print_cr("  <Not Available>");
    }
  }
}

const char* search_string = IA32_ONLY("model name") AMD64_ONLY("model name")
                            IA64_ONLY("") SPARC_ONLY("cpu")
                            ARM32_ONLY("Processor") PPC_ONLY("Processor") AARCH64_ONLY("Processor");

// Parses the cpuinfo file for string representing the model name.
void os::get_summary_cpu_info(char* cpuinfo, size_t length) {
  FILE* fp = fopen("/proc/cpuinfo", "r");
  if (fp != NULL) {
    while (!feof(fp)) {
      char buf[256];
      if (fgets(buf, sizeof(buf), fp)) {
        char* start = strstr(buf, search_string);
        if (start != NULL) {
          char *ptr = start + strlen(search_string);
          char *end = buf + strlen(buf);
          while (ptr != end) {
             // skip whitespace and colon for the rest of the name.
             if (*ptr != ' ' && *ptr != '\t' && *ptr != ':') {
               break;
             }
             ptr++;
          }
          if (ptr != end) {
            // reasonable string, get rid of newline and keep the rest
            char* nl = strchr(buf, '\n');
            if (nl != NULL) *nl = '\0';
            strncpy(cpuinfo, ptr, length);
            fclose(fp);
            return;
          }
        }
      }
    }
    fclose(fp);
  }
  // cpuinfo not found or parsing failed, just print generic string.  The entire
  // /proc/cpuinfo file will be printed later in the file (or enough of it for x86)
  strncpy(cpuinfo, IA32_ONLY("x86_32") AMD64_ONLY("x86_32")
                   IA64_ONLY("IA64") SPARC_ONLY("sparcv9")
                   ARM32_ONLY("ARM") PPC_ONLY("PPC64") AARCH64_ONLY("AArch64"), length);
}

void os::print_siginfo(outputStream* st, void* siginfo) {
  const siginfo_t* si = (const siginfo_t*)siginfo;

  os::Posix::print_siginfo_brief(st, si);
#if INCLUDE_CDS
  if (si && (si->si_signo == SIGBUS || si->si_signo == SIGSEGV) &&
      UseSharedSpaces) {
    FileMapInfo* mapinfo = FileMapInfo::current_info();
    if (mapinfo->is_in_shared_space(si->si_addr)) {
      st->print("\n\nError accessing class data sharing archive."   \
                " Mapped file inaccessible during execution, "      \
                " possible disk/network problem.");
    }
  }
#endif
  st->cr();
}


static void print_signal_handler(outputStream* st, int sig,
                                 char* buf, size_t buflen);

void os::print_signal_handlers(outputStream* st, char* buf, size_t buflen) {
  st->print_cr("Signal Handlers:");
  print_signal_handler(st, SIGSEGV, buf, buflen);
  print_signal_handler(st, SIGBUS , buf, buflen);
  print_signal_handler(st, SIGFPE , buf, buflen);
  print_signal_handler(st, SIGPIPE, buf, buflen);
  print_signal_handler(st, SIGXFSZ, buf, buflen);
  print_signal_handler(st, SIGILL , buf, buflen);
  print_signal_handler(st, INTERRUPT_SIGNAL, buf, buflen);
  print_signal_handler(st, SR_signum, buf, buflen);
  print_signal_handler(st, SHUTDOWN1_SIGNAL, buf, buflen);
  print_signal_handler(st, SHUTDOWN2_SIGNAL , buf, buflen);
  print_signal_handler(st, SHUTDOWN3_SIGNAL , buf, buflen);
  print_signal_handler(st, BREAK_SIGNAL, buf, buflen);
#if defined(PPC64)
  print_signal_handler(st, SIGTRAP, buf, buflen);
#endif
}

static char saved_jvm_path[MAXPATHLEN] = {0};

// Find the full path to the current module, libjvm.so
void os::jvm_path(char *buf, jint buflen) {
  // Error checking.
  if (buflen < MAXPATHLEN) {
    assert(false, "must use a large-enough buffer");
    buf[0] = '\0';
    return;
  }
  // Lazy resolve the path to current module.
  if (saved_jvm_path[0] != 0) {
    strcpy(buf, saved_jvm_path);
    return;
  }

  char dli_fname[MAXPATHLEN];
  bool ret = dll_address_to_library_name(
                CAST_FROM_FN_PTR(address, os::jvm_path),
                dli_fname, sizeof(dli_fname), NULL);
  assert(ret, "cannot locate libjvm");
  char *rp = NULL;
  if (ret && dli_fname[0] != '\0') {
    rp = realpath(dli_fname, buf);
  }
  if (rp == NULL) {
    return;
  }

  if (Arguments::sun_java_launcher_is_altjvm()) {
    // Support for the java launcher's '-XXaltjvm=<path>' option. Typical
    // value for buf is "<JAVA_HOME>/jre/lib/<arch>/<vmtype>/libjvm.so".
    // If "/jre/lib/" appears at the right place in the string, then
    // assume we are installed in a JDK and we're done. Otherwise, check
    // for a JAVA_HOME environment variable and fix up the path so it
    // looks like libjvm.so is installed there (append a fake suffix
    // hotspot/libjvm.so).
    const char *p = buf + strlen(buf) - 1;
    for (int count = 0; p > buf && count < 5; ++count) {
      for (--p; p > buf && *p != '/'; --p)
        /* empty */ ;
    }

    if (strncmp(p, "/jre/lib/", 9) != 0) {
      // Look for JAVA_HOME in the environment.
      char* java_home_var = ::getenv("JAVA_HOME");
      if (java_home_var != NULL && java_home_var[0] != 0) {
        char* jrelib_p;
        int len;

        // Check the current module name "libjvm.so".
        p = strrchr(buf, '/');
        if (p == NULL) {
          return;
        }
        assert(strstr(p, "/libjvm") == p, "invalid library name");

        rp = realpath(java_home_var, buf);
        if (rp == NULL) {
          return;
        }

        // determine if this is a legacy image or modules image
        // modules image doesn't have "jre" subdirectory
        len = strlen(buf);
        assert(len < buflen, "Ran out of buffer room");
        jrelib_p = buf + len;
        snprintf(jrelib_p, buflen-len, "/jre/lib/%s", cpu_arch);
        if (0 != access(buf, F_OK)) {
          snprintf(jrelib_p, buflen-len, "/lib/%s", cpu_arch);
        }

        if (0 == access(buf, F_OK)) {
          // Use current module name "libjvm.so"
          len = strlen(buf);
          snprintf(buf + len, buflen-len, "/hotspot/libjvm.so");
        } else {
          // Go back to path of .so
          rp = realpath(dli_fname, buf);
          if (rp == NULL) {
            return;
        }
      }
    }
  }
  }

  strncpy(saved_jvm_path, buf, MAXPATHLEN);
  saved_jvm_path[MAXPATHLEN - 1] = '\0';
}

void os::print_jni_name_prefix_on(outputStream* st, int args_size) {
  // no prefix required, not even "_"
}

void os::print_jni_name_suffix_on(outputStream* st, int args_size) {
  // no suffix required
}

////////////////////////////////////////////////////////////////////////////////
// sun.misc.Signal support

static volatile jint sigint_count = 0;

static void UserHandler(int sig, void *siginfo, void *context) {
  // 4511530 - sem_post is serialized and handled by the manager thread. When
  // the program is interrupted by Ctrl-C, SIGINT is sent to every thread. We
  // don't want to flood the manager thread with sem_post requests.
  if (sig == SIGINT && Atomic::add(1, &sigint_count) > 1) {
      return;
  }

  // Ctrl-C is pressed during error reporting, likely because the error
  // handler fails to abort. Let VM die immediately.
  if (sig == SIGINT && is_error_reported()) {
     os::die();
  }

  os::signal_notify(sig);
}

void* os::user_handler() {
  return CAST_FROM_FN_PTR(void*, UserHandler);
}

struct timespec PosixSemaphore::create_timespec(unsigned int sec, int nsec) {
  struct timespec ts;
  // Semaphore's are always associated with CLOCK_REALTIME
  os::Linux::clock_gettime(CLOCK_REALTIME, &ts);
  // see unpackTime for discussion on overflow checking
  if (sec >= MAX_SECS) {
    ts.tv_sec += MAX_SECS;
    ts.tv_nsec = 0;
  } else {
    ts.tv_sec += sec;
    ts.tv_nsec += nsec;
    if (ts.tv_nsec >= NANOSECS_PER_SEC) {
      ts.tv_nsec -= NANOSECS_PER_SEC;
      ++ts.tv_sec; // note: this must be <= max_secs
    }
  }

  return ts;
}

extern "C" {
  typedef void (*sa_handler_t)(int);
  typedef void (*sa_sigaction_t)(int, siginfo_t *, void *);
}

void* os::signal(int signal_number, void* handler) {
  struct sigaction sigAct, oldSigAct;

  sigfillset(&(sigAct.sa_mask));
  sigAct.sa_flags   = SA_RESTART|SA_SIGINFO;
  sigAct.sa_handler = CAST_TO_FN_PTR(sa_handler_t, handler);

  if (sigaction(signal_number, &sigAct, &oldSigAct)) {
    // -1 means registration failed
    return (void *)-1;
  }

  return CAST_FROM_FN_PTR(void*, oldSigAct.sa_handler);
}

void os::signal_raise(int signal_number) {
  ::raise(signal_number);
}

// The following code is moved from os.cpp for making this
// code platform specific, which it is by its very nature.

// Will be modified when max signal is changed to be dynamic
int os::sigexitnum_pd() {
  return NSIG;
}

// a counter for each possible signal value
static volatile jint pending_signals[NSIG+1] = { 0 };

// Linux(POSIX) specific hand shaking semaphore.
static sem_t sig_sem;
static PosixSemaphore sr_semaphore;

void os::signal_init_pd() {
  // Initialize signal structures
  ::memset((void*)pending_signals, 0, sizeof(pending_signals));

  // Initialize signal semaphore
  ::sem_init(&sig_sem, 0, 0);
}

void os::signal_notify(int sig) {
  Atomic::inc(&pending_signals[sig]);
  ::sem_post(&sig_sem);
}

static int check_pending_signals(bool wait) {
  Atomic::store(0, &sigint_count);
  for (;;) {
    for (int i = 0; i < NSIG + 1; i++) {
      jint n = pending_signals[i];
      if (n > 0 && n == Atomic::cmpxchg(n - 1, &pending_signals[i], n)) {
        return i;
      }
    }
    if (!wait) {
      return -1;
    }
    JavaThread *thread = JavaThread::current();
    ThreadBlockInVM tbivm(thread);

    bool threadIsSuspended;
    do {
      thread->set_suspend_equivalent();
      // cleared by handle_special_suspend_equivalent_condition() or java_suspend_self()
      ::sem_wait(&sig_sem);

      // were we externally suspended while we were waiting?
      threadIsSuspended = thread->handle_special_suspend_equivalent_condition();
      if (threadIsSuspended) {
        // The semaphore has been incremented, but while we were waiting
        // another thread suspended us. We don't want to continue running
        // while suspended because that would surprise the thread that
        // suspended us.
        ::sem_post(&sig_sem);

        thread->java_suspend_self();
      }
    } while (threadIsSuspended);
  }
}

int os::signal_lookup() {
  return check_pending_signals(false);
}

int os::signal_wait() {
  return check_pending_signals(true);
}

////////////////////////////////////////////////////////////////////////////////
// Virtual Memory

int os::vm_page_size() {
  // Seems redundant as all get out
  assert(os::Linux::page_size() != -1, "must call os::init");
  return os::Linux::page_size();
}

// Solaris allocates memory by pages.
int os::vm_allocation_granularity() {
  assert(os::Linux::page_size() != -1, "must call os::init");
  return os::Linux::page_size();
}

// Rationale behind this function:
//  current (Mon Apr 25 20:12:18 MSD 2005) oprofile drops samples without executable
//  mapping for address (see lookup_dcookie() in the kernel module), thus we cannot get
//  samples for JITted code. Here we create private executable mapping over the code cache
//  and then we can use standard (well, almost, as mapping can change) way to provide
//  info for the reporting script by storing timestamp and location of symbol
void linux_wrap_code(char* base, size_t size) {
  static volatile jint cnt = 0;

  if (!UseOprofile) {
    return;
  }

  char buf[PATH_MAX+1];
  int num = Atomic::add(1, &cnt);

  snprintf(buf, sizeof(buf), "%s/hs-vm-%d-%d",
           os::get_temp_directory(), os::current_process_id(), num);
  unlink(buf);

  int fd = ::open(buf, O_CREAT | O_RDWR, S_IRWXU);

  if (fd != -1) {
    off_t rv = ::lseek(fd, size-2, SEEK_SET);
    if (rv != (off_t)-1) {
      if (::write(fd, "", 1) == 1) {
        mmap(base, size,
             PROT_READ|PROT_WRITE|PROT_EXEC,
             MAP_PRIVATE|MAP_FIXED|MAP_NORESERVE, fd, 0);
      }
    }
    ::close(fd);
    unlink(buf);
  }
}

static bool recoverable_mmap_error(int err) {
  // See if the error is one we can let the caller handle. This
  // list of errno values comes from JBS-6843484. I can't find a
  // Linux man page that documents this specific set of errno
  // values so while this list currently matches Solaris, it may
  // change as we gain experience with this failure mode.
  switch (err) {
  case EBADF:
  case EINVAL:
  case ENOTSUP:
    // let the caller deal with these errors
    return true;

  default:
    // Any remaining errors on this OS can cause our reserved mapping
    // to be lost. That can cause confusion where different data
    // structures think they have the same memory mapped. The worst
    // scenario is if both the VM and a library think they have the
    // same memory mapped.
    return false;
  }
}

static void warn_fail_commit_memory(char* addr, size_t size, bool exec,
                                    int err) {
  warning("INFO: os::commit_memory(" PTR_FORMAT ", " SIZE_FORMAT
          ", %d) failed; error='%s' (errno=%d)", addr, size, exec,
          strerror(err), err);
}

static void warn_fail_commit_memory(char* addr, size_t size,
                                    size_t alignment_hint, bool exec,
                                    int err) {
  warning("INFO: os::commit_memory(" PTR_FORMAT ", " SIZE_FORMAT
          ", " SIZE_FORMAT ", %d) failed; error='%s' (errno=%d)", addr, size,
          alignment_hint, exec, strerror(err), err);
}

// NOTE: Linux kernel does not really reserve the pages for us.
//       All it does is to check if there are enough free pages
//       left at the time of mmap(). This could be a potential
//       problem.
int os::Linux::commit_memory_impl(char* addr, size_t size, bool exec) {
  int prot = exec ? PROT_READ|PROT_WRITE|PROT_EXEC : PROT_READ|PROT_WRITE;
  uintptr_t res = (uintptr_t) ::mmap(addr, size, prot,
                                   MAP_PRIVATE|MAP_FIXED|MAP_ANONYMOUS, -1, 0);
  if (res != (uintptr_t) MAP_FAILED) {
    if (UseNUMAInterleaving) {
      numa_make_global(addr, size);
    }
    return 0;
  }

  int err = errno;  // save errno from mmap() call above

  if (!recoverable_mmap_error(err)) {
    warn_fail_commit_memory(addr, size, exec, err);
    vm_exit_out_of_memory(size, OOM_MMAP_ERROR, "committing reserved memory.");
  }

  return err;
}

bool os::pd_commit_memory(char* addr, size_t size, bool exec) {
  return os::Linux::commit_memory_impl(addr, size, exec) == 0;
}

void os::pd_commit_memory_or_exit(char* addr, size_t size, bool exec,
                                  const char* mesg) {
  assert(mesg != NULL, "mesg must be specified");
  int err = os::Linux::commit_memory_impl(addr, size, exec);
  if (err != 0) {
    // the caller wants all commit errors to exit with the specified mesg:
    warn_fail_commit_memory(addr, size, exec, err);
    vm_exit_out_of_memory(size, OOM_MMAP_ERROR, mesg);
  }
}

// Define MAP_HUGETLB here so we can build HotSpot on old systems.
#ifndef MAP_HUGETLB
#define MAP_HUGETLB 0x40000
#endif

// Define MADV_HUGEPAGE here so we can build HotSpot on old systems.
#ifndef MADV_HUGEPAGE
#define MADV_HUGEPAGE 14
#endif

int os::Linux::commit_memory_impl(char* addr, size_t size,
                                  size_t alignment_hint, bool exec) {
  int err = os::Linux::commit_memory_impl(addr, size, exec);
  if (err == 0) {
    realign_memory(addr, size, alignment_hint);
  }
  return err;
}

bool os::pd_commit_memory(char* addr, size_t size, size_t alignment_hint,
                          bool exec) {
  return os::Linux::commit_memory_impl(addr, size, alignment_hint, exec) == 0;
}

void os::pd_commit_memory_or_exit(char* addr, size_t size,
                                  size_t alignment_hint, bool exec,
                                  const char* mesg) {
  assert(mesg != NULL, "mesg must be specified");
  int err = os::Linux::commit_memory_impl(addr, size, alignment_hint, exec);
  if (err != 0) {
    // the caller wants all commit errors to exit with the specified mesg:
    warn_fail_commit_memory(addr, size, alignment_hint, exec, err);
    vm_exit_out_of_memory(size, OOM_MMAP_ERROR, mesg);
  }
}

void os::pd_realign_memory(char *addr, size_t bytes, size_t alignment_hint) {
  if (UseTransparentHugePages && alignment_hint > (size_t)vm_page_size()) {
    // We don't check the return value: madvise(MADV_HUGEPAGE) may not
    // be supported or the memory may already be backed by huge pages.
    ::madvise(addr, bytes, MADV_HUGEPAGE);
  }
}

void os::pd_free_memory(char *addr, size_t bytes, size_t alignment_hint) {
  // This method works by doing an mmap over an existing mmaping and effectively discarding
  // the existing pages. However it won't work for SHM-based large pages that cannot be
  // uncommitted at all. We don't do anything in this case to avoid creating a segment with
  // small pages on top of the SHM segment. This method always works for small pages, so we
  // allow that in any case.
  if (alignment_hint <= (size_t)os::vm_page_size() || can_commit_large_page_memory()) {
    commit_memory(addr, bytes, alignment_hint, !ExecMem);
  }
}

void os::numa_make_global(char *addr, size_t bytes) {
  Linux::numa_interleave_memory(addr, bytes);
}

// Define for numa_set_bind_policy(int). Setting the argument to 0 will set the
// bind policy to MPOL_PREFERRED for the current thread.
#define USE_MPOL_PREFERRED 0

void os::numa_make_local(char *addr, size_t bytes, int lgrp_hint) {
  // To make NUMA and large pages more robust when both enabled, we need to ease
  // the requirements on where the memory should be allocated. MPOL_BIND is the
  // default policy and it will force memory to be allocated on the specified
  // node. Changing this to MPOL_PREFERRED will prefer to allocate the memory on
  // the specified node, but will not force it. Using this policy will prevent
  // getting SIGBUS when trying to allocate large pages on NUMA nodes with no
  // free large pages.
  Linux::numa_set_bind_policy(USE_MPOL_PREFERRED);
  Linux::numa_tonode_memory(addr, bytes, lgrp_hint);
}

bool os::numa_topology_changed()   { return false; }

size_t os::numa_get_groups_num() {
  int max_node = Linux::numa_max_node();
  return max_node > 0 ? max_node + 1 : 1;
}

int os::numa_get_group_id() {
  int cpu_id = Linux::sched_getcpu();
  if (cpu_id != -1) {
    int lgrp_id = Linux::get_node_by_cpu(cpu_id);
    if (lgrp_id != -1) {
      return lgrp_id;
    }
  }
  return 0;
}

size_t os::numa_get_leaf_groups(int *ids, size_t size) {
  for (size_t i = 0; i < size; i++) {
    ids[i] = i;
  }
  return size;
}

bool os::get_page_info(char *start, page_info* info) {
  return false;
}

char *os::scan_pages(char *start, char* end, page_info* page_expected,
                     page_info* page_found) {
  return end;
}


int os::Linux::sched_getcpu_syscall(void) {
  unsigned int cpu;
  int retval = -1;

#if defined(IA32)
# ifndef SYS_getcpu
# define SYS_getcpu 318
# endif
  retval = syscall(SYS_getcpu, &cpu, NULL, NULL);
#elif defined(AMD64)
// Unfortunately we have to bring all these macros here from vsyscall.h
// to be able to compile on old linuxes.
# define __NR_vgetcpu 2
# define VSYSCALL_START (-10UL << 20)
# define VSYSCALL_SIZE 1024
# define VSYSCALL_ADDR(vsyscall_nr) (VSYSCALL_START+VSYSCALL_SIZE*(vsyscall_nr))
  typedef long (*vgetcpu_t)(unsigned int *cpu, unsigned int *node, unsigned long *tcache);
  vgetcpu_t vgetcpu = (vgetcpu_t)VSYSCALL_ADDR(__NR_vgetcpu);
  retval = vgetcpu(&cpu, NULL, NULL);
#endif

  return (retval == -1) ? retval : cpu;
}

// Something to do with the numa-aware allocator needs these symbols
extern "C" JNIEXPORT void numa_warn(int number, char *where, ...) { }
extern "C" JNIEXPORT void numa_error(char *where) { }
extern "C" JNIEXPORT int fork1() { return fork(); }


// If we are running with libnuma version > 2, then we should
// be trying to use symbols with versions 1.1
// If we are running with earlier version, which did not have symbol versions,
// we should use the base version.
void* os::Linux::libnuma_dlsym(void* handle, const char *name) {
  void *f = dlvsym(handle, name, "libnuma_1.1");
  if (f == NULL) {
    f = dlsym(handle, name);
  }
  return f;
}

bool os::Linux::libnuma_init() {
  // sched_getcpu() should be in libc.
  set_sched_getcpu(CAST_TO_FN_PTR(sched_getcpu_func_t,
                                  dlsym(RTLD_DEFAULT, "sched_getcpu")));

  // If it's not, try a direct syscall.
  if (sched_getcpu() == -1) {
    set_sched_getcpu(CAST_TO_FN_PTR(sched_getcpu_func_t,
                                    (void*)&sched_getcpu_syscall));
  }

  if (sched_getcpu() != -1) { // Does it work?
    void *handle = dlopen("libnuma.so.1", RTLD_LAZY);
    if (handle != NULL) {
      set_numa_node_to_cpus(CAST_TO_FN_PTR(numa_node_to_cpus_func_t,
                                           libnuma_dlsym(handle, "numa_node_to_cpus")));
      set_numa_max_node(CAST_TO_FN_PTR(numa_max_node_func_t,
                                       libnuma_dlsym(handle, "numa_max_node")));
      set_numa_available(CAST_TO_FN_PTR(numa_available_func_t,
                                        libnuma_dlsym(handle, "numa_available")));
      set_numa_tonode_memory(CAST_TO_FN_PTR(numa_tonode_memory_func_t,
                                            libnuma_dlsym(handle, "numa_tonode_memory")));
      set_numa_interleave_memory(CAST_TO_FN_PTR(numa_interleave_memory_func_t,
                                            libnuma_dlsym(handle, "numa_interleave_memory")));
      set_numa_set_bind_policy(CAST_TO_FN_PTR(numa_set_bind_policy_func_t,
                                            libnuma_dlsym(handle, "numa_set_bind_policy")));


      if (numa_available() != -1) {
        set_numa_all_nodes((unsigned long*)libnuma_dlsym(handle, "numa_all_nodes"));
        // Create a cpu -> node mapping
        _cpu_to_node = new (ResourceObj::C_HEAP, mtInternal) GrowableArray<int>(0, true);
        rebuild_cpu_to_node_map();
        return true;
      }
    }
  }
  return false;
}

// rebuild_cpu_to_node_map() constructs a table mapping cpud id to node id.
// The table is later used in get_node_by_cpu().
void os::Linux::rebuild_cpu_to_node_map() {
  const size_t NCPUS = 32768; // Since the buffer size computation is very obscure
                              // in libnuma (possible values are starting from 16,
                              // and continuing up with every other power of 2, but less
                              // than the maximum number of CPUs supported by kernel), and
                              // is a subject to change (in libnuma version 2 the requirements
                              // are more reasonable) we'll just hardcode the number they use
                              // in the library.
  const size_t BitsPerCLong = sizeof(long) * CHAR_BIT;

  size_t cpu_num = os::active_processor_count();
  size_t cpu_map_size = NCPUS / BitsPerCLong;
  size_t cpu_map_valid_size =
    MIN2((cpu_num + BitsPerCLong - 1) / BitsPerCLong, cpu_map_size);

  cpu_to_node()->clear();
  cpu_to_node()->at_grow(cpu_num - 1);
  size_t node_num = numa_get_groups_num();

  unsigned long *cpu_map = NEW_C_HEAP_ARRAY(unsigned long, cpu_map_size, mtInternal);
  for (size_t i = 0; i < node_num; i++) {
    if (numa_node_to_cpus(i, cpu_map, cpu_map_size * sizeof(unsigned long)) != -1) {
      for (size_t j = 0; j < cpu_map_valid_size; j++) {
        if (cpu_map[j] != 0) {
          for (size_t k = 0; k < BitsPerCLong; k++) {
            if (cpu_map[j] & (1UL << k)) {
              cpu_to_node()->at_put(j * BitsPerCLong + k, i);
            }
          }
        }
      }
    }
  }
  FREE_C_HEAP_ARRAY(unsigned long, cpu_map);
}

int os::Linux::get_node_by_cpu(int cpu_id) {
  if (cpu_to_node() != NULL && cpu_id >= 0 && cpu_id < cpu_to_node()->length()) {
    return cpu_to_node()->at(cpu_id);
  }
  return -1;
}

GrowableArray<int>* os::Linux::_cpu_to_node;
os::Linux::sched_getcpu_func_t os::Linux::_sched_getcpu;
os::Linux::numa_node_to_cpus_func_t os::Linux::_numa_node_to_cpus;
os::Linux::numa_max_node_func_t os::Linux::_numa_max_node;
os::Linux::numa_available_func_t os::Linux::_numa_available;
os::Linux::numa_tonode_memory_func_t os::Linux::_numa_tonode_memory;
os::Linux::numa_interleave_memory_func_t os::Linux::_numa_interleave_memory;
os::Linux::numa_set_bind_policy_func_t os::Linux::_numa_set_bind_policy;
unsigned long* os::Linux::_numa_all_nodes;

bool os::pd_uncommit_memory(char* addr, size_t size) {
  uintptr_t res = (uintptr_t) ::mmap(addr, size, PROT_NONE,
                MAP_PRIVATE|MAP_FIXED|MAP_NORESERVE|MAP_ANONYMOUS, -1, 0);
  return res  != (uintptr_t) MAP_FAILED;
}

static address get_stack_commited_bottom(address bottom, size_t size) {
  address nbot = bottom;
  address ntop = bottom + size;

  size_t page_sz = os::vm_page_size();
  unsigned pages = size / page_sz;

  unsigned char vec[1];
  unsigned imin = 1, imax = pages + 1, imid;
  int mincore_return_value = 0;

  assert(imin <= imax, "Unexpected page size");

  while (imin < imax) {
    imid = (imax + imin) / 2;
    nbot = ntop - (imid * page_sz);

    // Use a trick with mincore to check whether the page is mapped or not.
    // mincore sets vec to 1 if page resides in memory and to 0 if page
    // is swapped output but if page we are asking for is unmapped
    // it returns -1,ENOMEM
    mincore_return_value = mincore(nbot, page_sz, vec);

    if (mincore_return_value == -1) {
      // Page is not mapped go up
      // to find first mapped page
      if (errno != EAGAIN) {
        assert(errno == ENOMEM, "Unexpected mincore errno");
        imax = imid;
      }
    } else {
      // Page is mapped go down
      // to find first not mapped page
      imin = imid + 1;
    }
  }

  nbot = nbot + page_sz;

  // Adjust stack bottom one page up if last checked page is not mapped
  if (mincore_return_value == -1) {
    nbot = nbot + page_sz;
  }

  return nbot;
}


// Linux uses a growable mapping for the stack, and if the mapping for
// the stack guard pages is not removed when we detach a thread the
// stack cannot grow beyond the pages where the stack guard was
// mapped.  If at some point later in the process the stack expands to
// that point, the Linux kernel cannot expand the stack any further
// because the guard pages are in the way, and a segfault occurs.
//
// However, it's essential not to split the stack region by unmapping
// a region (leaving a hole) that's already part of the stack mapping,
// so if the stack mapping has already grown beyond the guard pages at
// the time we create them, we have to truncate the stack mapping.
// So, we need to know the extent of the stack mapping when
// create_stack_guard_pages() is called.

// We only need this for stacks that are growable: at the time of
// writing thread stacks don't use growable mappings (i.e. those
// creeated with MAP_GROWSDOWN), and aren't marked "[stack]", so this
// only applies to the main thread.

// If the (growable) stack mapping already extends beyond the point
// where we're going to put our guard pages, truncate the mapping at
// that point by munmap()ping it.  This ensures that when we later
// munmap() the guard pages we don't leave a hole in the stack
// mapping. This only affects the main/initial thread

bool os::pd_create_stack_guard_pages(char* addr, size_t size) {
  if (os::Linux::is_initial_thread()) {
    // As we manually grow stack up to bottom inside create_attached_thread(),
    // it's likely that os::Linux::initial_thread_stack_bottom is mapped and
    // we don't need to do anything special.
    // Check it first, before calling heavy function.
    uintptr_t stack_extent = (uintptr_t) os::Linux::initial_thread_stack_bottom();
    unsigned char vec[1];

    if (mincore((address)stack_extent, os::vm_page_size(), vec) == -1) {
      // Fallback to slow path on all errors, including EAGAIN
      stack_extent = (uintptr_t) get_stack_commited_bottom(
                                    os::Linux::initial_thread_stack_bottom(),
                                    (size_t)addr - stack_extent);
    }

    if (stack_extent < (uintptr_t)addr) {
      ::munmap((void*)stack_extent, (uintptr_t)(addr - stack_extent));
    }
  }

  return os::commit_memory(addr, size, !ExecMem);
}

// If this is a growable mapping, remove the guard pages entirely by
// munmap()ping them.  If not, just call uncommit_memory(). This only
// affects the main/initial thread, but guard against future OS changes
// It's safe to always unmap guard pages for initial thread because we
// always place it right after end of the mapped region

bool os::remove_stack_guard_pages(char* addr, size_t size) {
  uintptr_t stack_extent, stack_base;

  if (os::Linux::is_initial_thread()) {
    return ::munmap(addr, size) == 0;
  }

  return os::uncommit_memory(addr, size);
}

// If 'fixed' is true, anon_mmap() will attempt to reserve anonymous memory
// at 'requested_addr'. If there are existing memory mappings at the same
// location, however, they will be overwritten. If 'fixed' is false,
// 'requested_addr' is only treated as a hint, the return value may or
// may not start from the requested address. Unlike Linux mmap(), this
// function returns NULL to indicate failure.
static char* anon_mmap(char* requested_addr, size_t bytes, bool fixed) {
  char * addr;
  int flags;

  flags = MAP_PRIVATE | MAP_NORESERVE | MAP_ANONYMOUS;
  if (fixed) {
    assert((uintptr_t)requested_addr % os::Linux::page_size() == 0, "unaligned address");
    flags |= MAP_FIXED;
  }

  // Map reserved/uncommitted pages PROT_NONE so we fail early if we
  // touch an uncommitted page. Otherwise, the read/write might
  // succeed if we have enough swap space to back the physical page.
  addr = (char*)::mmap(requested_addr, bytes, PROT_NONE,
                       flags, -1, 0);

  return addr == MAP_FAILED ? NULL : addr;
}

static int anon_munmap(char * addr, size_t size) {
  return ::munmap(addr, size) == 0;
}

char* os::pd_reserve_memory(size_t bytes, char* requested_addr,
                         size_t alignment_hint) {
  return anon_mmap(requested_addr, bytes, (requested_addr != NULL));
}

bool os::pd_release_memory(char* addr, size_t size) {
  return anon_munmap(addr, size);
}

static bool linux_mprotect(char* addr, size_t size, int prot) {
  // Linux wants the mprotect address argument to be page aligned.
  char* bottom = (char*)align_size_down((intptr_t)addr, os::Linux::page_size());

  // According to SUSv3, mprotect() should only be used with mappings
  // established by mmap(), and mmap() always maps whole pages. Unaligned
  // 'addr' likely indicates problem in the VM (e.g. trying to change
  // protection of malloc'ed or statically allocated memory). Check the
  // caller if you hit this assert.
  assert(addr == bottom, "sanity check");

  size = align_size_up(pointer_delta(addr, bottom, 1) + size, os::Linux::page_size());
  return ::mprotect(bottom, size, prot) == 0;
}

// Set protections specified
bool os::protect_memory(char* addr, size_t bytes, ProtType prot,
                        bool is_committed) {
  unsigned int p = 0;
  switch (prot) {
  case MEM_PROT_NONE: p = PROT_NONE; break;
  case MEM_PROT_READ: p = PROT_READ; break;
  case MEM_PROT_RW:   p = PROT_READ|PROT_WRITE; break;
  case MEM_PROT_RWX:  p = PROT_READ|PROT_WRITE|PROT_EXEC; break;
  default:
    ShouldNotReachHere();
  }
  // is_committed is unused.
  return linux_mprotect(addr, bytes, p);
}

bool os::guard_memory(char* addr, size_t size) {
  return linux_mprotect(addr, size, PROT_NONE);
}

bool os::unguard_memory(char* addr, size_t size) {
  return linux_mprotect(addr, size, PROT_READ|PROT_WRITE);
}

bool os::Linux::transparent_huge_pages_sanity_check(bool warn,
                                                    size_t page_size) {
  bool result = false;
  void *p = mmap(NULL, page_size * 2, PROT_READ|PROT_WRITE,
                 MAP_ANONYMOUS|MAP_PRIVATE,
                 -1, 0);
  if (p != MAP_FAILED) {
    void *aligned_p = align_ptr_up(p, page_size);

    result = madvise(aligned_p, page_size, MADV_HUGEPAGE) == 0;

    munmap(p, page_size * 2);
  }

  if (warn && !result) {
    warning("TransparentHugePages is not supported by the operating system.");
  }

  return result;
}

bool os::Linux::hugetlbfs_sanity_check(bool warn, size_t page_size) {
  bool result = false;
  void *p = mmap(NULL, page_size, PROT_READ|PROT_WRITE,
                 MAP_ANONYMOUS|MAP_PRIVATE|MAP_HUGETLB,
                 -1, 0);

  if (p != MAP_FAILED) {
    // We don't know if this really is a huge page or not.
    FILE *fp = fopen("/proc/self/maps", "r");
    if (fp) {
      while (!feof(fp)) {
        char chars[257];
        long x = 0;
        if (fgets(chars, sizeof(chars), fp)) {
          if (sscanf(chars, "%lx-%*x", &x) == 1
              && x == (long)p) {
            if (strstr (chars, "hugepage")) {
              result = true;
              break;
            }
          }
        }
      }
      fclose(fp);
    }
    munmap(p, page_size);
  }

  if (warn && !result) {
    warning("HugeTLBFS is not supported by the operating system.");
  }

  return result;
}

// Set the coredump_filter bits to include largepages in core dump (bit 6)
//
// From the coredump_filter documentation:
//
// - (bit 0) anonymous private memory
// - (bit 1) anonymous shared memory
// - (bit 2) file-backed private memory
// - (bit 3) file-backed shared memory
// - (bit 4) ELF header pages in file-backed private memory areas (it is
//           effective only if the bit 2 is cleared)
// - (bit 5) hugetlb private memory
// - (bit 6) hugetlb shared memory
//
static void set_coredump_filter(void) {
  FILE *f;
  long cdm;

  if ((f = fopen("/proc/self/coredump_filter", "r+")) == NULL) {
    return;
  }

  if (fscanf(f, "%lx", &cdm) != 1) {
    fclose(f);
    return;
  }

  rewind(f);

  if ((cdm & LARGEPAGES_BIT) == 0) {
    cdm |= LARGEPAGES_BIT;
    fprintf(f, "%#lx", cdm);
  }

  fclose(f);
}

// Large page support

static size_t _large_page_size = 0;

size_t os::Linux::find_large_page_size() {
  size_t large_page_size = 0;

  // large_page_size on Linux is used to round up heap size. x86 uses either
  // 2M or 4M page, depending on whether PAE (Physical Address Extensions)
  // mode is enabled. AMD64/EM64T uses 2M page in 64bit mode. IA64 can use
  // page as large as 256M.
  //
  // Here we try to figure out page size by parsing /proc/meminfo and looking
  // for a line with the following format:
  //    Hugepagesize:     2048 kB
  //
  // If we can't determine the value (e.g. /proc is not mounted, or the text
  // format has been changed), we'll use the largest page size supported by
  // the processor.

#ifndef ZERO
  large_page_size = IA32_ONLY(4 * M) AMD64_ONLY(2 * M) IA64_ONLY(256 * M) SPARC_ONLY(4 * M)
                     ARM32_ONLY(2 * M) PPC_ONLY(4 * M) AARCH64_ONLY(2 * M);
#endif // ZERO

  FILE *fp = fopen("/proc/meminfo", "r");
  if (fp) {
    while (!feof(fp)) {
      int x = 0;
      char buf[16];
      if (fscanf(fp, "Hugepagesize: %d", &x) == 1) {
        if (x && fgets(buf, sizeof(buf), fp) && strcmp(buf, " kB\n") == 0) {
          large_page_size = x * K;
          break;
        }
      } else {
        // skip to next line
        for (;;) {
          int ch = fgetc(fp);
          if (ch == EOF || ch == (int)'\n') break;
        }
      }
    }
    fclose(fp);
  }

  if (!FLAG_IS_DEFAULT(LargePageSizeInBytes) && LargePageSizeInBytes != large_page_size) {
    warning("Setting LargePageSizeInBytes has no effect on this OS. Large page size is "
        SIZE_FORMAT "%s.", byte_size_in_proper_unit(large_page_size),
        proper_unit_for_byte_size(large_page_size));
  }

  return large_page_size;
}

size_t os::Linux::setup_large_page_size() {
  _large_page_size = Linux::find_large_page_size();
  const size_t default_page_size = (size_t)Linux::page_size();
  if (_large_page_size > default_page_size) {
    _page_sizes[0] = _large_page_size;
    _page_sizes[1] = default_page_size;
    _page_sizes[2] = 0;
  }

  return _large_page_size;
}

bool os::Linux::setup_large_page_type(size_t page_size) {
  if (FLAG_IS_DEFAULT(UseHugeTLBFS) &&
      FLAG_IS_DEFAULT(UseSHM) &&
      FLAG_IS_DEFAULT(UseTransparentHugePages)) {

    // The type of large pages has not been specified by the user.

    // Try UseHugeTLBFS and then UseSHM.
    UseHugeTLBFS = UseSHM = true;

    // Don't try UseTransparentHugePages since there are known
    // performance issues with it turned on. This might change in the future.
    UseTransparentHugePages = false;
  }

  if (UseTransparentHugePages) {
    bool warn_on_failure = !FLAG_IS_DEFAULT(UseTransparentHugePages);
    if (transparent_huge_pages_sanity_check(warn_on_failure, page_size)) {
      UseHugeTLBFS = false;
      UseSHM = false;
      return true;
    }
    UseTransparentHugePages = false;
  }

  if (UseHugeTLBFS) {
    bool warn_on_failure = !FLAG_IS_DEFAULT(UseHugeTLBFS);
    if (hugetlbfs_sanity_check(warn_on_failure, page_size)) {
      UseSHM = false;
      return true;
    }
    UseHugeTLBFS = false;
  }

  return UseSHM;
}

void os::large_page_init() {
  if (!UseLargePages &&
      !UseTransparentHugePages &&
      !UseHugeTLBFS &&
      !UseSHM) {
    // Not using large pages.
    return;
  }

  if (!FLAG_IS_DEFAULT(UseLargePages) && !UseLargePages) {
    // The user explicitly turned off large pages.
    // Ignore the rest of the large pages flags.
    UseTransparentHugePages = false;
    UseHugeTLBFS = false;
    UseSHM = false;
    return;
  }

  size_t large_page_size = Linux::setup_large_page_size();
  UseLargePages          = Linux::setup_large_page_type(large_page_size);

  set_coredump_filter();
}

#ifndef SHM_HUGETLB
#define SHM_HUGETLB 04000
#endif

char* os::Linux::reserve_memory_special_shm(size_t bytes, size_t alignment,
                                            char* req_addr, bool exec) {
  // "exec" is passed in but not used.  Creating the shared image for
  // the code cache doesn't have an SHM_X executable permission to check.
  assert(UseLargePages && UseSHM, "only for SHM large pages");
  assert(is_ptr_aligned(req_addr, os::large_page_size()), "Unaligned address");

  if (!is_size_aligned(bytes, os::large_page_size()) || alignment > os::large_page_size()) {
    return NULL; // Fallback to small pages.
  }

  key_t key = IPC_PRIVATE;
  char *addr;

  bool warn_on_failure = UseLargePages &&
                        (!FLAG_IS_DEFAULT(UseLargePages) ||
                         !FLAG_IS_DEFAULT(UseSHM) ||
                         !FLAG_IS_DEFAULT(LargePageSizeInBytes));
  char msg[128];

  // Create a large shared memory region to attach to based on size.
  // Currently, size is the total size of the heap
  int shmid = shmget(key, bytes, SHM_HUGETLB|IPC_CREAT|SHM_R|SHM_W);
  if (shmid == -1) {
     // Possible reasons for shmget failure:
     // 1. shmmax is too small for Java heap.
     //    > check shmmax value: cat /proc/sys/kernel/shmmax
     //    > increase shmmax value: echo "0xffffffff" > /proc/sys/kernel/shmmax
     // 2. not enough large page memory.
     //    > check available large pages: cat /proc/meminfo
     //    > increase amount of large pages:
     //          echo new_value > /proc/sys/vm/nr_hugepages
     //      Note 1: different Linux may use different name for this property,
     //            e.g. on Redhat AS-3 it is "hugetlb_pool".
     //      Note 2: it's possible there's enough physical memory available but
     //            they are so fragmented after a long run that they can't
     //            coalesce into large pages. Try to reserve large pages when
     //            the system is still "fresh".
     if (warn_on_failure) {
       jio_snprintf(msg, sizeof(msg), "Failed to reserve shared memory (errno = %d).", errno);
       warning("%s", msg);
     }
     return NULL;
  }

  // attach to the region
  addr = (char*)shmat(shmid, req_addr, 0);
  int err = errno;

  // Remove shmid. If shmat() is successful, the actual shared memory segment
  // will be deleted when it's detached by shmdt() or when the process
  // terminates. If shmat() is not successful this will remove the shared
  // segment immediately.
  shmctl(shmid, IPC_RMID, NULL);

  if ((intptr_t)addr == -1) {
     if (warn_on_failure) {
       jio_snprintf(msg, sizeof(msg), "Failed to attach shared memory (errno = %d).", err);
       warning("%s", msg);
     }
     return NULL;
  }

  return addr;
}

static void warn_on_large_pages_failure(char* req_addr, size_t bytes,
                                        int error) {
  assert(error == ENOMEM, "Only expect to fail if no memory is available");

  bool warn_on_failure = UseLargePages &&
      (!FLAG_IS_DEFAULT(UseLargePages) ||
       !FLAG_IS_DEFAULT(UseHugeTLBFS) ||
       !FLAG_IS_DEFAULT(LargePageSizeInBytes));

  if (warn_on_failure) {
    char msg[128];
    jio_snprintf(msg, sizeof(msg), "Failed to reserve large pages memory req_addr: "
        PTR_FORMAT " bytes: " SIZE_FORMAT " (errno = %d).", req_addr, bytes, error);
    warning("%s", msg);
  }
}

char* os::Linux::reserve_memory_special_huge_tlbfs_only(size_t bytes,
                                                        char* req_addr,
                                                        bool exec) {
  assert(UseLargePages && UseHugeTLBFS, "only for Huge TLBFS large pages");
  assert(is_size_aligned(bytes, os::large_page_size()), "Unaligned size");
  assert(is_ptr_aligned(req_addr, os::large_page_size()), "Unaligned address");

  int prot = exec ? PROT_READ|PROT_WRITE|PROT_EXEC : PROT_READ|PROT_WRITE;
  char* addr = (char*)::mmap(req_addr, bytes, prot,
                             MAP_PRIVATE|MAP_ANONYMOUS|MAP_HUGETLB,
                             -1, 0);

  if (addr == MAP_FAILED) {
    warn_on_large_pages_failure(req_addr, bytes, errno);
    return NULL;
  }

  assert(is_ptr_aligned(addr, os::large_page_size()), "Must be");

  return addr;
}

// Helper for os::Linux::reserve_memory_special_huge_tlbfs_mixed().
// Allocate (using mmap, NO_RESERVE, with small pages) at either a given request address
//   (req_addr != NULL) or with a given alignment.
//  - bytes shall be a multiple of alignment.
//  - req_addr can be NULL. If not NULL, it must be a multiple of alignment.
//  - alignment sets the alignment at which memory shall be allocated.
//     It must be a multiple of allocation granularity.
// Returns address of memory or NULL. If req_addr was not NULL, will only return
//  req_addr or NULL.
static char* anon_mmap_aligned(size_t bytes, size_t alignment, char* req_addr) {

  size_t extra_size = bytes;
  if (req_addr == NULL && alignment > 0) {
    extra_size += alignment;
  }

  char* start = (char*) ::mmap(req_addr, extra_size, PROT_NONE,
    MAP_PRIVATE|MAP_ANONYMOUS|MAP_NORESERVE,
    -1, 0);
  if (start == MAP_FAILED) {
    start = NULL;
  } else {
    if (req_addr != NULL) {
      if (start != req_addr) {
        ::munmap(start, extra_size);
        start = NULL;
      }
    } else {
      char* const start_aligned = (char*) align_ptr_up(start, alignment);
      char* const end_aligned = start_aligned + bytes;
      char* const end = start + extra_size;
      if (start_aligned > start) {
        ::munmap(start, start_aligned - start);
      }
      if (end_aligned < end) {
        ::munmap(end_aligned, end - end_aligned);
      }
      start = start_aligned;
    }
  }
  return start;

}

// Reserve memory using mmap(MAP_HUGETLB).
//  - bytes shall be a multiple of alignment.
//  - req_addr can be NULL. If not NULL, it must be a multiple of alignment.
//  - alignment sets the alignment at which memory shall be allocated.
//     It must be a multiple of allocation granularity.
// Returns address of memory or NULL. If req_addr was not NULL, will only return
//  req_addr or NULL.
char* os::Linux::reserve_memory_special_huge_tlbfs_mixed(size_t bytes,
                                                         size_t alignment,
                                                         char* req_addr,
                                                         bool exec) {
  size_t large_page_size = os::large_page_size();
  assert(bytes >= large_page_size, "Shouldn't allocate large pages for small sizes");

  assert(is_ptr_aligned(req_addr, alignment), "Must be");
  assert(is_size_aligned(bytes, alignment), "Must be");

  // First reserve - but not commit - the address range in small pages.
  char* const start = anon_mmap_aligned(bytes, alignment, req_addr);

  if (start == NULL) {
    return NULL;
  }

  assert(is_ptr_aligned(start, alignment), "Must be");

  char* end = start + bytes;

  // Find the regions of the allocated chunk that can be promoted to large pages.
  char* lp_start = (char*)align_ptr_up(start, large_page_size);
  char* lp_end   = (char*)align_ptr_down(end, large_page_size);

  size_t lp_bytes = lp_end - lp_start;

  assert(is_size_aligned(lp_bytes, large_page_size), "Must be");

  if (lp_bytes == 0) {
    // The mapped region doesn't even span the start and the end of a large page.
    // Fall back to allocate a non-special area.
    ::munmap(start, end - start);
    return NULL;
  }

  int prot = exec ? PROT_READ|PROT_WRITE|PROT_EXEC : PROT_READ|PROT_WRITE;

  void* result;

  // Commit small-paged leading area.
  if (start != lp_start) {
    result = ::mmap(start, lp_start - start, prot,
                    MAP_PRIVATE|MAP_ANONYMOUS|MAP_FIXED,
                    -1, 0);
    if (result == MAP_FAILED) {
      ::munmap(lp_start, end - lp_start);
      return NULL;
    }
  }

  // Commit large-paged area.
  result = ::mmap(lp_start, lp_bytes, prot,
                  MAP_PRIVATE|MAP_ANONYMOUS|MAP_FIXED|MAP_HUGETLB,
                  -1, 0);
  if (result == MAP_FAILED) {
    warn_on_large_pages_failure(lp_start, lp_bytes, errno);
    // If the mmap above fails, the large pages region will be unmapped and we
    // have regions before and after with small pages. Release these regions.
    //
    // |  mapped  |  unmapped  |  mapped  |
    // ^          ^            ^          ^
    // start      lp_start     lp_end     end
    //
    ::munmap(start, lp_start - start);
    ::munmap(lp_end, end - lp_end);
    return NULL;
  }

  // Commit small-paged trailing area.
  if (lp_end != end) {
      result = ::mmap(lp_end, end - lp_end, prot,
                      MAP_PRIVATE|MAP_ANONYMOUS|MAP_FIXED,
                      -1, 0);
    if (result == MAP_FAILED) {
      ::munmap(start, lp_end - start);
      return NULL;
    }
  }

  return start;
}

char* os::Linux::reserve_memory_special_huge_tlbfs(size_t bytes,
                                                   size_t alignment,
                                                   char* req_addr,
                                                   bool exec) {
  assert(UseLargePages && UseHugeTLBFS, "only for Huge TLBFS large pages");
  assert(is_ptr_aligned(req_addr, alignment), "Must be");
  assert(is_size_aligned(alignment, os::vm_allocation_granularity()), "Must be");
  assert(is_power_of_2(os::large_page_size()), "Must be");
  assert(bytes >= os::large_page_size(), "Shouldn't allocate large pages for small sizes");

  if (is_size_aligned(bytes, os::large_page_size()) && alignment <= os::large_page_size()) {
    return reserve_memory_special_huge_tlbfs_only(bytes, req_addr, exec);
  } else {
    return reserve_memory_special_huge_tlbfs_mixed(bytes, alignment, req_addr, exec);
  }
}

char* os::reserve_memory_special(size_t bytes, size_t alignment,
                                 char* req_addr, bool exec) {
  assert(UseLargePages, "only for large pages");

  char* addr;
  if (UseSHM) {
    addr = os::Linux::reserve_memory_special_shm(bytes, alignment, req_addr, exec);
  } else {
    assert(UseHugeTLBFS, "must be");
    addr = os::Linux::reserve_memory_special_huge_tlbfs(bytes, alignment, req_addr, exec);
  }

  if (addr != NULL) {
    if (UseNUMAInterleaving) {
      numa_make_global(addr, bytes);
    }

    // The memory is committed
    MemTracker::record_virtual_memory_reserve_and_commit((address)addr, bytes, CALLER_PC);
  }

  return addr;
}

bool os::Linux::release_memory_special_shm(char* base, size_t bytes) {
  // detaching the SHM segment will also delete it, see reserve_memory_special_shm()
  return shmdt(base) == 0;
}

bool os::Linux::release_memory_special_huge_tlbfs(char* base, size_t bytes) {
  return pd_release_memory(base, bytes);
}

bool os::release_memory_special(char* base, size_t bytes) {
  bool res;
  if (MemTracker::tracking_level() > NMT_minimal) {
    Tracker tkr = MemTracker::get_virtual_memory_release_tracker();
    res = os::Linux::release_memory_special_impl(base, bytes);
    if (res) {
      tkr.record((address)base, bytes);
    }

  } else {
    res = os::Linux::release_memory_special_impl(base, bytes);
  }
  return res;
}

bool os::Linux::release_memory_special_impl(char* base, size_t bytes) {
  assert(UseLargePages, "only for large pages");
  bool res;

  if (UseSHM) {
    res = os::Linux::release_memory_special_shm(base, bytes);
  } else {
    assert(UseHugeTLBFS, "must be");
    res = os::Linux::release_memory_special_huge_tlbfs(base, bytes);
  }
  return res;
}

size_t os::large_page_size() {
  return _large_page_size;
}

// With SysV SHM the entire memory region must be allocated as shared
// memory.
// HugeTLBFS allows application to commit large page memory on demand.
// However, when committing memory with HugeTLBFS fails, the region
// that was supposed to be committed will lose the old reservation
// and allow other threads to steal that memory region. Because of this
// behavior we can't commit HugeTLBFS memory.
bool os::can_commit_large_page_memory() {
  return UseTransparentHugePages;
}

bool os::can_execute_large_page_memory() {
  return UseTransparentHugePages || UseHugeTLBFS;
}

// Reserve memory at an arbitrary address, only if that area is
// available (and not reserved for something else).

char* os::pd_attempt_reserve_memory_at(size_t bytes, char* requested_addr) {
  const int max_tries = 10;
  char* base[max_tries];
  size_t size[max_tries];
  const size_t gap = 0x000000;

  // Assert only that the size is a multiple of the page size, since
  // that's all that mmap requires, and since that's all we really know
  // about at this low abstraction level.  If we need higher alignment,
  // we can either pass an alignment to this method or verify alignment
  // in one of the methods further up the call chain.  See bug 5044738.
  assert(bytes % os::vm_page_size() == 0, "reserving unexpected size block");

  // Repeatedly allocate blocks until the block is allocated at the
  // right spot.

  // Linux mmap allows caller to pass an address as hint; give it a try first,
  // if kernel honors the hint then we can return immediately.
  char * addr = anon_mmap(requested_addr, bytes, false);
  if (addr == requested_addr) {
     return requested_addr;
  }

  if (addr != NULL) {
     // mmap() is successful but it fails to reserve at the requested address
     anon_munmap(addr, bytes);
  }

  int i;
  for (i = 0; i < max_tries; ++i) {
    base[i] = reserve_memory(bytes);

    if (base[i] != NULL) {
      // Is this the block we wanted?
      if (base[i] == requested_addr) {
        size[i] = bytes;
        break;
      }

      // Does this overlap the block we wanted? Give back the overlapped
      // parts and try again.

      ptrdiff_t top_overlap = requested_addr + (bytes + gap) - base[i];
      if (top_overlap >= 0 && (size_t)top_overlap < bytes) {
        unmap_memory(base[i], top_overlap);
        base[i] += top_overlap;
        size[i] = bytes - top_overlap;
      } else {
        ptrdiff_t bottom_overlap = base[i] + bytes - requested_addr;
        if (bottom_overlap >= 0 && (size_t)bottom_overlap < bytes) {
          unmap_memory(requested_addr, bottom_overlap);
          size[i] = bytes - bottom_overlap;
        } else {
          size[i] = bytes;
        }
      }
    }
  }

  // Give back the unused reserved pieces.

  for (int j = 0; j < i; ++j) {
    if (base[j] != NULL) {
      unmap_memory(base[j], size[j]);
    }
  }

  if (i < max_tries) {
    return requested_addr;
  } else {
    return NULL;
  }
}

size_t os::read(int fd, void *buf, unsigned int nBytes) {
  return ::read(fd, buf, nBytes);
}

size_t os::read_at(int fd, void *buf, unsigned int nBytes, jlong offset) {
  return ::pread(fd, buf, nBytes, offset);
}

// Short sleep, direct OS call.
//
// Note: certain versions of Linux CFS scheduler (since 2.6.23) do not guarantee
// sched_yield(2) will actually give up the CPU:
//
//   * Alone on this pariticular CPU, keeps running.
//   * Before the introduction of "skip_buddy" with "compat_yield" disabled
//     (pre 2.6.39).
//
// So calling this with 0 is an alternative.
//
void os::naked_short_sleep(jlong ms) {
  struct timespec req;

  assert(ms < 1000, "Un-interruptable sleep, short time use only");
  req.tv_sec = 0;
  if (ms > 0) {
    req.tv_nsec = (ms % 1000) * 1000000;
  } else {
    req.tv_nsec = 1;
  }

  nanosleep(&req, NULL);

  return;
}

// Sleep forever; naked call to OS-specific sleep; use with CAUTION
void os::infinite_sleep() {
  while (true) {    // sleep forever ...
    ::sleep(100);   // ... 100 seconds at a time
  }
}

// Used to convert frequent JVM_Yield() to nops
bool os::dont_yield() {
  return DontYieldALot;
}

void os::naked_yield() {
  sched_yield();
}

////////////////////////////////////////////////////////////////////////////////
// thread priority support

// Note: Normal Linux applications are run with SCHED_OTHER policy. SCHED_OTHER
// only supports dynamic priority, static priority must be zero. For real-time
// applications, Linux supports SCHED_RR which allows static priority (1-99).
// However, for large multi-threaded applications, SCHED_RR is not only slower
// than SCHED_OTHER, but also very unstable (my volano tests hang hard 4 out
// of 5 runs - Sep 2005).
//
// The following code actually changes the niceness of kernel-thread/LWP. It
// has an assumption that setpriority() only modifies one kernel-thread/LWP,
// not the entire user process, and user level threads are 1:1 mapped to kernel
// threads. It has always been the case, but could change in the future. For
// this reason, the code should not be used as default (ThreadPriorityPolicy=0).
// It is only used when ThreadPriorityPolicy=1 and requires root privilege.

int os::java_to_os_priority[CriticalPriority + 1] = {
  19,              // 0 Entry should never be used

   4,              // 1 MinPriority
   3,              // 2
   2,              // 3

   1,              // 4
   0,              // 5 NormPriority
  -1,              // 6

  -2,              // 7
  -3,              // 8
  -4,              // 9 NearMaxPriority

  -5,              // 10 MaxPriority

  -5               // 11 CriticalPriority
};

static int prio_init() {
  if (ThreadPriorityPolicy == 1) {
    // Only root can raise thread priority. Don't allow ThreadPriorityPolicy=1
    // if effective uid is not root. Perhaps, a more elegant way of doing
    // this is to test CAP_SYS_NICE capability, but that will require libcap.so
    if (geteuid() != 0) {
      if (!FLAG_IS_DEFAULT(ThreadPriorityPolicy)) {
        warning("-XX:ThreadPriorityPolicy requires root privilege on Linux");
      }
      ThreadPriorityPolicy = 0;
    }
  }
  if (UseCriticalJavaThreadPriority) {
    os::java_to_os_priority[MaxPriority] = os::java_to_os_priority[CriticalPriority];
  }
  return 0;
}

OSReturn os::set_native_priority(Thread* thread, int newpri) {
  if (!UseThreadPriorities || ThreadPriorityPolicy == 0) return OS_OK;

  int ret = setpriority(PRIO_PROCESS, thread->osthread()->thread_id(), newpri);
  return (ret == 0) ? OS_OK : OS_ERR;
}

OSReturn os::get_native_priority(const Thread* const thread,
                                 int *priority_ptr) {
  if (!UseThreadPriorities || ThreadPriorityPolicy == 0) {
    *priority_ptr = java_to_os_priority[NormPriority];
    return OS_OK;
  }

  errno = 0;
  *priority_ptr = getpriority(PRIO_PROCESS, thread->osthread()->thread_id());
  return (*priority_ptr != -1 || errno == 0 ? OS_OK : OS_ERR);
}

// Hint to the underlying OS that a task switch would not be good.
// Void return because it's a hint and can fail.
void os::hint_no_preempt() {}

////////////////////////////////////////////////////////////////////////////////
// suspend/resume support

//  the low-level signal-based suspend/resume support is a remnant from the
//  old VM-suspension that used to be for java-suspension, safepoints etc,
//  within hotspot. Now there is a single use-case for this:
//    - calling get_thread_pc() on the VMThread by the flat-profiler task
//      that runs in the watcher thread.
//  The remaining code is greatly simplified from the more general suspension
//  code that used to be used.
//
//  The protocol is quite simple:
//  - suspend:
//      - sends a signal to the target thread
//      - polls the suspend state of the osthread using a yield loop
//      - target thread signal handler (SR_handler) sets suspend state
//        and blocks in sigsuspend until continued
//  - resume:
//      - sets target osthread state to continue
//      - sends signal to end the sigsuspend loop in the SR_handler
//
//  Note that the SR_lock plays no role in this suspend/resume protocol.

static void resume_clear_context(OSThread *osthread) {
  osthread->set_ucontext(NULL);
  osthread->set_siginfo(NULL);
}

static void suspend_save_context(OSThread *osthread, siginfo_t* siginfo,
                                 ucontext_t* context) {
  osthread->set_ucontext(context);
  osthread->set_siginfo(siginfo);
}

// Handler function invoked when a thread's execution is suspended or
// resumed. We have to be careful that only async-safe functions are
// called here (Note: most pthread functions are not async safe and
// should be avoided.)
//
// Note: sigwait() is a more natural fit than sigsuspend() from an
// interface point of view, but sigwait() prevents the signal hander
// from being run. libpthread would get very confused by not having
// its signal handlers run and prevents sigwait()'s use with the
// mutex granting granting signal.
//
// Currently only ever called on the VMThread and JavaThreads (PC sampling)
//
static void SR_handler(int sig, siginfo_t* siginfo, ucontext_t* context) {
  // Save and restore errno to avoid confusing native code with EINTR
  // after sigsuspend.
  int old_errno = errno;

  Thread* thread = Thread::current();
  OSThread* osthread = thread->osthread();
  assert(thread->is_VM_thread() || thread->is_Java_thread(), "Must be VMThread or JavaThread");

  os::SuspendResume::State current = osthread->sr.state();
  if (current == os::SuspendResume::SR_SUSPEND_REQUEST) {
    suspend_save_context(osthread, siginfo, context);

    // attempt to switch the state, we assume we had a SUSPEND_REQUEST
    os::SuspendResume::State state = osthread->sr.suspended();
    if (state == os::SuspendResume::SR_SUSPENDED) {
      sigset_t suspend_set;  // signals for sigsuspend()

      // get current set of blocked signals and unblock resume signal
      pthread_sigmask(SIG_BLOCK, NULL, &suspend_set);
      sigdelset(&suspend_set, SR_signum);

      sr_semaphore.signal();
      // wait here until we are resumed
      while (1) {
        sigsuspend(&suspend_set);

        os::SuspendResume::State result = osthread->sr.running();
        if (result == os::SuspendResume::SR_RUNNING) {
          sr_semaphore.signal();
          break;
        }
      }

    } else if (state == os::SuspendResume::SR_RUNNING) {
      // request was cancelled, continue
    } else {
      ShouldNotReachHere();
    }

    resume_clear_context(osthread);
  } else if (current == os::SuspendResume::SR_RUNNING) {
    // request was cancelled, continue
  } else if (current == os::SuspendResume::SR_WAKEUP_REQUEST) {
    // ignore
  } else {
    // ignore
  }

  errno = old_errno;
}


static int SR_initialize() {
  struct sigaction act;
  char *s;
  // Get signal number to use for suspend/resume
  if ((s = ::getenv("_JAVA_SR_SIGNUM")) != 0) {
    int sig = ::strtol(s, 0, 10);
    if (sig > 0 || sig < _NSIG) {
        SR_signum = sig;
    }
  }

  assert(SR_signum > SIGSEGV && SR_signum > SIGBUS,
        "SR_signum must be greater than max(SIGSEGV, SIGBUS), see 4355769");

  sigemptyset(&SR_sigset);
  sigaddset(&SR_sigset, SR_signum);

  // Set up signal handler for suspend/resume
  act.sa_flags = SA_RESTART|SA_SIGINFO;
  act.sa_handler = (void (*)(int)) SR_handler;

  // SR_signum is blocked by default.
  // 4528190 - We also need to block pthread restart signal (32 on all
  // supported Linux platforms). Note that LinuxThreads need to block
  // this signal for all threads to work properly. So we don't have
  // to use hard-coded signal number when setting up the mask.
  pthread_sigmask(SIG_BLOCK, NULL, &act.sa_mask);

  if (sigaction(SR_signum, &act, 0) == -1) {
    return -1;
  }

  // Save signal flag
  os::Linux::set_our_sigflags(SR_signum, act.sa_flags);
  return 0;
}

static int sr_notify(OSThread* osthread) {
  int status = pthread_kill(osthread->pthread_id(), SR_signum);
  assert_status(status == 0, status, "pthread_kill");
  return status;
}

// "Randomly" selected value for how long we want to spin
// before bailing out on suspending a thread, also how often
// we send a signal to a thread we want to resume
static const int RANDOMLY_LARGE_INTEGER = 1000000;
static const int RANDOMLY_LARGE_INTEGER2 = 100;

// returns true on success and false on error - really an error is fatal
// but this seems the normal response to library errors
static bool do_suspend(OSThread* osthread) {
  assert(osthread->sr.is_running(), "thread should be running");
  assert(!sr_semaphore.trywait(), "semaphore has invalid state");

  // mark as suspended and send signal
  if (osthread->sr.request_suspend() != os::SuspendResume::SR_SUSPEND_REQUEST) {
    // failed to switch, state wasn't running?
    ShouldNotReachHere();
    return false;
  }

  if (sr_notify(osthread) != 0) {
    ShouldNotReachHere();
  }

  // managed to send the signal and switch to SUSPEND_REQUEST, now wait for SUSPENDED
  while (true) {
    if (sr_semaphore.timedwait(0, 2 * NANOSECS_PER_MILLISEC)) {
      break;
    } else {
      // timeout
      os::SuspendResume::State cancelled = osthread->sr.cancel_suspend();
      if (cancelled == os::SuspendResume::SR_RUNNING) {
        return false;
      } else if (cancelled == os::SuspendResume::SR_SUSPENDED) {
        // make sure that we consume the signal on the semaphore as well
        sr_semaphore.wait();
        break;
      } else {
        ShouldNotReachHere();
        return false;
      }
    }
  }

  guarantee(osthread->sr.is_suspended(), "Must be suspended");
  return true;
}

static void do_resume(OSThread* osthread) {
  assert(osthread->sr.is_suspended(), "thread should be suspended");
  assert(!sr_semaphore.trywait(), "invalid semaphore state");

  if (osthread->sr.request_wakeup() != os::SuspendResume::SR_WAKEUP_REQUEST) {
    // failed to switch to WAKEUP_REQUEST
    ShouldNotReachHere();
    return;
  }

  while (true) {
    if (sr_notify(osthread) == 0) {
      if (sr_semaphore.timedwait(0, 2 * NANOSECS_PER_MILLISEC)) {
        if (osthread->sr.is_running()) {
          return;
        }
      }
    } else {
      ShouldNotReachHere();
    }
  }

  guarantee(osthread->sr.is_running(), "Must be running!");
}

///////////////////////////////////////////////////////////////////////////////////
// signal handling (except suspend/resume)

// This routine may be used by user applications as a "hook" to catch signals.
// The user-defined signal handler must pass unrecognized signals to this
// routine, and if it returns true (non-zero), then the signal handler must
// return immediately.  If the flag "abort_if_unrecognized" is true, then this
// routine will never retun false (zero), but instead will execute a VM panic
// routine kill the process.
//
// If this routine returns false, it is OK to call it again.  This allows
// the user-defined signal handler to perform checks either before or after
// the VM performs its own checks.  Naturally, the user code would be making
// a serious error if it tried to handle an exception (such as a null check
// or breakpoint) that the VM was generating for its own correct operation.
//
// This routine may recognize any of the following kinds of signals:
//    SIGBUS, SIGSEGV, SIGILL, SIGFPE, SIGQUIT, SIGPIPE, SIGXFSZ, SIGUSR1.
// It should be consulted by handlers for any of those signals.
//
// The caller of this routine must pass in the three arguments supplied
// to the function referred to in the "sa_sigaction" (not the "sa_handler")
// field of the structure passed to sigaction().  This routine assumes that
// the sa_flags field passed to sigaction() includes SA_SIGINFO and SA_RESTART.
//
// Note that the VM will print warnings if it detects conflicting signal
// handlers, unless invoked with the option "-XX:+AllowUserSignalHandlers".
//
extern "C" JNIEXPORT int JVM_handle_linux_signal(int signo,
                                                 siginfo_t* siginfo,
                                                 void* ucontext,
                                                 int abort_if_unrecognized);

void signalHandler(int sig, siginfo_t* info, void* uc) {
  assert(info != NULL && uc != NULL, "it must be old kernel");
  int orig_errno = errno;  // Preserve errno value over signal handler.
  JVM_handle_linux_signal(sig, info, uc, true);
  errno = orig_errno;
}


// This boolean allows users to forward their own non-matching signals
// to JVM_handle_linux_signal, harmlessly.
bool os::Linux::signal_handlers_are_installed = false;

// For signal-chaining
struct sigaction os::Linux::sigact[MAXSIGNUM];
unsigned int os::Linux::sigs = 0;
bool os::Linux::libjsig_is_loaded = false;
typedef struct sigaction *(*get_signal_t)(int);
get_signal_t os::Linux::get_signal_action = NULL;

struct sigaction* os::Linux::get_chained_signal_action(int sig) {
  struct sigaction *actp = NULL;

  if (libjsig_is_loaded) {
    // Retrieve the old signal handler from libjsig
    actp = (*get_signal_action)(sig);
  }
  if (actp == NULL) {
    // Retrieve the preinstalled signal handler from jvm
    actp = get_preinstalled_handler(sig);
  }

  return actp;
}

static bool call_chained_handler(struct sigaction *actp, int sig,
                                 siginfo_t *siginfo, void *context) {
  // Call the old signal handler
  if (actp->sa_handler == SIG_DFL) {
    // It's more reasonable to let jvm treat it as an unexpected exception
    // instead of taking the default action.
    return false;
  } else if (actp->sa_handler != SIG_IGN) {
    if ((actp->sa_flags & SA_NODEFER) == 0) {
      // automaticlly block the signal
      sigaddset(&(actp->sa_mask), sig);
    }

    sa_handler_t hand;
    sa_sigaction_t sa;
    bool siginfo_flag_set = (actp->sa_flags & SA_SIGINFO) != 0;
    // retrieve the chained handler
    if (siginfo_flag_set) {
      sa = actp->sa_sigaction;
    } else {
      hand = actp->sa_handler;
    }

    if ((actp->sa_flags & SA_RESETHAND) != 0) {
      actp->sa_handler = SIG_DFL;
    }

    // try to honor the signal mask
    sigset_t oset;
    pthread_sigmask(SIG_SETMASK, &(actp->sa_mask), &oset);

    // call into the chained handler
    if (siginfo_flag_set) {
      (*sa)(sig, siginfo, context);
    } else {
      (*hand)(sig);
    }

    // restore the signal mask
    pthread_sigmask(SIG_SETMASK, &oset, 0);
  }
  // Tell jvm's signal handler the signal is taken care of.
  return true;
}

bool os::Linux::chained_handler(int sig, siginfo_t* siginfo, void* context) {
  bool chained = false;
  // signal-chaining
  if (UseSignalChaining) {
    struct sigaction *actp = get_chained_signal_action(sig);
    if (actp != NULL) {
      chained = call_chained_handler(actp, sig, siginfo, context);
    }
  }
  return chained;
}

struct sigaction* os::Linux::get_preinstalled_handler(int sig) {
  if ((((unsigned int)1 << sig) & sigs) != 0) {
    return &sigact[sig];
  }
  return NULL;
}

void os::Linux::save_preinstalled_handler(int sig, struct sigaction& oldAct) {
  assert(sig > 0 && sig < MAXSIGNUM, "vm signal out of expected range");
  sigact[sig] = oldAct;
  sigs |= (unsigned int)1 << sig;
}

// for diagnostic
int os::Linux::sigflags[MAXSIGNUM];

int os::Linux::get_our_sigflags(int sig) {
  assert(sig > 0 && sig < MAXSIGNUM, "vm signal out of expected range");
  return sigflags[sig];
}

void os::Linux::set_our_sigflags(int sig, int flags) {
  assert(sig > 0 && sig < MAXSIGNUM, "vm signal out of expected range");
  sigflags[sig] = flags;
}

void os::Linux::set_signal_handler(int sig, bool set_installed) {
  // Check for overwrite.
  struct sigaction oldAct;
  sigaction(sig, (struct sigaction*)NULL, &oldAct);

  void* oldhand = oldAct.sa_sigaction
                ? CAST_FROM_FN_PTR(void*,  oldAct.sa_sigaction)
                : CAST_FROM_FN_PTR(void*,  oldAct.sa_handler);
  if (oldhand != CAST_FROM_FN_PTR(void*, SIG_DFL) &&
      oldhand != CAST_FROM_FN_PTR(void*, SIG_IGN) &&
      oldhand != CAST_FROM_FN_PTR(void*, (sa_sigaction_t)signalHandler)) {
    if (AllowUserSignalHandlers || !set_installed) {
      // Do not overwrite; user takes responsibility to forward to us.
      return;
    } else if (UseSignalChaining) {
      // save the old handler in jvm
      save_preinstalled_handler(sig, oldAct);
      // libjsig also interposes the sigaction() call below and saves the
      // old sigaction on it own.
    } else {
      fatal(err_msg("Encountered unexpected pre-existing sigaction handler "
                    "%#lx for signal %d.", (long)oldhand, sig));
    }
  }

  struct sigaction sigAct;
  sigfillset(&(sigAct.sa_mask));
  sigAct.sa_handler = SIG_DFL;
  if (!set_installed) {
    sigAct.sa_flags = SA_SIGINFO|SA_RESTART;
  } else {
    sigAct.sa_sigaction = signalHandler;
    sigAct.sa_flags = SA_SIGINFO|SA_RESTART;
  }
  // Save flags, which are set by ours
  assert(sig > 0 && sig < MAXSIGNUM, "vm signal out of expected range");
  sigflags[sig] = sigAct.sa_flags;

  int ret = sigaction(sig, &sigAct, &oldAct);
  assert(ret == 0, "check");

  void* oldhand2  = oldAct.sa_sigaction
                  ? CAST_FROM_FN_PTR(void*, oldAct.sa_sigaction)
                  : CAST_FROM_FN_PTR(void*, oldAct.sa_handler);
  assert(oldhand2 == oldhand, "no concurrent signal handler installation");
}

// install signal handlers for signals that HotSpot needs to
// handle in order to support Java-level exception handling.

void os::Linux::install_signal_handlers() {
  if (!signal_handlers_are_installed) {
    signal_handlers_are_installed = true;

    // signal-chaining
    typedef void (*signal_setting_t)();
    signal_setting_t begin_signal_setting = NULL;
    signal_setting_t end_signal_setting = NULL;
    begin_signal_setting = CAST_TO_FN_PTR(signal_setting_t,
                             dlsym(RTLD_DEFAULT, "JVM_begin_signal_setting"));
    if (begin_signal_setting != NULL) {
      end_signal_setting = CAST_TO_FN_PTR(signal_setting_t,
                             dlsym(RTLD_DEFAULT, "JVM_end_signal_setting"));
      get_signal_action = CAST_TO_FN_PTR(get_signal_t,
                            dlsym(RTLD_DEFAULT, "JVM_get_signal_action"));
      libjsig_is_loaded = true;
      assert(UseSignalChaining, "should enable signal-chaining");
    }
    if (libjsig_is_loaded) {
      // Tell libjsig jvm is setting signal handlers
      (*begin_signal_setting)();
    }

    set_signal_handler(SIGSEGV, true);
    set_signal_handler(SIGPIPE, true);
    set_signal_handler(SIGBUS, true);
    set_signal_handler(SIGILL, true);
    set_signal_handler(SIGFPE, true);
#if defined(PPC64)
    set_signal_handler(SIGTRAP, true);
#endif
    set_signal_handler(SIGXFSZ, true);

    if (libjsig_is_loaded) {
      // Tell libjsig jvm finishes setting signal handlers
      (*end_signal_setting)();
    }

    // We don't activate signal checker if libjsig is in place, we trust ourselves
    // and if UserSignalHandler is installed all bets are off.
    // Log that signal checking is off only if -verbose:jni is specified.
    if (CheckJNICalls) {
      if (libjsig_is_loaded) {
        if (PrintJNIResolving) {
          tty->print_cr("Info: libjsig is activated, all active signal checking is disabled");
        }
        check_signals = false;
      }
      if (AllowUserSignalHandlers) {
        if (PrintJNIResolving) {
          tty->print_cr("Info: AllowUserSignalHandlers is activated, all active signal checking is disabled");
        }
        check_signals = false;
      }
    }
  }
}

// This is the fastest way to get thread cpu time on Linux.
// Returns cpu time (user+sys) for any thread, not only for current.
// POSIX compliant clocks are implemented in the kernels 2.6.16+.
// It might work on 2.6.10+ with a special kernel/glibc patch.
// For reference, please, see IEEE Std 1003.1-2004:
//   http://www.unix.org/single_unix_specification

jlong os::Linux::fast_thread_cpu_time(clockid_t clockid) {
  struct timespec tp;
  int rc = os::Linux::clock_gettime(clockid, &tp);
  assert(rc == 0, "clock_gettime is expected to return 0 code");

  return (tp.tv_sec * NANOSECS_PER_SEC) + tp.tv_nsec;
}

/////
// glibc on Linux platform uses non-documented flag
// to indicate, that some special sort of signal
// trampoline is used.
// We will never set this flag, and we should
// ignore this flag in our diagnostic
#ifdef SIGNIFICANT_SIGNAL_MASK
#undef SIGNIFICANT_SIGNAL_MASK
#endif
#define SIGNIFICANT_SIGNAL_MASK (~0x04000000)

static const char* get_signal_handler_name(address handler,
                                           char* buf, int buflen) {
  int offset;
  bool found = os::dll_address_to_library_name(handler, buf, buflen, &offset);
  if (found) {
    // skip directory names
    const char *p1, *p2;
    p1 = buf;
    size_t len = strlen(os::file_separator());
    while ((p2 = strstr(p1, os::file_separator())) != NULL) p1 = p2 + len;
    jio_snprintf(buf, buflen, "%s+0x%x", p1, offset);
  } else {
    jio_snprintf(buf, buflen, PTR_FORMAT, handler);
  }
  return buf;
}

static void print_signal_handler(outputStream* st, int sig,
                                 char* buf, size_t buflen) {
  struct sigaction sa;

  sigaction(sig, NULL, &sa);

  // See comment for SIGNIFICANT_SIGNAL_MASK define
  sa.sa_flags &= SIGNIFICANT_SIGNAL_MASK;

  st->print("%s: ", os::exception_name(sig, buf, buflen));

  address handler = (sa.sa_flags & SA_SIGINFO)
    ? CAST_FROM_FN_PTR(address, sa.sa_sigaction)
    : CAST_FROM_FN_PTR(address, sa.sa_handler);

  if (handler == CAST_FROM_FN_PTR(address, SIG_DFL)) {
    st->print("SIG_DFL");
  } else if (handler == CAST_FROM_FN_PTR(address, SIG_IGN)) {
    st->print("SIG_IGN");
  } else {
    st->print("[%s]", get_signal_handler_name(handler, buf, buflen));
  }

  st->print(", sa_mask[0]=");
  os::Posix::print_signal_set_short(st, &sa.sa_mask);

  address rh = VMError::get_resetted_sighandler(sig);
  // May be, handler was resetted by VMError?
  if (rh != NULL) {
    handler = rh;
    sa.sa_flags = VMError::get_resetted_sigflags(sig) & SIGNIFICANT_SIGNAL_MASK;
  }

  st->print(", sa_flags=");
  os::Posix::print_sa_flags(st, sa.sa_flags);

  // Check: is it our handler?
  if (handler == CAST_FROM_FN_PTR(address, (sa_sigaction_t)signalHandler) ||
     handler == CAST_FROM_FN_PTR(address, (sa_sigaction_t)SR_handler)) {
    // It is our signal handler
    // check for flags, reset system-used one!
    if ((int)sa.sa_flags != os::Linux::get_our_sigflags(sig)) {
      st->print(
                ", flags was changed from " PTR32_FORMAT ", consider using jsig library",
                os::Linux::get_our_sigflags(sig));
    }
  }
  st->cr();
}


#define DO_SIGNAL_CHECK(sig) \
  do {                                            \
    if (!sigismember(&check_signal_done, sig)) {  \
      os::Linux::check_signal_handler(sig);       \
    }                                             \
  } while (0)

// This method is a periodic task to check for misbehaving JNI applications
// under CheckJNI, we can add any periodic checks here

void os::run_periodic_checks() {
  if (check_signals == false) return;

  // SEGV and BUS if overridden could potentially prevent
  // generation of hs*.log in the event of a crash, debugging
  // such a case can be very challenging, so we absolutely
  // check the following for a good measure:
  DO_SIGNAL_CHECK(SIGSEGV);
  DO_SIGNAL_CHECK(SIGILL);
  DO_SIGNAL_CHECK(SIGFPE);
  DO_SIGNAL_CHECK(SIGBUS);
  DO_SIGNAL_CHECK(SIGPIPE);
  DO_SIGNAL_CHECK(SIGXFSZ);
#if defined(PPC64)
  DO_SIGNAL_CHECK(SIGTRAP);
#endif

  // ReduceSignalUsage allows the user to override these handlers
  // see comments at the very top and jvm_solaris.h
  if (!ReduceSignalUsage) {
    DO_SIGNAL_CHECK(SHUTDOWN1_SIGNAL);
    DO_SIGNAL_CHECK(SHUTDOWN2_SIGNAL);
    DO_SIGNAL_CHECK(SHUTDOWN3_SIGNAL);
    DO_SIGNAL_CHECK(BREAK_SIGNAL);
  }

  DO_SIGNAL_CHECK(SR_signum);
  DO_SIGNAL_CHECK(INTERRUPT_SIGNAL);
}

typedef int (*os_sigaction_t)(int, const struct sigaction *, struct sigaction *);

static os_sigaction_t os_sigaction = NULL;

void os::Linux::check_signal_handler(int sig) {
  char buf[O_BUFLEN];
  address jvmHandler = NULL;


  struct sigaction act;
  if (os_sigaction == NULL) {
    // only trust the default sigaction, in case it has been interposed
    os_sigaction = (os_sigaction_t)dlsym(RTLD_DEFAULT, "sigaction");
    if (os_sigaction == NULL) return;
  }

  os_sigaction(sig, (struct sigaction*)NULL, &act);


  act.sa_flags &= SIGNIFICANT_SIGNAL_MASK;

  address thisHandler = (act.sa_flags & SA_SIGINFO)
    ? CAST_FROM_FN_PTR(address, act.sa_sigaction)
    : CAST_FROM_FN_PTR(address, act.sa_handler);


  switch (sig) {
  case SIGSEGV:
  case SIGBUS:
  case SIGFPE:
  case SIGPIPE:
  case SIGILL:
  case SIGXFSZ:
    jvmHandler = CAST_FROM_FN_PTR(address, (sa_sigaction_t)signalHandler);
    break;

  case SHUTDOWN1_SIGNAL:
  case SHUTDOWN2_SIGNAL:
  case SHUTDOWN3_SIGNAL:
  case BREAK_SIGNAL:
    jvmHandler = (address)user_handler();
    break;

  case INTERRUPT_SIGNAL:
    jvmHandler = CAST_FROM_FN_PTR(address, SIG_DFL);
    break;

  default:
    if (sig == SR_signum) {
      jvmHandler = CAST_FROM_FN_PTR(address, (sa_sigaction_t)SR_handler);
    } else {
      return;
    }
    break;
  }

  if (thisHandler != jvmHandler) {
    tty->print("Warning: %s handler ", exception_name(sig, buf, O_BUFLEN));
    tty->print("expected:%s", get_signal_handler_name(jvmHandler, buf, O_BUFLEN));
    tty->print_cr("  found:%s", get_signal_handler_name(thisHandler, buf, O_BUFLEN));
    // No need to check this sig any longer
    sigaddset(&check_signal_done, sig);
    // Running under non-interactive shell, SHUTDOWN2_SIGNAL will be reassigned SIG_IGN
    if (sig == SHUTDOWN2_SIGNAL && !isatty(fileno(stdin))) {
      tty->print_cr("Running in non-interactive shell, %s handler is replaced by shell",
                    exception_name(sig, buf, O_BUFLEN));
    }
  } else if(os::Linux::get_our_sigflags(sig) != 0 && (int)act.sa_flags != os::Linux::get_our_sigflags(sig)) {
    tty->print("Warning: %s handler flags ", exception_name(sig, buf, O_BUFLEN));
    tty->print("expected:" PTR32_FORMAT, os::Linux::get_our_sigflags(sig));
    tty->print_cr("  found:" PTR32_FORMAT, act.sa_flags);
    // No need to check this sig any longer
    sigaddset(&check_signal_done, sig);
  }

  // Dump all the signal
  if (sigismember(&check_signal_done, sig)) {
    print_signal_handlers(tty, buf, O_BUFLEN);
  }
}

extern void report_error(char* file_name, int line_no, char* title,
                         char* format, ...);

extern bool signal_name(int signo, char* buf, size_t len);

const char* os::exception_name(int exception_code, char* buf, size_t size) {
  if (0 < exception_code && exception_code <= SIGRTMAX) {
    // signal
    if (!signal_name(exception_code, buf, size)) {
      jio_snprintf(buf, size, "SIG%d", exception_code);
    }
    return buf;
  } else {
    return NULL;
  }
}

// this is called _before_ the most of global arguments have been parsed
void os::init(void) {
  char dummy;   // used to get a guess on initial stack address
//  first_hrtime = gethrtime();

  clock_tics_per_sec = sysconf(_SC_CLK_TCK);

  init_random(1234567);

  ThreadCritical::initialize();

  Linux::set_page_size(sysconf(_SC_PAGESIZE));
  if (Linux::page_size() == -1) {
    fatal(err_msg("os_linux.cpp: os::init: sysconf failed (%s)",
                  strerror(errno)));
  }
  init_page_sizes((size_t) Linux::page_size());

  Linux::initialize_system_info();

  // main_thread points to the aboriginal thread
  Linux::_main_thread = pthread_self();

  Linux::clock_init();
  initial_time_count = javaTimeNanos();

  // pthread_condattr initialization for monotonic clock
  int status;
  pthread_condattr_t* _condattr = os::Linux::condAttr();
  if ((status = pthread_condattr_init(_condattr)) != 0) {
    fatal(err_msg("pthread_condattr_init: %s", strerror(status)));
  }
  // Only set the clock if CLOCK_MONOTONIC is available
  if (os::supports_monotonic_clock()) {
    if ((status = pthread_condattr_setclock(_condattr, CLOCK_MONOTONIC)) != 0) {
      if (status == EINVAL) {
        warning("Unable to use monotonic clock with relative timed-waits" \
                " - changes to the time-of-day clock may have adverse affects");
      } else {
        fatal(err_msg("pthread_condattr_setclock: %s", strerror(status)));
      }
    }
  }
  // else it defaults to CLOCK_REALTIME

  // If the pagesize of the VM is greater than 8K determine the appropriate
  // number of initial guard pages.  The user can change this with the
  // command line arguments, if needed.
  if (vm_page_size() > (int)Linux::vm_default_page_size()) {
    StackYellowPages = 1;
    StackRedPages = 1;
    StackShadowPages = round_to((StackShadowPages*Linux::vm_default_page_size()), vm_page_size()) / vm_page_size();
  }

  // retrieve entry point for pthread_setname_np
  Linux::_pthread_setname_np =
    (int(*)(pthread_t, const char*))dlsym(RTLD_DEFAULT, "pthread_setname_np");

}

// To install functions for atexit system call
extern "C" {
  static void perfMemory_exit_helper() {
    perfMemory_exit();
  }
}

// this is called _after_ the global arguments have been parsed
jint os::init_2(void) {
  Linux::fast_thread_clock_init();

  // Allocate a single page and mark it as readable for safepoint polling
  address polling_page = (address) ::mmap(NULL, Linux::page_size(), PROT_READ, MAP_PRIVATE|MAP_ANONYMOUS, -1, 0);
  guarantee(polling_page != MAP_FAILED, "os::init_2: failed to allocate polling page");

  os::set_polling_page(polling_page);

#ifndef PRODUCT
  if (Verbose && PrintMiscellaneous) {
    tty->print("[SafePoint Polling address: " INTPTR_FORMAT "]\n",
               (intptr_t)polling_page);
  }
#endif

  if (!UseMembar) {
    address mem_serialize_page = (address) ::mmap(NULL, Linux::page_size(), PROT_READ | PROT_WRITE, MAP_PRIVATE|MAP_ANONYMOUS, -1, 0);
    guarantee(mem_serialize_page != MAP_FAILED, "mmap Failed for memory serialize page");
    os::set_memory_serialize_page(mem_serialize_page);

#ifndef PRODUCT
    if (Verbose && PrintMiscellaneous) {
      tty->print("[Memory Serialize  Page address: " INTPTR_FORMAT "]\n",
                 (intptr_t)mem_serialize_page);
    }
#endif
  }

  // initialize suspend/resume support - must do this before signal_sets_init()
  if (SR_initialize() != 0) {
    perror("SR_initialize failed");
    return JNI_ERR;
  }

  Linux::signal_sets_init();
  Linux::install_signal_handlers();

  // Check minimum allowable stack size for thread creation and to initialize
  // the java system classes, including StackOverflowError - depends on page
  // size.  Add a page for compiler2 recursion in main thread.
  // Add in 2*BytesPerWord times page size to account for VM stack during
  // class initialization depending on 32 or 64 bit VM.
  os::Linux::min_stack_allowed = MAX2(os::Linux::min_stack_allowed,
            (size_t)(StackYellowPages+StackRedPages+StackShadowPages) * Linux::page_size() +
                    (2*BytesPerWord COMPILER2_PRESENT(+1)) * Linux::vm_default_page_size());

  size_t threadStackSizeInBytes = ThreadStackSize * K;
  if (threadStackSizeInBytes != 0 &&
      threadStackSizeInBytes < os::Linux::min_stack_allowed) {
        tty->print_cr("\nThe stack size specified is too small, "
                      "Specify at least %dk",
                      os::Linux::min_stack_allowed/ K);
        return JNI_ERR;
  }

  // Make the stack size a multiple of the page size so that
  // the yellow/red zones can be guarded.
  JavaThread::set_stack_size_at_create(round_to(threadStackSizeInBytes,
        vm_page_size()));

  Linux::capture_initial_stack(JavaThread::stack_size_at_create());

#if defined(IA32)
  workaround_expand_exec_shield_cs_limit();
#endif

  Linux::libpthread_init();
  if (PrintMiscellaneous && (Verbose || WizardMode)) {
    tty->print_cr("[HotSpot is running with %s, %s]\n",
                  Linux::glibc_version(), Linux::libpthread_version());
  }

  if (UseNUMA) {
    if (!Linux::libnuma_init()) {
      UseNUMA = false;
    } else {
      if ((Linux::numa_max_node() < 1)) {
        // There's only one node(they start from 0), disable NUMA.
        UseNUMA = false;
      }
    }
    // With SHM and HugeTLBFS large pages we cannot uncommit a page, so there's no way
    // we can make the adaptive lgrp chunk resizing work. If the user specified
    // both UseNUMA and UseLargePages (or UseSHM/UseHugeTLBFS) on the command line - warn and
    // disable adaptive resizing.
    if (UseNUMA && UseLargePages && !can_commit_large_page_memory()) {
      if (FLAG_IS_DEFAULT(UseNUMA)) {
        UseNUMA = false;
      } else {
        if (FLAG_IS_DEFAULT(UseLargePages) &&
            FLAG_IS_DEFAULT(UseSHM) &&
            FLAG_IS_DEFAULT(UseHugeTLBFS)) {
          UseLargePages = false;
        } else if (UseAdaptiveSizePolicy || UseAdaptiveNUMAChunkSizing) {
          warning("UseNUMA is not fully compatible with SHM/HugeTLBFS large pages, disabling adaptive resizing (-XX:-UseAdaptiveSizePolicy -XX:-UseAdaptiveNUMAChunkSizing)");
          UseAdaptiveSizePolicy = false;
          UseAdaptiveNUMAChunkSizing = false;
        }
      }
    }
    if (!UseNUMA && ForceNUMA) {
      UseNUMA = true;
    }
  }

  if (MaxFDLimit) {
    // set the number of file descriptors to max. print out error
    // if getrlimit/setrlimit fails but continue regardless.
    struct rlimit nbr_files;
    int status = getrlimit(RLIMIT_NOFILE, &nbr_files);
    if (status != 0) {
      if (PrintMiscellaneous && (Verbose || WizardMode)) {
        perror("os::init_2 getrlimit failed");
      }
    } else {
      nbr_files.rlim_cur = nbr_files.rlim_max;
      status = setrlimit(RLIMIT_NOFILE, &nbr_files);
      if (status != 0) {
        if (PrintMiscellaneous && (Verbose || WizardMode)) {
          perror("os::init_2 setrlimit failed");
      }
    }
  }
  }

  // Initialize lock used to serialize thread creation (see os::create_thread)
  Linux::set_createThread_lock(new Mutex(Mutex::leaf, "createThread_lock", false));

  // at-exit methods are called in the reverse order of their registration.
  // atexit functions are called on return from main or as a result of a
  // call to exit(3C). There can be only 32 of these functions registered
  // and atexit() does not set errno.

  if (PerfAllowAtExitRegistration) {
    // only register atexit functions if PerfAllowAtExitRegistration is set.
    // atexit functions can be delayed until process exit time, which
    // can be problematic for embedded VM situations. Embedded VMs should
    // call DestroyJavaVM() to assure that VM resources are released.

    // note: perfMemory_exit_helper atexit function may be removed in
    // the future if the appropriate cleanup code can be added to the
    // VM_Exit VMOperation's doit method.
    if (atexit(perfMemory_exit_helper) != 0) {
      warning("os::init_2 atexit(perfMemory_exit_helper) failed");
    }
  }

  // initialize thread priority policy
  prio_init();

  return JNI_OK;
}

// Mark the polling page as unreadable
void os::make_polling_page_unreadable(void) {
  if (!guard_memory((char*)_polling_page, Linux::page_size())) {
    fatal("Could not disable polling page");
  }
}

// Mark the polling page as readable
void os::make_polling_page_readable(void) {
  if (!linux_mprotect((char *)_polling_page, Linux::page_size(), PROT_READ)) {
    fatal("Could not enable polling page");
  }
}

int os::active_processor_count() {
  // Linux doesn't yet have a (official) notion of processor sets,
  // so just return the number of online processors.
  int online_cpus = ::sysconf(_SC_NPROCESSORS_ONLN);
  assert(online_cpus > 0 && online_cpus <= processor_count(), "sanity check");
  return online_cpus;
}

void os::set_native_thread_name(const char *name) {
  if (Linux::_pthread_setname_np) {
    char buf [16]; // according to glibc manpage, 16 chars incl. '/0'
    snprintf(buf, sizeof(buf), "%s", name);
    buf[sizeof(buf) - 1] = '\0';
    const int rc = Linux::_pthread_setname_np(pthread_self(), buf);
    // ERANGE should not happen; all other errors should just be ignored.
    assert(rc != ERANGE, "pthread_setname_np failed");
  }
}

bool os::distribute_processes(uint length, uint* distribution) {
  // Not yet implemented.
  return false;
}

bool os::bind_to_processor(uint processor_id) {
  // Not yet implemented.
  return false;
}

///

void os::SuspendedThreadTask::internal_do_task() {
  if (do_suspend(_thread->osthread())) {
    SuspendedThreadTaskContext context(_thread, _thread->osthread()->ucontext());
    do_task(context);
    do_resume(_thread->osthread());
  }
}

class PcFetcher : public os::SuspendedThreadTask {
public:
  PcFetcher(Thread* thread) : os::SuspendedThreadTask(thread) {}
  ExtendedPC result();
protected:
  void do_task(const os::SuspendedThreadTaskContext& context);
private:
  ExtendedPC _epc;
};

ExtendedPC PcFetcher::result() {
  guarantee(is_done(), "task is not done yet.");
  return _epc;
}

void PcFetcher::do_task(const os::SuspendedThreadTaskContext& context) {
  Thread* thread = context.thread();
  OSThread* osthread = thread->osthread();
  if (osthread->ucontext() != NULL) {
    _epc = os::Linux::ucontext_get_pc((ucontext_t *) context.ucontext());
  } else {
    // NULL context is unexpected, double-check this is the VMThread
    guarantee(thread->is_VM_thread(), "can only be called for VMThread");
  }
}

// Suspends the target using the signal mechanism and then grabs the PC before
// resuming the target. Used by the flat-profiler only
ExtendedPC os::get_thread_pc(Thread* thread) {
  // Make sure that it is called by the watcher for the VMThread
  assert(Thread::current()->is_Watcher_thread(), "Must be watcher");
  assert(thread->is_VM_thread(), "Can only be called for VMThread");

  PcFetcher fetcher(thread);
  fetcher.run();
  return fetcher.result();
}

////////////////////////////////////////////////////////////////////////////////
// debug support

bool os::find(address addr, outputStream* st) {
  Dl_info dlinfo;
  memset(&dlinfo, 0, sizeof(dlinfo));
  if (dladdr(addr, &dlinfo) != 0) {
    st->print(PTR_FORMAT ": ", addr);
    if (dlinfo.dli_sname != NULL && dlinfo.dli_saddr != NULL) {
      st->print("%s+%#x", dlinfo.dli_sname,
                 addr - (intptr_t)dlinfo.dli_saddr);
    } else if (dlinfo.dli_fbase != NULL) {
      st->print("<offset %#x>", addr - (intptr_t)dlinfo.dli_fbase);
    } else {
      st->print("<absolute address>");
    }
    if (dlinfo.dli_fname != NULL) {
      st->print(" in %s", dlinfo.dli_fname);
    }
    if (dlinfo.dli_fbase != NULL) {
      st->print(" at " PTR_FORMAT, dlinfo.dli_fbase);
    }
    st->cr();

    if (Verbose) {
      // decode some bytes around the PC
      address begin = clamp_address_in_page(addr-40, addr, os::vm_page_size());
      address end   = clamp_address_in_page(addr+40, addr, os::vm_page_size());
      address       lowest = (address) dlinfo.dli_sname;
      if (!lowest)  lowest = (address) dlinfo.dli_fbase;
      if (begin < lowest)  begin = lowest;
      Dl_info dlinfo2;
      if (dladdr(end, &dlinfo2) != 0 && dlinfo2.dli_saddr != dlinfo.dli_saddr
          && end > dlinfo2.dli_saddr && dlinfo2.dli_saddr > begin) {
        end = (address) dlinfo2.dli_saddr;
      }
      Disassembler::decode(begin, end, st);
    }
    return true;
  }
  return false;
}

////////////////////////////////////////////////////////////////////////////////
// misc

// This does not do anything on Linux. This is basically a hook for being
// able to use structured exception handling (thread-local exception filters)
// on, e.g., Win32.
void
os::os_exception_wrapper(java_call_t f, JavaValue* value, methodHandle* method,
                         JavaCallArguments* args, Thread* thread) {
  f(value, method, args, thread);
}

void os::print_statistics() {
}

int os::message_box(const char* title, const char* message) {
  int i;
  fdStream err(defaultStream::error_fd());
  for (i = 0; i < 78; i++) err.print_raw("=");
  err.cr();
  err.print_raw_cr(title);
  for (i = 0; i < 78; i++) err.print_raw("-");
  err.cr();
  err.print_raw_cr(message);
  for (i = 0; i < 78; i++) err.print_raw("=");
  err.cr();

  char buf[16];
  // Prevent process from exiting upon "read error" without consuming all CPU
  while (::read(0, buf, sizeof(buf)) <= 0) { ::sleep(100); }

  return buf[0] == 'y' || buf[0] == 'Y';
}

int os::stat(const char *path, struct stat *sbuf) {
  char pathbuf[MAX_PATH];
  if (strlen(path) > MAX_PATH - 1) {
    errno = ENAMETOOLONG;
    return -1;
  }
  os::native_path(strcpy(pathbuf, path));
  return ::stat(pathbuf, sbuf);
}

bool os::check_heap(bool force) {
  return true;
}

// Is a (classpath) directory empty?
bool os::dir_is_empty(const char* path) {
  DIR *dir = NULL;
  struct dirent *ptr;

  dir = opendir(path);
  if (dir == NULL) return true;

  // Scan the directory
  bool result = true;
  char buf[sizeof(struct dirent) + MAX_PATH];
  while (result && (ptr = ::readdir(dir)) != NULL) {
    if (strcmp(ptr->d_name, ".") != 0 && strcmp(ptr->d_name, "..") != 0) {
      result = false;
    }
  }
  closedir(dir);
  return result;
}

// This code originates from JDK's sysOpen and open64_w
// from src/solaris/hpi/src/system_md.c

int os::open(const char *path, int oflag, int mode) {
  if (strlen(path) > MAX_PATH - 1) {
    errno = ENAMETOOLONG;
    return -1;
  }

  // All file descriptors that are opened in the Java process and not
  // specifically destined for a subprocess should have the close-on-exec
  // flag set.  If we don't set it, then careless 3rd party native code
  // might fork and exec without closing all appropriate file descriptors
  // (e.g. as we do in closeDescriptors in UNIXProcess.c), and this in
  // turn might:
  //
  // - cause end-of-file to fail to be detected on some file
  //   descriptors, resulting in mysterious hangs, or
  //
  // - might cause an fopen in the subprocess to fail on a system
  //   suffering from bug 1085341.
  //
  // (Yes, the default setting of the close-on-exec flag is a Unix
  // design flaw)
  //
  // See:
  // 1085341: 32-bit stdio routines should support file descriptors >255
  // 4843136: (process) pipe file descriptor from Runtime.exec not being closed
  // 6339493: (process) Runtime.exec does not close all file descriptors on Solaris 9
  //
  // Modern Linux kernels (after 2.6.23 2007) support O_CLOEXEC with open().
  // O_CLOEXEC is preferable to using FD_CLOEXEC on an open file descriptor
  // because it saves a system call and removes a small window where the flag
  // is unset.  On ancient Linux kernels the O_CLOEXEC flag will be ignored
  // and we fall back to using FD_CLOEXEC (see below).
#ifdef O_CLOEXEC
  oflag |= O_CLOEXEC;
#endif

  int fd = ::open64(path, oflag, mode);
  if (fd == -1) return -1;

  //If the open succeeded, the file might still be a directory
  {
    struct stat64 buf64;
    int ret = ::fstat64(fd, &buf64);
    int st_mode = buf64.st_mode;

    if (ret != -1) {
      if ((st_mode & S_IFMT) == S_IFDIR) {
        errno = EISDIR;
        ::close(fd);
        return -1;
      }
    } else {
      ::close(fd);
      return -1;
    }
  }

#ifdef FD_CLOEXEC
  // Validate that the use of the O_CLOEXEC flag on open above worked.
  // With recent kernels, we will perform this check exactly once.
  static sig_atomic_t O_CLOEXEC_is_known_to_work = 0;
  if (!O_CLOEXEC_is_known_to_work) {
        int flags = ::fcntl(fd, F_GETFD);
    if (flags != -1) {
      if ((flags & FD_CLOEXEC) != 0)
        O_CLOEXEC_is_known_to_work = 1;
      else
            ::fcntl(fd, F_SETFD, flags | FD_CLOEXEC);
    }
  }
#endif

  return fd;
}


// create binary file, rewriting existing file if required
int os::create_binary_file(const char* path, bool rewrite_existing) {
  int oflags = O_WRONLY | O_CREAT;
  if (!rewrite_existing) {
    oflags |= O_EXCL;
  }
  return ::open64(path, oflags, S_IREAD | S_IWRITE);
}

// return current position of file pointer
jlong os::current_file_offset(int fd) {
  return (jlong)::lseek64(fd, (off64_t)0, SEEK_CUR);
}

// move file pointer to the specified offset
jlong os::seek_to_file_offset(int fd, jlong offset) {
  return (jlong)::lseek64(fd, (off64_t)offset, SEEK_SET);
}

// This code originates from JDK's sysAvailable
// from src/solaris/hpi/src/native_threads/src/sys_api_td.c

int os::available(int fd, jlong *bytes) {
  jlong cur, end;
  int mode;
  struct stat64 buf64;

  if (::fstat64(fd, &buf64) >= 0) {
    mode = buf64.st_mode;
    if (S_ISCHR(mode) || S_ISFIFO(mode) || S_ISSOCK(mode)) {
      // XXX: is the following call interruptible? If so, this might
      // need to go through the INTERRUPT_IO() wrapper as for other
      // blocking, interruptible calls in this file.
      int n;
      if (::ioctl(fd, FIONREAD, &n) >= 0) {
        *bytes = n;
        return 1;
      }
    }
  }
  if ((cur = ::lseek64(fd, 0L, SEEK_CUR)) == -1) {
    return 0;
  } else if ((end = ::lseek64(fd, 0L, SEEK_END)) == -1) {
    return 0;
  } else if (::lseek64(fd, cur, SEEK_SET) == -1) {
    return 0;
  }
  *bytes = end - cur;
  return 1;
}

// Map a block of memory.
char* os::pd_map_memory(int fd, const char* file_name, size_t file_offset,
                     char *addr, size_t bytes, bool read_only,
                     bool allow_exec) {
  int prot;
  int flags = MAP_PRIVATE;

  if (read_only) {
    prot = PROT_READ;
  } else {
    prot = PROT_READ | PROT_WRITE;
  }

  if (allow_exec) {
    prot |= PROT_EXEC;
  }

  if (addr != NULL) {
    flags |= MAP_FIXED;
  }

  char* mapped_address = (char*)mmap(addr, (size_t)bytes, prot, flags,
                                     fd, file_offset);
  if (mapped_address == MAP_FAILED) {
    return NULL;
  }
  return mapped_address;
}


// Remap a block of memory.
char* os::pd_remap_memory(int fd, const char* file_name, size_t file_offset,
                       char *addr, size_t bytes, bool read_only,
                       bool allow_exec) {
  // same as map_memory() on this OS
  return os::map_memory(fd, file_name, file_offset, addr, bytes, read_only,
                        allow_exec);
}


// Unmap a block of memory.
bool os::pd_unmap_memory(char* addr, size_t bytes) {
  return munmap(addr, bytes) == 0;
}

static jlong slow_thread_cpu_time(Thread *thread, bool user_sys_cpu_time);

static clockid_t thread_cpu_clockid(Thread* thread) {
  pthread_t tid = thread->osthread()->pthread_id();
  clockid_t clockid;

  // Get thread clockid
  int rc = os::Linux::pthread_getcpuclockid(tid, &clockid);
  assert(rc == 0, "pthread_getcpuclockid is expected to return 0 code");
  return clockid;
}

// current_thread_cpu_time(bool) and thread_cpu_time(Thread*, bool)
// are used by JVM M&M and JVMTI to get user+sys or user CPU time
// of a thread.
//
// current_thread_cpu_time() and thread_cpu_time(Thread*) returns
// the fast estimate available on the platform.

jlong os::current_thread_cpu_time() {
  if (os::Linux::supports_fast_thread_cpu_time()) {
    return os::Linux::fast_thread_cpu_time(CLOCK_THREAD_CPUTIME_ID);
  } else {
    // return user + sys since the cost is the same
    return slow_thread_cpu_time(Thread::current(), true /* user + sys */);
  }
}

jlong os::thread_cpu_time(Thread* thread) {
  // consistent with what current_thread_cpu_time() returns
  if (os::Linux::supports_fast_thread_cpu_time()) {
    return os::Linux::fast_thread_cpu_time(thread_cpu_clockid(thread));
  } else {
    return slow_thread_cpu_time(thread, true /* user + sys */);
  }
}

jlong os::current_thread_cpu_time(bool user_sys_cpu_time) {
  if (user_sys_cpu_time && os::Linux::supports_fast_thread_cpu_time()) {
    return os::Linux::fast_thread_cpu_time(CLOCK_THREAD_CPUTIME_ID);
  } else {
    return slow_thread_cpu_time(Thread::current(), user_sys_cpu_time);
  }
}

jlong os::thread_cpu_time(Thread *thread, bool user_sys_cpu_time) {
  if (user_sys_cpu_time && os::Linux::supports_fast_thread_cpu_time()) {
    return os::Linux::fast_thread_cpu_time(thread_cpu_clockid(thread));
  } else {
    return slow_thread_cpu_time(thread, user_sys_cpu_time);
  }
}

//  -1 on error.
static jlong slow_thread_cpu_time(Thread *thread, bool user_sys_cpu_time) {
  pid_t  tid = thread->osthread()->thread_id();
  char *s;
  char stat[2048];
  int statlen;
  char proc_name[64];
  int count;
  long sys_time, user_time;
  char cdummy;
  int idummy;
  long ldummy;
  FILE *fp;

  snprintf(proc_name, 64, "/proc/self/task/%d/stat", tid);
  fp = fopen(proc_name, "r");
  if (fp == NULL) return -1;
  statlen = fread(stat, 1, 2047, fp);
  stat[statlen] = '\0';
  fclose(fp);

  // Skip pid and the command string. Note that we could be dealing with
  // weird command names, e.g. user could decide to rename java launcher
  // to "java 1.4.2 :)", then the stat file would look like
  //                1234 (java 1.4.2 :)) R ... ...
  // We don't really need to know the command string, just find the last
  // occurrence of ")" and then start parsing from there. See bug 4726580.
  s = strrchr(stat, ')');
  if (s == NULL) return -1;

  // Skip blank chars
  do { s++; } while (s && isspace(*s));

  count = sscanf(s,"%c %d %d %d %d %d %lu %lu %lu %lu %lu %lu %lu",
                 &cdummy, &idummy, &idummy, &idummy, &idummy, &idummy,
                 &ldummy, &ldummy, &ldummy, &ldummy, &ldummy,
                 &user_time, &sys_time);
  if (count != 13) return -1;
  if (user_sys_cpu_time) {
    return ((jlong)sys_time + (jlong)user_time) * (1000000000 / clock_tics_per_sec);
  } else {
    return (jlong)user_time * (1000000000 / clock_tics_per_sec);
  }
}

void os::current_thread_cpu_time_info(jvmtiTimerInfo *info_ptr) {
  info_ptr->max_value = ALL_64_BITS;       // will not wrap in less than 64 bits
  info_ptr->may_skip_backward = false;     // elapsed time not wall time
  info_ptr->may_skip_forward = false;      // elapsed time not wall time
  info_ptr->kind = JVMTI_TIMER_TOTAL_CPU;  // user+system time is returned
}

void os::thread_cpu_time_info(jvmtiTimerInfo *info_ptr) {
  info_ptr->max_value = ALL_64_BITS;       // will not wrap in less than 64 bits
  info_ptr->may_skip_backward = false;     // elapsed time not wall time
  info_ptr->may_skip_forward = false;      // elapsed time not wall time
  info_ptr->kind = JVMTI_TIMER_TOTAL_CPU;  // user+system time is returned
}

bool os::is_thread_cpu_time_supported() {
  return true;
}

// System loadavg support.  Returns -1 if load average cannot be obtained.
// Linux doesn't yet have a (official) notion of processor sets,
// so just return the system wide load average.
int os::loadavg(double loadavg[], int nelem) {
  return ::getloadavg(loadavg, nelem);
}

void os::pause() {
  char filename[MAX_PATH];
  if (PauseAtStartupFile && PauseAtStartupFile[0]) {
    jio_snprintf(filename, MAX_PATH, PauseAtStartupFile);
  } else {
    jio_snprintf(filename, MAX_PATH, "./vm.paused.%d", current_process_id());
  }

  int fd = ::open(filename, O_WRONLY | O_CREAT | O_TRUNC, 0666);
  if (fd != -1) {
    struct stat buf;
    ::close(fd);
    while (::stat(filename, &buf) == 0) {
      (void)::poll(NULL, 0, 100);
    }
  } else {
    jio_fprintf(stderr,
      "Could not open pause file '%s', continuing immediately.\n", filename);
  }
}


// Refer to the comments in os_solaris.cpp park-unpark. The next two
// comment paragraphs are worth repeating here:
//
// Assumption:
//    Only one parker can exist on an event, which is why we allocate
//    them per-thread. Multiple unparkers can coexist.
//
// _Event serves as a restricted-range semaphore.
//   -1 : thread is blocked, i.e. there is a waiter
//    0 : neutral: thread is running or ready,
//        could have been signaled after a wait started
//    1 : signaled - thread is running or ready
//
// Beware -- Some versions of NPTL embody a flaw where pthread_cond_timedwait() can
// hang indefinitely.  For instance NPTL 0.60 on 2.4.21-4ELsmp is vulnerable.
// For specifics regarding the bug see GLIBC BUGID 261237 :
//    http://www.mail-archive.com/debian-glibc@lists.debian.org/msg10837.html.
// Briefly, pthread_cond_timedwait() calls with an expiry time that's not in the future
// will either hang or corrupt the condvar, resulting in subsequent hangs if the condvar
// is used.  (The simple C test-case provided in the GLIBC bug report manifests the
// hang).  The JVM is vulernable via sleep(), Object.wait(timo), LockSupport.parkNanos()
// and monitorenter when we're using 1-0 locking.  All those operations may result in
// calls to pthread_cond_timedwait().  Using LD_ASSUME_KERNEL to use an older version
// of libpthread avoids the problem, but isn't practical.
//
// Possible remedies:
//
// 1.   Establish a minimum relative wait time.  50 to 100 msecs seems to work.
//      This is palliative and probabilistic, however.  If the thread is preempted
//      between the call to compute_abstime() and pthread_cond_timedwait(), more
//      than the minimum period may have passed, and the abstime may be stale (in the
//      past) resultin in a hang.   Using this technique reduces the odds of a hang
//      but the JVM is still vulnerable, particularly on heavily loaded systems.
//
// 2.   Modify park-unpark to use per-thread (per ParkEvent) pipe-pairs instead
//      of the usual flag-condvar-mutex idiom.  The write side of the pipe is set
//      NDELAY. unpark() reduces to write(), park() reduces to read() and park(timo)
//      reduces to poll()+read().  This works well, but consumes 2 FDs per extant
//      thread.
//
// 3.   Embargo pthread_cond_timedwait() and implement a native "chron" thread
//      that manages timeouts.  We'd emulate pthread_cond_timedwait() by enqueuing
//      a timeout request to the chron thread and then blocking via pthread_cond_wait().
//      This also works well.  In fact it avoids kernel-level scalability impediments
//      on certain platforms that don't handle lots of active pthread_cond_timedwait()
//      timers in a graceful fashion.
//
// 4.   When the abstime value is in the past it appears that control returns
//      correctly from pthread_cond_timedwait(), but the condvar is left corrupt.
//      Subsequent timedwait/wait calls may hang indefinitely.  Given that, we
//      can avoid the problem by reinitializing the condvar -- by cond_destroy()
//      followed by cond_init() -- after all calls to pthread_cond_timedwait().
//      It may be possible to avoid reinitialization by checking the return
//      value from pthread_cond_timedwait().  In addition to reinitializing the
//      condvar we must establish the invariant that cond_signal() is only called
//      within critical sections protected by the adjunct mutex.  This prevents
//      cond_signal() from "seeing" a condvar that's in the midst of being
//      reinitialized or that is corrupt.  Sadly, this invariant obviates the
//      desirable signal-after-unlock optimization that avoids futile context switching.
//
//      I'm also concerned that some versions of NTPL might allocate an auxilliary
//      structure when a condvar is used or initialized.  cond_destroy()  would
//      release the helper structure.  Our reinitialize-after-timedwait fix
//      put excessive stress on malloc/free and locks protecting the c-heap.
//
// We currently use (4).  See the WorkAroundNTPLTimedWaitHang flag.
// It may be possible to refine (4) by checking the kernel and NTPL verisons
// and only enabling the work-around for vulnerable environments.

// utility to compute the abstime argument to timedwait:
// millis is the relative timeout time
// abstime will be the absolute timeout time
// TODO: replace compute_abstime() with unpackTime()

static struct timespec* compute_abstime(timespec* abstime, jlong millis) {
  if (millis < 0)  millis = 0;

  jlong seconds = millis / 1000;
  millis %= 1000;
  if (seconds > 50000000) { // see man cond_timedwait(3T)
    seconds = 50000000;
  }

  if (os::supports_monotonic_clock()) {
    struct timespec now;
    int status = os::Linux::clock_gettime(CLOCK_MONOTONIC, &now);
    assert_status(status == 0, status, "clock_gettime");
    abstime->tv_sec = now.tv_sec  + seconds;
    long nanos = now.tv_nsec + millis * NANOSECS_PER_MILLISEC;
    if (nanos >= NANOSECS_PER_SEC) {
      abstime->tv_sec += 1;
      nanos -= NANOSECS_PER_SEC;
    }
    abstime->tv_nsec = nanos;
  } else {
    struct timeval now;
    int status = gettimeofday(&now, NULL);
    assert(status == 0, "gettimeofday");
    abstime->tv_sec = now.tv_sec  + seconds;
    long usec = now.tv_usec + millis * 1000;
    if (usec >= 1000000) {
      abstime->tv_sec += 1;
      usec -= 1000000;
    }
    abstime->tv_nsec = usec * 1000;
  }
  return abstime;
}

void os::PlatformEvent::park() {       // AKA "down()"
  // Transitions for _Event:
  //   -1 => -1 : illegal
  //    1 =>  0 : pass - return immediately
  //    0 => -1 : block; then set _Event to 0 before returning

  // Invariant: Only the thread associated with the Event/PlatformEvent
  // may call park().
  // TODO: assert that _Assoc != NULL or _Assoc == Self
  assert(_nParked == 0, "invariant");

  int v;
  for (;;) {
      v = _Event;
      if (Atomic::cmpxchg(v-1, &_Event, v) == v) break;
  }
  guarantee(v >= 0, "invariant");
  if (v == 0) {
     // Do this the hard way by blocking ...
     int status = pthread_mutex_lock(_mutex);
     assert_status(status == 0, status, "mutex_lock");
     guarantee(_nParked == 0, "invariant");
     ++_nParked;
     while (_Event < 0) {
        status = pthread_cond_wait(_cond, _mutex);
        // for some reason, under 2.7 lwp_cond_wait() may return ETIME ...
        // Treat this the same as if the wait was interrupted
        if (status == ETIME) { status = EINTR; }
        assert_status(status == 0 || status == EINTR, status, "cond_wait");
     }
     --_nParked;

    _Event = 0;
     status = pthread_mutex_unlock(_mutex);
     assert_status(status == 0, status, "mutex_unlock");
    // Paranoia to ensure our locked and lock-free paths interact
    // correctly with each other.
    OrderAccess::fence();
  }
  guarantee(_Event >= 0, "invariant");
}

int os::PlatformEvent::park(jlong millis) {
  // Transitions for _Event:
  //   -1 => -1 : illegal
  //    1 =>  0 : pass - return immediately
  //    0 => -1 : block; then set _Event to 0 before returning

  guarantee(_nParked == 0, "invariant");

  int v;
  for (;;) {
      v = _Event;
      if (Atomic::cmpxchg(v-1, &_Event, v) == v) break;
  }
  guarantee(v >= 0, "invariant");
  if (v != 0) return OS_OK;

  // We do this the hard way, by blocking the thread.
  // Consider enforcing a minimum timeout value.
  struct timespec abst;
  compute_abstime(&abst, millis);

  int ret = OS_TIMEOUT;
  int status = pthread_mutex_lock(_mutex);
  assert_status(status == 0, status, "mutex_lock");
  guarantee(_nParked == 0, "invariant");
  ++_nParked;

  // Object.wait(timo) will return because of
  // (a) notification
  // (b) timeout
  // (c) thread.interrupt
  //
  // Thread.interrupt and object.notify{All} both call Event::set.
  // That is, we treat thread.interrupt as a special case of notification.
  // We ignore spurious OS wakeups unless FilterSpuriousWakeups is false.
  // We assume all ETIME returns are valid.
  //
  // TODO: properly differentiate simultaneous notify+interrupt.
  // In that case, we should propagate the notify to another waiter.

  while (_Event < 0) {
    status = pthread_cond_timedwait(_cond, _mutex, &abst);
    if (status != 0 && WorkAroundNPTLTimedWaitHang) {
      pthread_cond_destroy(_cond);
      pthread_cond_init(_cond, os::Linux::condAttr());
    }
    assert_status(status == 0 || status == EINTR ||
                  status == ETIME || status == ETIMEDOUT,
                  status, "cond_timedwait");
    if (!FilterSpuriousWakeups) break;                 // previous semantics
    if (status == ETIME || status == ETIMEDOUT) break;
    // We consume and ignore EINTR and spurious wakeups.
  }
  --_nParked;
  if (_Event >= 0) {
     ret = OS_OK;
  }
  _Event = 0;
  status = pthread_mutex_unlock(_mutex);
  assert_status(status == 0, status, "mutex_unlock");
  assert(_nParked == 0, "invariant");
  // Paranoia to ensure our locked and lock-free paths interact
  // correctly with each other.
  OrderAccess::fence();
  return ret;
}

void os::PlatformEvent::unpark() {
  // Transitions for _Event:
  //    0 => 1 : just return
  //    1 => 1 : just return
  //   -1 => either 0 or 1; must signal target thread
  //          That is, we can safely transition _Event from -1 to either
  //          0 or 1.
  // See also: "Semaphores in Plan 9" by Mullender & Cox
  //
  // Note: Forcing a transition from "-1" to "1" on an unpark() means
  // that it will take two back-to-back park() calls for the owning
  // thread to block. This has the benefit of forcing a spurious return
  // from the first park() call after an unpark() call which will help
  // shake out uses of park() and unpark() without condition variables.

  if (Atomic::xchg(1, &_Event) >= 0) return;

  // Wait for the thread associated with the event to vacate
  int status = pthread_mutex_lock(_mutex);
  assert_status(status == 0, status, "mutex_lock");
  int AnyWaiters = _nParked;
  assert(AnyWaiters == 0 || AnyWaiters == 1, "invariant");
  if (AnyWaiters != 0 && WorkAroundNPTLTimedWaitHang) {
    AnyWaiters = 0;
    pthread_cond_signal(_cond);
  }
  status = pthread_mutex_unlock(_mutex);
  assert_status(status == 0, status, "mutex_unlock");
  if (AnyWaiters != 0) {
    // Note that we signal() *after* dropping the lock for "immortal" Events.
    // This is safe and avoids a common class of  futile wakeups.  In rare
    // circumstances this can cause a thread to return prematurely from
    // cond_{timed}wait() but the spurious wakeup is benign and the victim
    // will simply re-test the condition and re-park itself.
    // This provides particular benefit if the underlying platform does not
    // provide wait morphing.
    status = pthread_cond_signal(_cond);
    assert_status(status == 0, status, "cond_signal");
  }
}


// JSR166
// -------------------------------------------------------

// The solaris and linux implementations of park/unpark are fairly
// conservative for now, but can be improved. They currently use a
// mutex/condvar pair, plus a a count.
// Park decrements count if > 0, else does a condvar wait.  Unpark
// sets count to 1 and signals condvar.  Only one thread ever waits
// on the condvar. Contention seen when trying to park implies that someone
// is unparking you, so don't wait. And spurious returns are fine, so there
// is no need to track notifications.

// This code is common to linux and solaris and will be moved to a
// common place in dolphin.
//
// The passed in time value is either a relative time in nanoseconds
// or an absolute time in milliseconds. Either way it has to be unpacked
// into suitable seconds and nanoseconds components and stored in the
// given timespec structure.
// Given time is a 64-bit value and the time_t used in the timespec is only
// a signed-32-bit value (except on 64-bit Linux) we have to watch for
// overflow if times way in the future are given. Further on Solaris versions
// prior to 10 there is a restriction (see cond_timedwait) that the specified
// number of seconds, in abstime, is less than current_time  + 100,000,000.
// As it will be 28 years before "now + 100000000" will overflow we can
// ignore overflow and just impose a hard-limit on seconds using the value
// of "now + 100,000,000". This places a limit on the timeout of about 3.17
// years from "now".

static void unpackTime(timespec* absTime, bool isAbsolute, jlong time) {
  assert(time > 0, "convertTime");
  time_t max_secs = 0;

  if (!os::supports_monotonic_clock() || isAbsolute) {
    struct timeval now;
    int status = gettimeofday(&now, NULL);
    assert(status == 0, "gettimeofday");

    max_secs = now.tv_sec + MAX_SECS;

    if (isAbsolute) {
      jlong secs = time / 1000;
      if (secs > max_secs) {
        absTime->tv_sec = max_secs;
      } else {
        absTime->tv_sec = secs;
      }
      absTime->tv_nsec = (time % 1000) * NANOSECS_PER_MILLISEC;
    } else {
      jlong secs = time / NANOSECS_PER_SEC;
      if (secs >= MAX_SECS) {
        absTime->tv_sec = max_secs;
        absTime->tv_nsec = 0;
      } else {
        absTime->tv_sec = now.tv_sec + secs;
        absTime->tv_nsec = (time % NANOSECS_PER_SEC) + now.tv_usec*1000;
        if (absTime->tv_nsec >= NANOSECS_PER_SEC) {
          absTime->tv_nsec -= NANOSECS_PER_SEC;
          ++absTime->tv_sec; // note: this must be <= max_secs
        }
      }
    }
  } else {
    // must be relative using monotonic clock
    struct timespec now;
    int status = os::Linux::clock_gettime(CLOCK_MONOTONIC, &now);
    assert_status(status == 0, status, "clock_gettime");
    max_secs = now.tv_sec + MAX_SECS;
    jlong secs = time / NANOSECS_PER_SEC;
    if (secs >= MAX_SECS) {
      absTime->tv_sec = max_secs;
      absTime->tv_nsec = 0;
    } else {
      absTime->tv_sec = now.tv_sec + secs;
      absTime->tv_nsec = (time % NANOSECS_PER_SEC) + now.tv_nsec;
      if (absTime->tv_nsec >= NANOSECS_PER_SEC) {
        absTime->tv_nsec -= NANOSECS_PER_SEC;
        ++absTime->tv_sec; // note: this must be <= max_secs
      }
    }
  }
  assert(absTime->tv_sec >= 0, "tv_sec < 0");
  assert(absTime->tv_sec <= max_secs, "tv_sec > max_secs");
  assert(absTime->tv_nsec >= 0, "tv_nsec < 0");
  assert(absTime->tv_nsec < NANOSECS_PER_SEC, "tv_nsec >= nanos_per_sec");
}

void Parker::park(bool isAbsolute, jlong time) {
  // Ideally we'd do something useful while spinning, such
  // as calling unpackTime().

  // Optional fast-path check:
  // Return immediately if a permit is available.
  // We depend on Atomic::xchg() having full barrier semantics
  // since we are doing a lock-free update to _counter.
  if (Atomic::xchg(0, &_counter) > 0) return;

  Thread* thread = Thread::current();
  assert(thread->is_Java_thread(), "Must be JavaThread");
  JavaThread *jt = (JavaThread *)thread;

  // Optional optimization -- avoid state transitions if there's an interrupt pending.
  // Check interrupt before trying to wait
  if (Thread::is_interrupted(thread, false)) {
    return;
  }

  // Next, demultiplex/decode time arguments
  timespec absTime;
  if (time < 0 || (isAbsolute && time == 0)) { // don't wait at all
    return;
  }
  if (time > 0) {
    unpackTime(&absTime, isAbsolute, time);
  }


  // Enter safepoint region
  // Beware of deadlocks such as 6317397.
  // The per-thread Parker:: mutex is a classic leaf-lock.
  // In particular a thread must never block on the Threads_lock while
  // holding the Parker:: mutex.  If safepoints are pending both the
  // the ThreadBlockInVM() CTOR and DTOR may grab Threads_lock.
  ThreadBlockInVM tbivm(jt);

  // Don't wait if cannot get lock since interference arises from
  // unblocking.  Also. check interrupt before trying wait
  if (Thread::is_interrupted(thread, false) || pthread_mutex_trylock(_mutex) != 0) {
    return;
  }

  int status;
  if (_counter > 0)  { // no wait needed
    _counter = 0;
    status = pthread_mutex_unlock(_mutex);
    assert(status == 0, "invariant");
    // Paranoia to ensure our locked and lock-free paths interact
    // correctly with each other and Java-level accesses.
    OrderAccess::fence();
    return;
  }

#ifdef ASSERT
  // Don't catch signals while blocked; let the running threads have the signals.
  // (This allows a debugger to break into the running thread.)
  sigset_t oldsigs;
  sigset_t* allowdebug_blocked = os::Linux::allowdebug_blocked_signals();
  pthread_sigmask(SIG_BLOCK, allowdebug_blocked, &oldsigs);
#endif

  OSThreadWaitState osts(thread->osthread(), false /* not Object.wait() */);
  jt->set_suspend_equivalent();
  // cleared by handle_special_suspend_equivalent_condition() or java_suspend_self()

  assert(_cur_index == -1, "invariant");
  if (time == 0) {
    _cur_index = REL_INDEX; // arbitrary choice when not timed
    status = pthread_cond_wait(&_cond[_cur_index], _mutex);
  } else {
    _cur_index = isAbsolute ? ABS_INDEX : REL_INDEX;
    status = pthread_cond_timedwait(&_cond[_cur_index], _mutex, &absTime);
    if (status != 0 && WorkAroundNPTLTimedWaitHang) {
      pthread_cond_destroy(&_cond[_cur_index]);
      pthread_cond_init(&_cond[_cur_index], isAbsolute ? NULL : os::Linux::condAttr());
    }
  }
  _cur_index = -1;
  assert_status(status == 0 || status == EINTR ||
                status == ETIME || status == ETIMEDOUT,
                status, "cond_timedwait");

#ifdef ASSERT
  pthread_sigmask(SIG_SETMASK, &oldsigs, NULL);
#endif

  _counter = 0;
  status = pthread_mutex_unlock(_mutex);
  assert_status(status == 0, status, "invariant");
  // Paranoia to ensure our locked and lock-free paths interact
  // correctly with each other and Java-level accesses.
  OrderAccess::fence();

  // If externally suspended while waiting, re-suspend
  if (jt->handle_special_suspend_equivalent_condition()) {
    jt->java_suspend_self();
  }
}

void Parker::unpark() {
  int status = pthread_mutex_lock(_mutex);
  assert(status == 0, "invariant");
  const int s = _counter;
  _counter = 1;
  if (s < 1) {
    // thread might be parked
    if (_cur_index != -1) {
      // thread is definitely parked
      if (WorkAroundNPTLTimedWaitHang) {
        status = pthread_cond_signal (&_cond[_cur_index]);
        assert(status == 0, "invariant");
        status = pthread_mutex_unlock(_mutex);
        assert(status == 0, "invariant");
      } else {
        status = pthread_mutex_unlock(_mutex);
        assert(status == 0, "invariant");
        status = pthread_cond_signal (&_cond[_cur_index]);
        assert(status == 0, "invariant");
      }
    } else {
      pthread_mutex_unlock(_mutex);
      assert(status == 0, "invariant");
    }
  } else {
    pthread_mutex_unlock(_mutex);
    assert(status == 0, "invariant");
  }
}


extern char** environ;

// Run the specified command in a separate process. Return its exit value,
// or -1 on failure (e.g. can't fork a new process).
// Unlike system(), this function can be called from signal handler. It
// doesn't block SIGINT et al.
int os::fork_and_exec(char* cmd) {
  const char * argv[4] = {"sh", "-c", cmd, NULL};

  pid_t pid = fork();

  if (pid < 0) {
    // fork failed
    return -1;

  } else if (pid == 0) {
    // child process

    execve("/bin/sh", (char* const*)argv, environ);

    // execve failed
    _exit(-1);

  } else  {
    // copied from J2SE ..._waitForProcessExit() in UNIXProcess_md.c; we don't
    // care about the actual exit code, for now.

    int status;

    // Wait for the child process to exit.  This returns immediately if
    // the child has already exited. */
    while (waitpid(pid, &status, 0) < 0) {
        switch (errno) {
        case ECHILD: return 0;
        case EINTR: break;
        default: return -1;
        }
    }

    if (WIFEXITED(status)) {
       // The child exited normally; get its exit code.
       return WEXITSTATUS(status);
    } else if (WIFSIGNALED(status)) {
       // The child exited because of a signal
       // The best value to return is 0x80 + signal number,
       // because that is what all Unix shells do, and because
       // it allows callers to distinguish between process exit and
       // process death by signal.
       return 0x80 + WTERMSIG(status);
    } else {
       // Unknown exit code; pass it through
       return status;
    }
  }
}

// is_headless_jre()
//
// Test for the existence of xawt/libmawt.so or libawt_xawt.so
// in order to report if we are running in a headless jre
//
// Since JDK8 xawt/libmawt.so was moved into the same directory
// as libawt.so, and renamed libawt_xawt.so
//
bool os::is_headless_jre() {
    struct stat statbuf;
    char buf[MAXPATHLEN];
    char libmawtpath[MAXPATHLEN];
    const char *xawtstr  = "/xawt/libmawt.so";
    const char *new_xawtstr = "/libawt_xawt.so";
    char *p;

    // Get path to libjvm.so
    os::jvm_path(buf, sizeof(buf));

    // Get rid of libjvm.so
    p = strrchr(buf, '/');
  if (p == NULL) {
    return false;
  } else {
    *p = '\0';
  }

    // Get rid of client or server
    p = strrchr(buf, '/');
  if (p == NULL) {
    return false;
  } else {
    *p = '\0';
  }

    // check xawt/libmawt.so
    strcpy(libmawtpath, buf);
    strcat(libmawtpath, xawtstr);
    if (::stat(libmawtpath, &statbuf) == 0) return false;

    // check libawt_xawt.so
    strcpy(libmawtpath, buf);
    strcat(libmawtpath, new_xawtstr);
    if (::stat(libmawtpath, &statbuf) == 0) return false;

    return true;
}

// Get the default path to the core file
// Returns the length of the string
int os::get_core_path(char* buffer, size_t bufferSize) {
  /*
   * Max length of /proc/sys/kernel/core_pattern is 128 characters.
   * See https://www.kernel.org/doc/Documentation/sysctl/kernel.txt
   */
  const int core_pattern_len = 129;
  char core_pattern[core_pattern_len] = {0};

  int core_pattern_file = ::open("/proc/sys/kernel/core_pattern", O_RDONLY);
  if (core_pattern_file != -1) {
    ssize_t ret = ::read(core_pattern_file, core_pattern, core_pattern_len);
    ::close(core_pattern_file);

    if (ret > 0) {
      char *last_char = core_pattern + strlen(core_pattern) - 1;

      if (*last_char == '\n') {
        *last_char = '\0';
      }
    }
  }

  if (strlen(core_pattern) == 0) {
    return -1;
  }

  char *pid_pos = strstr(core_pattern, "%p");
  int written;

  if (core_pattern[0] == '/') {
    written = jio_snprintf(buffer, bufferSize, core_pattern);
  } else {
    char cwd[PATH_MAX];

    const char* p = get_current_directory(cwd, PATH_MAX);
    if (p == NULL) {
      return -1;
    }

    if (core_pattern[0] == '|') {
      written = jio_snprintf(buffer, bufferSize,
                        "\"%s\" (or dumping to %s/core.%d)",
                                     &core_pattern[1], p, current_process_id());
    } else {
      written = jio_snprintf(buffer, bufferSize, "%s/%s", p, core_pattern);
    }
  }

  if (written < 0) {
    return -1;
  }

  if (((size_t)written < bufferSize) && (pid_pos == NULL) && (core_pattern[0] != '|')) {
    int core_uses_pid_file = ::open("/proc/sys/kernel/core_uses_pid", O_RDONLY);

    if (core_uses_pid_file != -1) {
      char core_uses_pid = 0;
      ssize_t ret = ::read(core_uses_pid_file, &core_uses_pid, 1);
      ::close(core_uses_pid_file);

      if (core_uses_pid == '1') {
        jio_snprintf(buffer + written, bufferSize - written,
                                          ".%d", current_process_id());
      }
    }
  }

  return strlen(buffer);
}

/////////////// Unit tests ///////////////

#ifndef PRODUCT

#define test_log(...) \
  do {\
    if (VerboseInternalVMTests) { \
      tty->print_cr(__VA_ARGS__); \
      tty->flush(); \
    }\
  } while (false)

class TestReserveMemorySpecial : AllStatic {
 public:
  static void small_page_write(void* addr, size_t size) {
    size_t page_size = os::vm_page_size();

    char* end = (char*)addr + size;
    for (char* p = (char*)addr; p < end; p += page_size) {
      *p = 1;
    }
  }

  static void test_reserve_memory_special_huge_tlbfs_only(size_t size) {
    if (!UseHugeTLBFS) {
      return;
    }

    test_log("test_reserve_memory_special_huge_tlbfs_only(" SIZE_FORMAT ")", size);

    char* addr = os::Linux::reserve_memory_special_huge_tlbfs_only(size, NULL, false);

    if (addr != NULL) {
      small_page_write(addr, size);

      os::Linux::release_memory_special_huge_tlbfs(addr, size);
    }
  }

  static void test_reserve_memory_special_huge_tlbfs_only() {
    if (!UseHugeTLBFS) {
      return;
    }

    size_t lp = os::large_page_size();

    for (size_t size = lp; size <= lp * 10; size += lp) {
      test_reserve_memory_special_huge_tlbfs_only(size);
    }
  }

  static void test_reserve_memory_special_huge_tlbfs_mixed() {
    size_t lp = os::large_page_size();
    size_t ag = os::vm_allocation_granularity();

    // sizes to test
    const size_t sizes[] = {
      lp, lp + ag, lp + lp / 2, lp * 2,
      lp * 2 + ag, lp * 2 - ag, lp * 2 + lp / 2,
      lp * 10, lp * 10 + lp / 2
    };
    const int num_sizes = sizeof(sizes) / sizeof(size_t);

    // For each size/alignment combination, we test three scenarios:
    // 1) with req_addr == NULL
    // 2) with a non-null req_addr at which we expect to successfully allocate
    // 3) with a non-null req_addr which contains a pre-existing mapping, at which we
    //    expect the allocation to either fail or to ignore req_addr

    // Pre-allocate two areas; they shall be as large as the largest allocation
    //  and aligned to the largest alignment we will be testing.
    const size_t mapping_size = sizes[num_sizes - 1] * 2;
    char* const mapping1 = (char*) ::mmap(NULL, mapping_size,
      PROT_NONE, MAP_PRIVATE|MAP_ANONYMOUS|MAP_NORESERVE,
      -1, 0);
    assert(mapping1 != MAP_FAILED, "should work");

    char* const mapping2 = (char*) ::mmap(NULL, mapping_size,
      PROT_NONE, MAP_PRIVATE|MAP_ANONYMOUS|MAP_NORESERVE,
      -1, 0);
    assert(mapping2 != MAP_FAILED, "should work");

    // Unmap the first mapping, but leave the second mapping intact: the first
    // mapping will serve as a value for a "good" req_addr (case 2). The second
    // mapping, still intact, as "bad" req_addr (case 3).
    ::munmap(mapping1, mapping_size);

    // Case 1
    test_log("%s, req_addr NULL:", __FUNCTION__);
    test_log("size            align           result");

    for (int i = 0; i < num_sizes; i++) {
      const size_t size = sizes[i];
      for (size_t alignment = ag; is_size_aligned(size, alignment); alignment *= 2) {
        char* p = os::Linux::reserve_memory_special_huge_tlbfs_mixed(size, alignment, NULL, false);
        test_log(SIZE_FORMAT_HEX " " SIZE_FORMAT_HEX " ->  " PTR_FORMAT " %s",
            size, alignment, p, (p != NULL ? "" : "(failed)"));
        if (p != NULL) {
          assert(is_ptr_aligned(p, alignment), "must be");
          small_page_write(p, size);
          os::Linux::release_memory_special_huge_tlbfs(p, size);
        }
      }
    }

    // Case 2
    test_log("%s, req_addr non-NULL:", __FUNCTION__);
    test_log("size            align           req_addr         result");

    for (int i = 0; i < num_sizes; i++) {
      const size_t size = sizes[i];
      for (size_t alignment = ag; is_size_aligned(size, alignment); alignment *= 2) {
        char* const req_addr = (char*) align_ptr_up(mapping1, alignment);
        char* p = os::Linux::reserve_memory_special_huge_tlbfs_mixed(size, alignment, req_addr, false);
        test_log(SIZE_FORMAT_HEX " " SIZE_FORMAT_HEX " " PTR_FORMAT " ->  " PTR_FORMAT " %s",
            size, alignment, req_addr, p,
            ((p != NULL ? (p == req_addr ? "(exact match)" : "") : "(failed)")));
        if (p != NULL) {
          assert(p == req_addr, "must be");
          small_page_write(p, size);
          os::Linux::release_memory_special_huge_tlbfs(p, size);
        }
      }
    }

    // Case 3
    test_log("%s, req_addr non-NULL with preexisting mapping:", __FUNCTION__);
    test_log("size            align           req_addr         result");

    for (int i = 0; i < num_sizes; i++) {
      const size_t size = sizes[i];
      for (size_t alignment = ag; is_size_aligned(size, alignment); alignment *= 2) {
        char* const req_addr = (char*) align_ptr_up(mapping2, alignment);
        char* p = os::Linux::reserve_memory_special_huge_tlbfs_mixed(size, alignment, req_addr, false);
        test_log(SIZE_FORMAT_HEX " " SIZE_FORMAT_HEX " " PTR_FORMAT " ->  " PTR_FORMAT " %s",
            size, alignment, req_addr, p,
            ((p != NULL ? "" : "(failed)")));
        // as the area around req_addr contains already existing mappings, the API should always
        // return NULL (as per contract, it cannot return another address)
        assert(p == NULL, "must be");
      }
    }

    ::munmap(mapping2, mapping_size);

  }

  static void test_reserve_memory_special_huge_tlbfs() {
    if (!UseHugeTLBFS) {
      return;
    }

    test_reserve_memory_special_huge_tlbfs_only();
    test_reserve_memory_special_huge_tlbfs_mixed();
  }

  static void test_reserve_memory_special_shm(size_t size, size_t alignment) {
    if (!UseSHM) {
      return;
    }

    test_log("test_reserve_memory_special_shm(" SIZE_FORMAT ", " SIZE_FORMAT ")", size, alignment);

    char* addr = os::Linux::reserve_memory_special_shm(size, alignment, NULL, false);

    if (addr != NULL) {
      assert(is_ptr_aligned(addr, alignment), "Check");
      assert(is_ptr_aligned(addr, os::large_page_size()), "Check");

      small_page_write(addr, size);

      os::Linux::release_memory_special_shm(addr, size);
    }
  }

  static void test_reserve_memory_special_shm() {
    size_t lp = os::large_page_size();
    size_t ag = os::vm_allocation_granularity();

    for (size_t size = ag; size < lp * 3; size += ag) {
      for (size_t alignment = ag; is_size_aligned(size, alignment); alignment *= 2) {
        test_reserve_memory_special_shm(size, alignment);
      }
    }
  }

  static void test() {
    test_reserve_memory_special_huge_tlbfs();
    test_reserve_memory_special_shm();
  }
};

void TestReserveMemorySpecial_test() {
  TestReserveMemorySpecial::test();
}

#endif<|MERGE_RESOLUTION|>--- conflicted
+++ resolved
@@ -2061,30 +2061,6 @@
   NULL };
 
 void os::Linux::print_distro_info(outputStream* st) {
-<<<<<<< HEAD
-   if (!_print_ascii_file("/etc/oracle-release", st) &&
-       !_print_ascii_file("/etc/mandriva-release", st) &&
-       !_print_ascii_file("/etc/mandrake-release", st) &&
-       !_print_ascii_file("/etc/sun-release", st) &&
-       !_print_ascii_file("/etc/redhat-release", st) &&
-       !_print_ascii_file("/etc/lsb-release", st) &&
-       !_print_ascii_file("/etc/SuSE-release", st) &&
-       !_print_ascii_file("/etc/turbolinux-release", st) &&
-       !_print_ascii_file("/etc/gentoo-release", st) &&
-       !_print_ascii_file("/etc/ltib-release", st) &&
-       !_print_ascii_file("/etc/angstrom-version", st) &&
-       !_print_ascii_file("/etc/system-release", st) &&
-       !_print_ascii_file("/etc/os-release", st)) {
-
-       if (file_exists("/etc/debian_version")) {
-         st->print("Debian ");
-         _print_ascii_file("/etc/debian_version", st);
-       } else {
-         st->print("Linux");
-       }
-   }
-   st->cr();
-=======
   for (int i = 0;; i++) {
     const char* file = distro_files[i];
     if (file == NULL) {
@@ -2102,8 +2078,7 @@
   } else {
     st->print("Linux");
   }
-  st->cr();
->>>>>>> a7cabfd6
+   st->cr();
 }
 
 static void parse_os_info(char* distro, size_t length, const char* file) {
