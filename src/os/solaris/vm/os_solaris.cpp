/*
 * Copyright (c) 1997, 2009, Oracle and/or its affiliates. All rights reserved.
 * DO NOT ALTER OR REMOVE COPYRIGHT NOTICES OR THIS FILE HEADER.
 *
 * This code is free software; you can redistribute it and/or modify it
 * under the terms of the GNU General Public License version 2 only, as
 * published by the Free Software Foundation.
 *
 * This code is distributed in the hope that it will be useful, but WITHOUT
 * ANY WARRANTY; without even the implied warranty of MERCHANTABILITY or
 * FITNESS FOR A PARTICULAR PURPOSE.  See the GNU General Public License
 * version 2 for more details (a copy is included in the LICENSE file that
 * accompanied this code).
 *
 * You should have received a copy of the GNU General Public License version
 * 2 along with this work; if not, write to the Free Software Foundation,
 * Inc., 51 Franklin St, Fifth Floor, Boston, MA 02110-1301 USA.
 *
 * Please contact Oracle, 500 Oracle Parkway, Redwood Shores, CA 94065 USA
 * or visit www.oracle.com if you need additional information or have any
 * questions.
 *
 */

// do not include  precompiled  header file
# include "incls/_os_solaris.cpp.incl"

// put OS-includes here
# include <dlfcn.h>
# include <errno.h>
# include <link.h>
# include <poll.h>
# include <pthread.h>
# include <pwd.h>
# include <schedctl.h>
# include <setjmp.h>
# include <signal.h>
# include <stdio.h>
# include <alloca.h>
# include <sys/filio.h>
# include <sys/ipc.h>
# include <sys/lwp.h>
# include <sys/machelf.h>     // for elf Sym structure used by dladdr1
# include <sys/mman.h>
# include <sys/processor.h>
# include <sys/procset.h>
# include <sys/pset.h>
# include <sys/resource.h>
# include <sys/shm.h>
# include <sys/socket.h>
# include <sys/stat.h>
# include <sys/systeminfo.h>
# include <sys/time.h>
# include <sys/times.h>
# include <sys/types.h>
# include <sys/wait.h>
# include <sys/utsname.h>
# include <thread.h>
# include <unistd.h>
# include <sys/priocntl.h>
# include <sys/rtpriocntl.h>
# include <sys/tspriocntl.h>
# include <sys/iapriocntl.h>
# include <sys/loadavg.h>
# include <string.h>

# define _STRUCTURED_PROC 1  //  this gets us the new structured proc interfaces of 5.6 & later
# include <sys/procfs.h>     //  see comment in <sys/procfs.h>

#define MAX_PATH (2 * K)

// for timer info max values which include all bits
#define ALL_64_BITS CONST64(0xFFFFFFFFFFFFFFFF)

#ifdef _GNU_SOURCE
// See bug #6514594
extern "C" int madvise(caddr_t, size_t, int);
extern "C"  int memcntl(caddr_t addr, size_t len, int cmd, caddr_t  arg,
     int attr, int mask);
#endif //_GNU_SOURCE

/*
  MPSS Changes Start.
  The JVM binary needs to be built and run on pre-Solaris 9
  systems, but the constants needed by MPSS are only in Solaris 9
  header files.  They are textually replicated here to allow
  building on earlier systems.  Once building on Solaris 8 is
  no longer a requirement, these #defines can be replaced by ordinary
  system .h inclusion.

  In earlier versions of the  JDK and Solaris, we used ISM for large pages.
  But ISM requires shared memory to achieve this and thus has many caveats.
  MPSS is a fully transparent and is a cleaner way to get large pages.
  Although we still require keeping ISM for backward compatiblitiy as well as
  giving the opportunity to use large pages on older systems it is
  recommended that MPSS be used for Solaris 9 and above.

*/

#ifndef MC_HAT_ADVISE

struct memcntl_mha {
  uint_t          mha_cmd;        /* command(s) */
  uint_t          mha_flags;
  size_t          mha_pagesize;
};
#define MC_HAT_ADVISE   7       /* advise hat map size */
#define MHA_MAPSIZE_VA  0x1     /* set preferred page size */
#define MAP_ALIGN       0x200   /* addr specifies alignment */

#endif
// MPSS Changes End.


// Here are some liblgrp types from sys/lgrp_user.h to be able to
// compile on older systems without this header file.

#ifndef MADV_ACCESS_LWP
# define  MADV_ACCESS_LWP         7       /* next LWP to access heavily */
#endif
#ifndef MADV_ACCESS_MANY
# define  MADV_ACCESS_MANY        8       /* many processes to access heavily */
#endif

#ifndef LGRP_RSRC_CPU
# define LGRP_RSRC_CPU           0       /* CPU resources */
#endif
#ifndef LGRP_RSRC_MEM
# define LGRP_RSRC_MEM           1       /* memory resources */
#endif

// Some more macros from sys/mman.h that are not present in Solaris 8.

#ifndef MAX_MEMINFO_CNT
/*
 * info_req request type definitions for meminfo
 * request types starting with MEMINFO_V are used for Virtual addresses
 * and should not be mixed with MEMINFO_PLGRP which is targeted for Physical
 * addresses
 */
# define MEMINFO_SHIFT           16
# define MEMINFO_MASK            (0xFF << MEMINFO_SHIFT)
# define MEMINFO_VPHYSICAL       (0x01 << MEMINFO_SHIFT) /* get physical addr */
# define MEMINFO_VLGRP           (0x02 << MEMINFO_SHIFT) /* get lgroup */
# define MEMINFO_VPAGESIZE       (0x03 << MEMINFO_SHIFT) /* size of phys page */
# define MEMINFO_VREPLCNT        (0x04 << MEMINFO_SHIFT) /* no. of replica */
# define MEMINFO_VREPL           (0x05 << MEMINFO_SHIFT) /* physical replica */
# define MEMINFO_VREPL_LGRP      (0x06 << MEMINFO_SHIFT) /* lgrp of replica */
# define MEMINFO_PLGRP           (0x07 << MEMINFO_SHIFT) /* lgroup for paddr */

/* maximum number of addresses meminfo() can process at a time */
# define MAX_MEMINFO_CNT 256

/* maximum number of request types */
# define MAX_MEMINFO_REQ 31
#endif

// see thr_setprio(3T) for the basis of these numbers
#define MinimumPriority 0
#define NormalPriority  64
#define MaximumPriority 127

// Values for ThreadPriorityPolicy == 1
int prio_policy1[MaxPriority+1] = { -99999, 0, 16, 32, 48, 64,
                                        80, 96, 112, 124, 127 };

// System parameters used internally
static clock_t clock_tics_per_sec = 100;

// For diagnostics to print a message once. see run_periodic_checks
static bool check_addr0_done = false;
static sigset_t check_signal_done;
static bool check_signals = true;

address os::Solaris::handler_start;  // start pc of thr_sighndlrinfo
address os::Solaris::handler_end;    // end pc of thr_sighndlrinfo

address os::Solaris::_main_stack_base = NULL;  // 4352906 workaround


// "default" initializers for missing libc APIs
extern "C" {
  static int lwp_mutex_init(mutex_t *mx, int scope, void *arg) { memset(mx, 0, sizeof(mutex_t)); return 0; }
  static int lwp_mutex_destroy(mutex_t *mx)                 { return 0; }

  static int lwp_cond_init(cond_t *cv, int scope, void *arg){ memset(cv, 0, sizeof(cond_t)); return 0; }
  static int lwp_cond_destroy(cond_t *cv)                   { return 0; }
}

// "default" initializers for pthread-based synchronization
extern "C" {
  static int pthread_mutex_default_init(mutex_t *mx, int scope, void *arg) { memset(mx, 0, sizeof(mutex_t)); return 0; }
  static int pthread_cond_default_init(cond_t *cv, int scope, void *arg){ memset(cv, 0, sizeof(cond_t)); return 0; }
}

// Thread Local Storage
// This is common to all Solaris platforms so it is defined here,
// in this common file.
// The declarations are in the os_cpu threadLS*.hpp files.
//
// Static member initialization for TLS
Thread* ThreadLocalStorage::_get_thread_cache[ThreadLocalStorage::_pd_cache_size] = {NULL};

#ifndef PRODUCT
#define _PCT(n,d)       ((100.0*(double)(n))/(double)(d))

int ThreadLocalStorage::_tcacheHit = 0;
int ThreadLocalStorage::_tcacheMiss = 0;

void ThreadLocalStorage::print_statistics() {
  int total = _tcacheMiss+_tcacheHit;
  tty->print_cr("Thread cache hits %d misses %d total %d percent %f\n",
                _tcacheHit, _tcacheMiss, total, _PCT(_tcacheHit, total));
}
#undef _PCT
#endif // PRODUCT

Thread* ThreadLocalStorage::get_thread_via_cache_slowly(uintptr_t raw_id,
                                                        int index) {
  Thread *thread = get_thread_slow();
  if (thread != NULL) {
    address sp = os::current_stack_pointer();
    guarantee(thread->_stack_base == NULL ||
              (sp <= thread->_stack_base &&
                 sp >= thread->_stack_base - thread->_stack_size) ||
               is_error_reported(),
              "sp must be inside of selected thread stack");

    thread->_self_raw_id = raw_id;  // mark for quick retrieval
    _get_thread_cache[ index ] = thread;
  }
  return thread;
}


static const double all_zero[ sizeof(Thread) / sizeof(double) + 1 ] = {0};
#define NO_CACHED_THREAD ((Thread*)all_zero)

void ThreadLocalStorage::pd_set_thread(Thread* thread) {

  // Store the new value before updating the cache to prevent a race
  // between get_thread_via_cache_slowly() and this store operation.
  os::thread_local_storage_at_put(ThreadLocalStorage::thread_index(), thread);

  // Update thread cache with new thread if setting on thread create,
  // or NO_CACHED_THREAD (zeroed) thread if resetting thread on exit.
  uintptr_t raw = pd_raw_thread_id();
  int ix = pd_cache_index(raw);
  _get_thread_cache[ix] = thread == NULL ? NO_CACHED_THREAD : thread;
}

void ThreadLocalStorage::pd_init() {
  for (int i = 0; i < _pd_cache_size; i++) {
    _get_thread_cache[i] = NO_CACHED_THREAD;
  }
}

// Invalidate all the caches (happens to be the same as pd_init).
void ThreadLocalStorage::pd_invalidate_all() { pd_init(); }

#undef NO_CACHED_THREAD

// END Thread Local Storage

static inline size_t adjust_stack_size(address base, size_t size) {
  if ((ssize_t)size < 0) {
    // 4759953: Compensate for ridiculous stack size.
    size = max_intx;
  }
  if (size > (size_t)base) {
    // 4812466: Make sure size doesn't allow the stack to wrap the address space.
    size = (size_t)base;
  }
  return size;
}

static inline stack_t get_stack_info() {
  stack_t st;
  int retval = thr_stksegment(&st);
  st.ss_size = adjust_stack_size((address)st.ss_sp, st.ss_size);
  assert(retval == 0, "incorrect return value from thr_stksegment");
  assert((address)&st < (address)st.ss_sp, "Invalid stack base returned");
  assert((address)&st > (address)st.ss_sp-st.ss_size, "Invalid stack size returned");
  return st;
}

address os::current_stack_base() {
  int r = thr_main() ;
  guarantee (r == 0 || r == 1, "CR6501650 or CR6493689") ;
  bool is_primordial_thread = r;

  // Workaround 4352906, avoid calls to thr_stksegment by
  // thr_main after the first one (it looks like we trash
  // some data, causing the value for ss_sp to be incorrect).
  if (!is_primordial_thread || os::Solaris::_main_stack_base == NULL) {
    stack_t st = get_stack_info();
    if (is_primordial_thread) {
      // cache initial value of stack base
      os::Solaris::_main_stack_base = (address)st.ss_sp;
    }
    return (address)st.ss_sp;
  } else {
    guarantee(os::Solaris::_main_stack_base != NULL, "Attempt to use null cached stack base");
    return os::Solaris::_main_stack_base;
  }
}

size_t os::current_stack_size() {
  size_t size;

  int r = thr_main() ;
  guarantee (r == 0 || r == 1, "CR6501650 or CR6493689") ;
  if(!r) {
    size = get_stack_info().ss_size;
  } else {
    struct rlimit limits;
    getrlimit(RLIMIT_STACK, &limits);
    size = adjust_stack_size(os::Solaris::_main_stack_base, (size_t)limits.rlim_cur);
  }
  // base may not be page aligned
  address base = current_stack_base();
  address bottom = (address)align_size_up((intptr_t)(base - size), os::vm_page_size());;
  return (size_t)(base - bottom);
}

struct tm* os::localtime_pd(const time_t* clock, struct tm*  res) {
  return localtime_r(clock, res);
}

// interruptible infrastructure

// setup_interruptible saves the thread state before going into an
// interruptible system call.
// The saved state is used to restore the thread to
// its former state whether or not an interrupt is received.
// Used by classloader os::read
// hpi calls skip this layer and stay in _thread_in_native

void os::Solaris::setup_interruptible(JavaThread* thread) {

  JavaThreadState thread_state = thread->thread_state();

  assert(thread_state != _thread_blocked, "Coming from the wrong thread");
  assert(thread_state != _thread_in_native, "Native threads skip setup_interruptible");
  OSThread* osthread = thread->osthread();
  osthread->set_saved_interrupt_thread_state(thread_state);
  thread->frame_anchor()->make_walkable(thread);
  ThreadStateTransition::transition(thread, thread_state, _thread_blocked);
}

// Version of setup_interruptible() for threads that are already in
// _thread_blocked. Used by os_sleep().
void os::Solaris::setup_interruptible_already_blocked(JavaThread* thread) {
  thread->frame_anchor()->make_walkable(thread);
}

JavaThread* os::Solaris::setup_interruptible() {
  JavaThread* thread = (JavaThread*)ThreadLocalStorage::thread();
  setup_interruptible(thread);
  return thread;
}

void os::Solaris::try_enable_extended_io() {
  typedef int (*enable_extended_FILE_stdio_t)(int, int);

  if (!UseExtendedFileIO) {
    return;
  }

  enable_extended_FILE_stdio_t enabler =
    (enable_extended_FILE_stdio_t) dlsym(RTLD_DEFAULT,
                                         "enable_extended_FILE_stdio");
  if (enabler) {
    enabler(-1, -1);
  }
}


#ifdef ASSERT

JavaThread* os::Solaris::setup_interruptible_native() {
  JavaThread* thread = (JavaThread*)ThreadLocalStorage::thread();
  JavaThreadState thread_state = thread->thread_state();
  assert(thread_state == _thread_in_native, "Assumed thread_in_native");
  return thread;
}

void os::Solaris::cleanup_interruptible_native(JavaThread* thread) {
  JavaThreadState thread_state = thread->thread_state();
  assert(thread_state == _thread_in_native, "Assumed thread_in_native");
}
#endif

// cleanup_interruptible reverses the effects of setup_interruptible
// setup_interruptible_already_blocked() does not need any cleanup.

void os::Solaris::cleanup_interruptible(JavaThread* thread) {
  OSThread* osthread = thread->osthread();

  ThreadStateTransition::transition(thread, _thread_blocked, osthread->saved_interrupt_thread_state());
}

// I/O interruption related counters called in _INTERRUPTIBLE

void os::Solaris::bump_interrupted_before_count() {
  RuntimeService::record_interrupted_before_count();
}

void os::Solaris::bump_interrupted_during_count() {
  RuntimeService::record_interrupted_during_count();
}

static int _processors_online = 0;

         jint os::Solaris::_os_thread_limit = 0;
volatile jint os::Solaris::_os_thread_count = 0;

julong os::available_memory() {
  return Solaris::available_memory();
}

julong os::Solaris::available_memory() {
  return (julong)sysconf(_SC_AVPHYS_PAGES) * os::vm_page_size();
}

julong os::Solaris::_physical_memory = 0;

julong os::physical_memory() {
   return Solaris::physical_memory();
}

julong os::allocatable_physical_memory(julong size) {
#ifdef _LP64
   return size;
#else
   julong result = MIN2(size, (julong)3835*M);
   if (!is_allocatable(result)) {
     // Memory allocations will be aligned but the alignment
     // is not known at this point.  Alignments will
     // be at most to LargePageSizeInBytes.  Protect
     // allocations from alignments up to illegal
     // values. If at this point 2G is illegal.
     julong reasonable_size = (julong)2*G - 2 * LargePageSizeInBytes;
     result =  MIN2(size, reasonable_size);
   }
   return result;
#endif
}

static hrtime_t first_hrtime = 0;
static const hrtime_t hrtime_hz = 1000*1000*1000;
const int LOCK_BUSY = 1;
const int LOCK_FREE = 0;
const int LOCK_INVALID = -1;
static volatile hrtime_t max_hrtime = 0;
static volatile int max_hrtime_lock = LOCK_FREE;     // Update counter with LSB as lock-in-progress


void os::Solaris::initialize_system_info() {
  set_processor_count(sysconf(_SC_NPROCESSORS_CONF));
  _processors_online = sysconf (_SC_NPROCESSORS_ONLN);
  _physical_memory = (julong)sysconf(_SC_PHYS_PAGES) * (julong)sysconf(_SC_PAGESIZE);
}

int os::active_processor_count() {
  int online_cpus = sysconf(_SC_NPROCESSORS_ONLN);
  pid_t pid = getpid();
  psetid_t pset = PS_NONE;
  // Are we running in a processor set or is there any processor set around?
  if (pset_bind(PS_QUERY, P_PID, pid, &pset) == 0) {
    uint_t pset_cpus;
    // Query the number of cpus available to us.
    if (pset_info(pset, NULL, &pset_cpus, NULL) == 0) {
      assert(pset_cpus > 0 && pset_cpus <= online_cpus, "sanity check");
      _processors_online = pset_cpus;
      return pset_cpus;
    }
  }
  // Otherwise return number of online cpus
  return online_cpus;
}

static bool find_processors_in_pset(psetid_t        pset,
                                    processorid_t** id_array,
                                    uint_t*         id_length) {
  bool result = false;
  // Find the number of processors in the processor set.
  if (pset_info(pset, NULL, id_length, NULL) == 0) {
    // Make up an array to hold their ids.
    *id_array = NEW_C_HEAP_ARRAY(processorid_t, *id_length);
    // Fill in the array with their processor ids.
    if (pset_info(pset, NULL, id_length, *id_array) == 0) {
      result = true;
    }
  }
  return result;
}

// Callers of find_processors_online() must tolerate imprecise results --
// the system configuration can change asynchronously because of DR
// or explicit psradm operations.
//
// We also need to take care that the loop (below) terminates as the
// number of processors online can change between the _SC_NPROCESSORS_ONLN
// request and the loop that builds the list of processor ids.   Unfortunately
// there's no reliable way to determine the maximum valid processor id,
// so we use a manifest constant, MAX_PROCESSOR_ID, instead.  See p_online
// man pages, which claim the processor id set is "sparse, but
// not too sparse".  MAX_PROCESSOR_ID is used to ensure that we eventually
// exit the loop.
//
// In the future we'll be able to use sysconf(_SC_CPUID_MAX), but that's
// not available on S8.0.

static bool find_processors_online(processorid_t** id_array,
                                   uint*           id_length) {
  const processorid_t MAX_PROCESSOR_ID = 100000 ;
  // Find the number of processors online.
  *id_length = sysconf(_SC_NPROCESSORS_ONLN);
  // Make up an array to hold their ids.
  *id_array = NEW_C_HEAP_ARRAY(processorid_t, *id_length);
  // Processors need not be numbered consecutively.
  long found = 0;
  processorid_t next = 0;
  while (found < *id_length && next < MAX_PROCESSOR_ID) {
    processor_info_t info;
    if (processor_info(next, &info) == 0) {
      // NB, PI_NOINTR processors are effectively online ...
      if (info.pi_state == P_ONLINE || info.pi_state == P_NOINTR) {
        (*id_array)[found] = next;
        found += 1;
      }
    }
    next += 1;
  }
  if (found < *id_length) {
      // The loop above didn't identify the expected number of processors.
      // We could always retry the operation, calling sysconf(_SC_NPROCESSORS_ONLN)
      // and re-running the loop, above, but there's no guarantee of progress
      // if the system configuration is in flux.  Instead, we just return what
      // we've got.  Note that in the worst case find_processors_online() could
      // return an empty set.  (As a fall-back in the case of the empty set we
      // could just return the ID of the current processor).
      *id_length = found ;
  }

  return true;
}

static bool assign_distribution(processorid_t* id_array,
                                uint           id_length,
                                uint*          distribution,
                                uint           distribution_length) {
  // We assume we can assign processorid_t's to uint's.
  assert(sizeof(processorid_t) == sizeof(uint),
         "can't convert processorid_t to uint");
  // Quick check to see if we won't succeed.
  if (id_length < distribution_length) {
    return false;
  }
  // Assign processor ids to the distribution.
  // Try to shuffle processors to distribute work across boards,
  // assuming 4 processors per board.
  const uint processors_per_board = ProcessDistributionStride;
  // Find the maximum processor id.
  processorid_t max_id = 0;
  for (uint m = 0; m < id_length; m += 1) {
    max_id = MAX2(max_id, id_array[m]);
  }
  // The next id, to limit loops.
  const processorid_t limit_id = max_id + 1;
  // Make up markers for available processors.
  bool* available_id = NEW_C_HEAP_ARRAY(bool, limit_id);
  for (uint c = 0; c < limit_id; c += 1) {
    available_id[c] = false;
  }
  for (uint a = 0; a < id_length; a += 1) {
    available_id[id_array[a]] = true;
  }
  // Step by "boards", then by "slot", copying to "assigned".
  // NEEDS_CLEANUP: The assignment of processors should be stateful,
  //                remembering which processors have been assigned by
  //                previous calls, etc., so as to distribute several
  //                independent calls of this method.  What we'd like is
  //                It would be nice to have an API that let us ask
  //                how many processes are bound to a processor,
  //                but we don't have that, either.
  //                In the short term, "board" is static so that
  //                subsequent distributions don't all start at board 0.
  static uint board = 0;
  uint assigned = 0;
  // Until we've found enough processors ....
  while (assigned < distribution_length) {
    // ... find the next available processor in the board.
    for (uint slot = 0; slot < processors_per_board; slot += 1) {
      uint try_id = board * processors_per_board + slot;
      if ((try_id < limit_id) && (available_id[try_id] == true)) {
        distribution[assigned] = try_id;
        available_id[try_id] = false;
        assigned += 1;
        break;
      }
    }
    board += 1;
    if (board * processors_per_board + 0 >= limit_id) {
      board = 0;
    }
  }
  if (available_id != NULL) {
    FREE_C_HEAP_ARRAY(bool, available_id);
  }
  return true;
}

bool os::distribute_processes(uint length, uint* distribution) {
  bool result = false;
  // Find the processor id's of all the available CPUs.
  processorid_t* id_array  = NULL;
  uint           id_length = 0;
  // There are some races between querying information and using it,
  // since processor sets can change dynamically.
  psetid_t pset = PS_NONE;
  // Are we running in a processor set?
  if ((pset_bind(PS_QUERY, P_PID, P_MYID, &pset) == 0) && pset != PS_NONE) {
    result = find_processors_in_pset(pset, &id_array, &id_length);
  } else {
    result = find_processors_online(&id_array, &id_length);
  }
  if (result == true) {
    if (id_length >= length) {
      result = assign_distribution(id_array, id_length, distribution, length);
    } else {
      result = false;
    }
  }
  if (id_array != NULL) {
    FREE_C_HEAP_ARRAY(processorid_t, id_array);
  }
  return result;
}

bool os::bind_to_processor(uint processor_id) {
  // We assume that a processorid_t can be stored in a uint.
  assert(sizeof(uint) == sizeof(processorid_t),
         "can't convert uint to processorid_t");
  int bind_result =
    processor_bind(P_LWPID,                       // bind LWP.
                   P_MYID,                        // bind current LWP.
                   (processorid_t) processor_id,  // id.
                   NULL);                         // don't return old binding.
  return (bind_result == 0);
}

bool os::getenv(const char* name, char* buffer, int len) {
  char* val = ::getenv( name );
  if ( val == NULL
  ||   strlen(val) + 1  >  len ) {
    if (len > 0)  buffer[0] = 0; // return a null string
    return false;
  }
  strcpy( buffer, val );
  return true;
}


// Return true if user is running as root.

bool os::have_special_privileges() {
  static bool init = false;
  static bool privileges = false;
  if (!init) {
    privileges = (getuid() != geteuid()) || (getgid() != getegid());
    init = true;
  }
  return privileges;
}


void os::init_system_properties_values() {
  char arch[12];
  sysinfo(SI_ARCHITECTURE, arch, sizeof(arch));

  // The next steps are taken in the product version:
  //
  // Obtain the JAVA_HOME value from the location of libjvm[_g].so.
  // This library should be located at:
  // <JAVA_HOME>/jre/lib/<arch>/{client|server}/libjvm[_g].so.
  //
  // If "/jre/lib/" appears at the right place in the path, then we
  // assume libjvm[_g].so is installed in a JDK and we use this path.
  //
  // Otherwise exit with message: "Could not create the Java virtual machine."
  //
  // The following extra steps are taken in the debugging version:
  //
  // If "/jre/lib/" does NOT appear at the right place in the path
  // instead of exit check for $JAVA_HOME environment variable.
  //
  // If it is defined and we are able to locate $JAVA_HOME/jre/lib/<arch>,
  // then we append a fake suffix "hotspot/libjvm[_g].so" to this path so
  // it looks like libjvm[_g].so is installed there
  // <JAVA_HOME>/jre/lib/<arch>/hotspot/libjvm[_g].so.
  //
  // Otherwise exit.
  //
  // Important note: if the location of libjvm.so changes this
  // code needs to be changed accordingly.

  // The next few definitions allow the code to be verbatim:
#define malloc(n) (char*)NEW_C_HEAP_ARRAY(char, (n))
#define free(p) FREE_C_HEAP_ARRAY(char, p)
#define getenv(n) ::getenv(n)

#define EXTENSIONS_DIR  "/lib/ext"
#define ENDORSED_DIR    "/lib/endorsed"
#define COMMON_DIR      "/usr/jdk/packages"

  {
    /* sysclasspath, java_home, dll_dir */
    {
        char *home_path;
        char *dll_path;
        char *pslash;
        char buf[MAXPATHLEN];
        os::jvm_path(buf, sizeof(buf));

        // Found the full path to libjvm.so.
        // Now cut the path to <java_home>/jre if we can.
        *(strrchr(buf, '/')) = '\0';  /* get rid of /libjvm.so */
        pslash = strrchr(buf, '/');
        if (pslash != NULL)
            *pslash = '\0';           /* get rid of /{client|server|hotspot} */
        dll_path = malloc(strlen(buf) + 1);
        if (dll_path == NULL)
            return;
        strcpy(dll_path, buf);
        Arguments::set_dll_dir(dll_path);

        if (pslash != NULL) {
            pslash = strrchr(buf, '/');
            if (pslash != NULL) {
                *pslash = '\0';       /* get rid of /<arch> */
                pslash = strrchr(buf, '/');
                if (pslash != NULL)
                    *pslash = '\0';   /* get rid of /lib */
            }
        }

        home_path = malloc(strlen(buf) + 1);
        if (home_path == NULL)
            return;
        strcpy(home_path, buf);
        Arguments::set_java_home(home_path);

        if (!set_boot_path('/', ':'))
            return;
    }

    /*
     * Where to look for native libraries
     */
    {
      // Use dlinfo() to determine the correct java.library.path.
      //
      // If we're launched by the Java launcher, and the user
      // does not set java.library.path explicitly on the commandline,
      // the Java launcher sets LD_LIBRARY_PATH for us and unsets
      // LD_LIBRARY_PATH_32 and LD_LIBRARY_PATH_64.  In this case
      // dlinfo returns LD_LIBRARY_PATH + crle settings (including
      // /usr/lib), which is exactly what we want.
      //
      // If the user does set java.library.path, it completely
      // overwrites this setting, and always has.
      //
      // If we're not launched by the Java launcher, we may
      // get here with any/all of the LD_LIBRARY_PATH[_32|64]
      // settings.  Again, dlinfo does exactly what we want.

      Dl_serinfo     _info, *info = &_info;
      Dl_serpath     *path;
      char*          library_path;
      char           *common_path;
      int            i;

      // determine search path count and required buffer size
      if (dlinfo(RTLD_SELF, RTLD_DI_SERINFOSIZE, (void *)info) == -1) {
        vm_exit_during_initialization("dlinfo SERINFOSIZE request", dlerror());
      }

      // allocate new buffer and initialize
      info = (Dl_serinfo*)malloc(_info.dls_size);
      if (info == NULL) {
        vm_exit_out_of_memory(_info.dls_size,
                              "init_system_properties_values info");
      }
      info->dls_size = _info.dls_size;
      info->dls_cnt = _info.dls_cnt;

      // obtain search path information
      if (dlinfo(RTLD_SELF, RTLD_DI_SERINFO, (void *)info) == -1) {
        free(info);
        vm_exit_during_initialization("dlinfo SERINFO request", dlerror());
      }

      path = &info->dls_serpath[0];

      // Note: Due to a legacy implementation, most of the library path
      // is set in the launcher.  This was to accomodate linking restrictions
      // on legacy Solaris implementations (which are no longer supported).
      // Eventually, all the library path setting will be done here.
      //
      // However, to prevent the proliferation of improperly built native
      // libraries, the new path component /usr/jdk/packages is added here.

      // Determine the actual CPU architecture.
      char cpu_arch[12];
      sysinfo(SI_ARCHITECTURE, cpu_arch, sizeof(cpu_arch));
#ifdef _LP64
      // If we are a 64-bit vm, perform the following translations:
      //   sparc   -> sparcv9
      //   i386    -> amd64
      if (strcmp(cpu_arch, "sparc") == 0)
        strcat(cpu_arch, "v9");
      else if (strcmp(cpu_arch, "i386") == 0)
        strcpy(cpu_arch, "amd64");
#endif

      // Construct the invariant part of ld_library_path. Note that the
      // space for the colon and the trailing null are provided by the
      // nulls included by the sizeof operator.
      size_t bufsize = sizeof(COMMON_DIR) + sizeof("/lib/") + strlen(cpu_arch);
      common_path = malloc(bufsize);
      if (common_path == NULL) {
        free(info);
        vm_exit_out_of_memory(bufsize,
                              "init_system_properties_values common_path");
      }
      sprintf(common_path, COMMON_DIR "/lib/%s", cpu_arch);

      // struct size is more than sufficient for the path components obtained
      // through the dlinfo() call, so only add additional space for the path
      // components explicitly added here.
      bufsize = info->dls_size + strlen(common_path);
      library_path = malloc(bufsize);
      if (library_path == NULL) {
        free(info);
        free(common_path);
        vm_exit_out_of_memory(bufsize,
                              "init_system_properties_values library_path");
      }
      library_path[0] = '\0';

      // Construct the desired Java library path from the linker's library
      // search path.
      //
      // For compatibility, it is optimal that we insert the additional path
      // components specific to the Java VM after those components specified
      // in LD_LIBRARY_PATH (if any) but before those added by the ld.so
      // infrastructure.
      if (info->dls_cnt == 0) { // Not sure this can happen, but allow for it
        strcpy(library_path, common_path);
      } else {
        int inserted = 0;
        for (i = 0; i < info->dls_cnt; i++, path++) {
          uint_t flags = path->dls_flags & LA_SER_MASK;
          if (((flags & LA_SER_LIBPATH) == 0) && !inserted) {
            strcat(library_path, common_path);
            strcat(library_path, os::path_separator());
            inserted = 1;
          }
          strcat(library_path, path->dls_name);
          strcat(library_path, os::path_separator());
        }
        // eliminate trailing path separator
        library_path[strlen(library_path)-1] = '\0';
      }

      // happens before argument parsing - can't use a trace flag
      // tty->print_raw("init_system_properties_values: native lib path: ");
      // tty->print_raw_cr(library_path);

      // callee copies into its own buffer
      Arguments::set_library_path(library_path);

      free(common_path);
      free(library_path);
      free(info);
    }

    /*
     * Extensions directories.
     *
     * Note that the space for the colon and the trailing null are provided
     * by the nulls included by the sizeof operator (so actually one byte more
     * than necessary is allocated).
     */
    {
        char *buf = (char *) malloc(strlen(Arguments::get_java_home()) +
            sizeof(EXTENSIONS_DIR) + sizeof(COMMON_DIR) +
            sizeof(EXTENSIONS_DIR));
        sprintf(buf, "%s" EXTENSIONS_DIR ":" COMMON_DIR EXTENSIONS_DIR,
            Arguments::get_java_home());
        Arguments::set_ext_dirs(buf);
    }

    /* Endorsed standards default directory. */
    {
        char * buf = malloc(strlen(Arguments::get_java_home()) + sizeof(ENDORSED_DIR));
        sprintf(buf, "%s" ENDORSED_DIR, Arguments::get_java_home());
        Arguments::set_endorsed_dirs(buf);
    }
  }

#undef malloc
#undef free
#undef getenv
#undef EXTENSIONS_DIR
#undef ENDORSED_DIR
#undef COMMON_DIR

}

void os::breakpoint() {
  BREAKPOINT;
}

bool os::obsolete_option(const JavaVMOption *option)
{
  if (!strncmp(option->optionString, "-Xt", 3)) {
    return true;
  } else if (!strncmp(option->optionString, "-Xtm", 4)) {
    return true;
  } else if (!strncmp(option->optionString, "-Xverifyheap", 12)) {
    return true;
  } else if (!strncmp(option->optionString, "-Xmaxjitcodesize", 16)) {
    return true;
  }
  return false;
}

bool os::Solaris::valid_stack_address(Thread* thread, address sp) {
  address  stackStart  = (address)thread->stack_base();
  address  stackEnd    = (address)(stackStart - (address)thread->stack_size());
  if (sp < stackStart && sp >= stackEnd ) return true;
  return false;
}

extern "C" void breakpoint() {
  // use debugger to set breakpoint here
}

// Returns an estimate of the current stack pointer. Result must be guaranteed to
// point into the calling threads stack, and be no lower than the current stack
// pointer.
address os::current_stack_pointer() {
  volatile int dummy;
  address sp = (address)&dummy + 8;     // %%%% need to confirm if this is right
  return sp;
}

static thread_t main_thread;

// Thread start routine for all new Java threads
extern "C" void* java_start(void* thread_addr) {
  // Try to randomize the cache line index of hot stack frames.
  // This helps when threads of the same stack traces evict each other's
  // cache lines. The threads can be either from the same JVM instance, or
  // from different JVM instances. The benefit is especially true for
  // processors with hyperthreading technology.
  static int counter = 0;
  int pid = os::current_process_id();
  alloca(((pid ^ counter++) & 7) * 128);

  int prio;
  Thread* thread = (Thread*)thread_addr;
  OSThread* osthr = thread->osthread();

  osthr->set_lwp_id( _lwp_self() );  // Store lwp in case we are bound
  thread->_schedctl = (void *) schedctl_init () ;

  if (UseNUMA) {
    int lgrp_id = os::numa_get_group_id();
    if (lgrp_id != -1) {
      thread->set_lgrp_id(lgrp_id);
    }
  }

  // If the creator called set priority before we started,
  // we need to call set priority now that we have an lwp.
  // Get the priority from libthread and set the priority
  // for the new Solaris lwp.
  if ( osthr->thread_id() != -1 ) {
    if ( UseThreadPriorities ) {
      thr_getprio(osthr->thread_id(), &prio);
      if (ThreadPriorityVerbose) {
        tty->print_cr("Starting Thread " INTPTR_FORMAT ", LWP is " INTPTR_FORMAT ", setting priority: %d\n",
                      osthr->thread_id(), osthr->lwp_id(), prio );
      }
      os::set_native_priority(thread, prio);
    }
  } else if (ThreadPriorityVerbose) {
    warning("Can't set priority in _start routine, thread id hasn't been set\n");
  }

  assert(osthr->get_state() == RUNNABLE, "invalid os thread state");

  // initialize signal mask for this thread
  os::Solaris::hotspot_sigmask(thread);

  thread->run();

  // One less thread is executing
  // When the VMThread gets here, the main thread may have already exited
  // which frees the CodeHeap containing the Atomic::dec code
  if (thread != VMThread::vm_thread() && VMThread::vm_thread() != NULL) {
    Atomic::dec(&os::Solaris::_os_thread_count);
  }

  if (UseDetachedThreads) {
    thr_exit(NULL);
    ShouldNotReachHere();
  }
  return NULL;
}

static OSThread* create_os_thread(Thread* thread, thread_t thread_id) {
  // Allocate the OSThread object
  OSThread* osthread = new OSThread(NULL, NULL);
  if (osthread == NULL) return NULL;

  // Store info on the Solaris thread into the OSThread
  osthread->set_thread_id(thread_id);
  osthread->set_lwp_id(_lwp_self());
  thread->_schedctl = (void *) schedctl_init () ;

  if (UseNUMA) {
    int lgrp_id = os::numa_get_group_id();
    if (lgrp_id != -1) {
      thread->set_lgrp_id(lgrp_id);
    }
  }

  if ( ThreadPriorityVerbose ) {
    tty->print_cr("In create_os_thread, Thread " INTPTR_FORMAT ", LWP is " INTPTR_FORMAT "\n",
                  osthread->thread_id(), osthread->lwp_id() );
  }

  // Initial thread state is INITIALIZED, not SUSPENDED
  osthread->set_state(INITIALIZED);

  return osthread;
}

void os::Solaris::hotspot_sigmask(Thread* thread) {

  //Save caller's signal mask
  sigset_t sigmask;
  thr_sigsetmask(SIG_SETMASK, NULL, &sigmask);
  OSThread *osthread = thread->osthread();
  osthread->set_caller_sigmask(sigmask);

  thr_sigsetmask(SIG_UNBLOCK, os::Solaris::unblocked_signals(), NULL);
  if (!ReduceSignalUsage) {
    if (thread->is_VM_thread()) {
      // Only the VM thread handles BREAK_SIGNAL ...
      thr_sigsetmask(SIG_UNBLOCK, vm_signals(), NULL);
    } else {
      // ... all other threads block BREAK_SIGNAL
      assert(!sigismember(vm_signals(), SIGINT), "SIGINT should not be blocked");
      thr_sigsetmask(SIG_BLOCK, vm_signals(), NULL);
    }
  }
}

bool os::create_attached_thread(JavaThread* thread) {
#ifdef ASSERT
  thread->verify_not_published();
#endif
  OSThread* osthread = create_os_thread(thread, thr_self());
  if (osthread == NULL) {
     return false;
  }

  // Initial thread state is RUNNABLE
  osthread->set_state(RUNNABLE);
  thread->set_osthread(osthread);

  // initialize signal mask for this thread
  // and save the caller's signal mask
  os::Solaris::hotspot_sigmask(thread);

  return true;
}

bool os::create_main_thread(JavaThread* thread) {
#ifdef ASSERT
  thread->verify_not_published();
#endif
  if (_starting_thread == NULL) {
    _starting_thread = create_os_thread(thread, main_thread);
     if (_starting_thread == NULL) {
        return false;
     }
  }

  // The primodial thread is runnable from the start
  _starting_thread->set_state(RUNNABLE);

  thread->set_osthread(_starting_thread);

  // initialize signal mask for this thread
  // and save the caller's signal mask
  os::Solaris::hotspot_sigmask(thread);

  return true;
}

// _T2_libthread is true if we believe we are running with the newer
// SunSoft lwp/libthread.so (2.8 patch, 2.9 default)
bool os::Solaris::_T2_libthread = false;

bool os::create_thread(Thread* thread, ThreadType thr_type, size_t stack_size) {
  // Allocate the OSThread object
  OSThread* osthread = new OSThread(NULL, NULL);
  if (osthread == NULL) {
    return false;
  }

  if ( ThreadPriorityVerbose ) {
    char *thrtyp;
    switch ( thr_type ) {
      case vm_thread:
        thrtyp = (char *)"vm";
        break;
      case cgc_thread:
        thrtyp = (char *)"cgc";
        break;
      case pgc_thread:
        thrtyp = (char *)"pgc";
        break;
      case java_thread:
        thrtyp = (char *)"java";
        break;
      case compiler_thread:
        thrtyp = (char *)"compiler";
        break;
      case watcher_thread:
        thrtyp = (char *)"watcher";
        break;
      default:
        thrtyp = (char *)"unknown";
        break;
    }
    tty->print_cr("In create_thread, creating a %s thread\n", thrtyp);
  }

  // Calculate stack size if it's not specified by caller.
  if (stack_size == 0) {
    // The default stack size 1M (2M for LP64).
    stack_size = (BytesPerWord >> 2) * K * K;

    switch (thr_type) {
    case os::java_thread:
      // Java threads use ThreadStackSize which default value can be changed with the flag -Xss
      if (JavaThread::stack_size_at_create() > 0) stack_size = JavaThread::stack_size_at_create();
      break;
    case os::compiler_thread:
      if (CompilerThreadStackSize > 0) {
        stack_size = (size_t)(CompilerThreadStackSize * K);
        break;
      } // else fall through:
        // use VMThreadStackSize if CompilerThreadStackSize is not defined
    case os::vm_thread:
    case os::pgc_thread:
    case os::cgc_thread:
    case os::watcher_thread:
      if (VMThreadStackSize > 0) stack_size = (size_t)(VMThreadStackSize * K);
      break;
    }
  }
  stack_size = MAX2(stack_size, os::Solaris::min_stack_allowed);

  // Initial state is ALLOCATED but not INITIALIZED
  osthread->set_state(ALLOCATED);

  if (os::Solaris::_os_thread_count > os::Solaris::_os_thread_limit) {
    // We got lots of threads. Check if we still have some address space left.
    // Need to be at least 5Mb of unreserved address space. We do check by
    // trying to reserve some.
    const size_t VirtualMemoryBangSize = 20*K*K;
    char* mem = os::reserve_memory(VirtualMemoryBangSize);
    if (mem == NULL) {
      delete osthread;
      return false;
    } else {
      // Release the memory again
      os::release_memory(mem, VirtualMemoryBangSize);
    }
  }

  // Setup osthread because the child thread may need it.
  thread->set_osthread(osthread);

  // Create the Solaris thread
  // explicit THR_BOUND for T2_libthread case in case
  // that assumption is not accurate, but our alternate signal stack
  // handling is based on it which must have bound threads
  thread_t tid = 0;
  long     flags = (UseDetachedThreads ? THR_DETACHED : 0) | THR_SUSPENDED
                   | ((UseBoundThreads || os::Solaris::T2_libthread() ||
                       (thr_type == vm_thread) ||
                       (thr_type == cgc_thread) ||
                       (thr_type == pgc_thread) ||
                       (thr_type == compiler_thread && BackgroundCompilation)) ?
                      THR_BOUND : 0);
  int      status;

  // 4376845 -- libthread/kernel don't provide enough LWPs to utilize all CPUs.
  //
  // On multiprocessors systems, libthread sometimes under-provisions our
  // process with LWPs.  On a 30-way systems, for instance, we could have
  // 50 user-level threads in ready state and only 2 or 3 LWPs assigned
  // to our process.  This can result in under utilization of PEs.
  // I suspect the problem is related to libthread's LWP
  // pool management and to the kernel's SIGBLOCKING "last LWP parked"
  // upcall policy.
  //
  // The following code is palliative -- it attempts to ensure that our
  // process has sufficient LWPs to take advantage of multiple PEs.
  // Proper long-term cures include using user-level threads bound to LWPs
  // (THR_BOUND) or using LWP-based synchronization.  Note that there is a
  // slight timing window with respect to sampling _os_thread_count, but
  // the race is benign.  Also, we should periodically recompute
  // _processors_online as the min of SC_NPROCESSORS_ONLN and the
  // the number of PEs in our partition.  You might be tempted to use
  // THR_NEW_LWP here, but I'd recommend against it as that could
  // result in undesirable growth of the libthread's LWP pool.
  // The fix below isn't sufficient; for instance, it doesn't take into count
  // LWPs parked on IO.  It does, however, help certain CPU-bound benchmarks.
  //
  // Some pathologies this scheme doesn't handle:
  // *  Threads can block, releasing the LWPs.  The LWPs can age out.
  //    When a large number of threads become ready again there aren't
  //    enough LWPs available to service them.  This can occur when the
  //    number of ready threads oscillates.
  // *  LWPs/Threads park on IO, thus taking the LWP out of circulation.
  //
  // Finally, we should call thr_setconcurrency() periodically to refresh
  // the LWP pool and thwart the LWP age-out mechanism.
  // The "+3" term provides a little slop -- we want to slightly overprovision.

  if (AdjustConcurrency && os::Solaris::_os_thread_count < (_processors_online+3)) {
    if (!(flags & THR_BOUND)) {
      thr_setconcurrency (os::Solaris::_os_thread_count);       // avoid starvation
    }
  }
  // Although this doesn't hurt, we should warn of undefined behavior
  // when using unbound T1 threads with schedctl().  This should never
  // happen, as the compiler and VM threads are always created bound
  DEBUG_ONLY(
      if ((VMThreadHintNoPreempt || CompilerThreadHintNoPreempt) &&
          (!os::Solaris::T2_libthread() && (!(flags & THR_BOUND))) &&
          ((thr_type == vm_thread) || (thr_type == cgc_thread) ||
           (thr_type == pgc_thread) || (thr_type == compiler_thread && BackgroundCompilation))) {
         warning("schedctl behavior undefined when Compiler/VM/GC Threads are Unbound");
      }
  );


  // Mark that we don't have an lwp or thread id yet.
  // In case we attempt to set the priority before the thread starts.
  osthread->set_lwp_id(-1);
  osthread->set_thread_id(-1);

  status = thr_create(NULL, stack_size, java_start, thread, flags, &tid);
  if (status != 0) {
    if (PrintMiscellaneous && (Verbose || WizardMode)) {
      perror("os::create_thread");
    }
    thread->set_osthread(NULL);
    // Need to clean up stuff we've allocated so far
    delete osthread;
    return false;
  }

  Atomic::inc(&os::Solaris::_os_thread_count);

  // Store info on the Solaris thread into the OSThread
  osthread->set_thread_id(tid);

  // Remember that we created this thread so we can set priority on it
  osthread->set_vm_created();

  // Set the default thread priority otherwise use NormalPriority

  if ( UseThreadPriorities ) {
     thr_setprio(tid, (DefaultThreadPriority == -1) ?
                        java_to_os_priority[NormPriority] :
                        DefaultThreadPriority);
  }

  // Initial thread state is INITIALIZED, not SUSPENDED
  osthread->set_state(INITIALIZED);

  // The thread is returned suspended (in state INITIALIZED), and is started higher up in the call chain
  return true;
}

/* defined for >= Solaris 10. This allows builds on earlier versions
 *  of Solaris to take advantage of the newly reserved Solaris JVM signals
 *  With SIGJVM1, SIGJVM2, INTERRUPT_SIGNAL is SIGJVM1, ASYNC_SIGNAL is SIGJVM2
 *  and -XX:+UseAltSigs does nothing since these should have no conflict
 */
#if !defined(SIGJVM1)
#define SIGJVM1 39
#define SIGJVM2 40
#endif

debug_only(static bool signal_sets_initialized = false);
static sigset_t unblocked_sigs, vm_sigs, allowdebug_blocked_sigs;
int os::Solaris::_SIGinterrupt = INTERRUPT_SIGNAL;
int os::Solaris::_SIGasync = ASYNC_SIGNAL;

bool os::Solaris::is_sig_ignored(int sig) {
      struct sigaction oact;
      sigaction(sig, (struct sigaction*)NULL, &oact);
      void* ohlr = oact.sa_sigaction ? CAST_FROM_FN_PTR(void*,  oact.sa_sigaction)
                                     : CAST_FROM_FN_PTR(void*,  oact.sa_handler);
      if (ohlr == CAST_FROM_FN_PTR(void*, SIG_IGN))
           return true;
      else
           return false;
}

// Note: SIGRTMIN is a macro that calls sysconf() so it will
// dynamically detect SIGRTMIN value for the system at runtime, not buildtime
static bool isJVM1available() {
  return SIGJVM1 < SIGRTMIN;
}

void os::Solaris::signal_sets_init() {
  // Should also have an assertion stating we are still single-threaded.
  assert(!signal_sets_initialized, "Already initialized");
  // Fill in signals that are necessarily unblocked for all threads in
  // the VM. Currently, we unblock the following signals:
  // SHUTDOWN{1,2,3}_SIGNAL: for shutdown hooks support (unless over-ridden
  //                         by -Xrs (=ReduceSignalUsage));
  // BREAK_SIGNAL which is unblocked only by the VM thread and blocked by all
  // other threads. The "ReduceSignalUsage" boolean tells us not to alter
  // the dispositions or masks wrt these signals.
  // Programs embedding the VM that want to use the above signals for their
  // own purposes must, at this time, use the "-Xrs" option to prevent
  // interference with shutdown hooks and BREAK_SIGNAL thread dumping.
  // (See bug 4345157, and other related bugs).
  // In reality, though, unblocking these signals is really a nop, since
  // these signals are not blocked by default.
  sigemptyset(&unblocked_sigs);
  sigemptyset(&allowdebug_blocked_sigs);
  sigaddset(&unblocked_sigs, SIGILL);
  sigaddset(&unblocked_sigs, SIGSEGV);
  sigaddset(&unblocked_sigs, SIGBUS);
  sigaddset(&unblocked_sigs, SIGFPE);

  if (isJVM1available) {
    os::Solaris::set_SIGinterrupt(SIGJVM1);
    os::Solaris::set_SIGasync(SIGJVM2);
  } else if (UseAltSigs) {
    os::Solaris::set_SIGinterrupt(ALT_INTERRUPT_SIGNAL);
    os::Solaris::set_SIGasync(ALT_ASYNC_SIGNAL);
  } else {
    os::Solaris::set_SIGinterrupt(INTERRUPT_SIGNAL);
    os::Solaris::set_SIGasync(ASYNC_SIGNAL);
  }

  sigaddset(&unblocked_sigs, os::Solaris::SIGinterrupt());
  sigaddset(&unblocked_sigs, os::Solaris::SIGasync());

  if (!ReduceSignalUsage) {
   if (!os::Solaris::is_sig_ignored(SHUTDOWN1_SIGNAL)) {
      sigaddset(&unblocked_sigs, SHUTDOWN1_SIGNAL);
      sigaddset(&allowdebug_blocked_sigs, SHUTDOWN1_SIGNAL);
   }
   if (!os::Solaris::is_sig_ignored(SHUTDOWN2_SIGNAL)) {
      sigaddset(&unblocked_sigs, SHUTDOWN2_SIGNAL);
      sigaddset(&allowdebug_blocked_sigs, SHUTDOWN2_SIGNAL);
   }
   if (!os::Solaris::is_sig_ignored(SHUTDOWN3_SIGNAL)) {
      sigaddset(&unblocked_sigs, SHUTDOWN3_SIGNAL);
      sigaddset(&allowdebug_blocked_sigs, SHUTDOWN3_SIGNAL);
   }
  }
  // Fill in signals that are blocked by all but the VM thread.
  sigemptyset(&vm_sigs);
  if (!ReduceSignalUsage)
    sigaddset(&vm_sigs, BREAK_SIGNAL);
  debug_only(signal_sets_initialized = true);

  // For diagnostics only used in run_periodic_checks
  sigemptyset(&check_signal_done);
}

// These are signals that are unblocked while a thread is running Java.
// (For some reason, they get blocked by default.)
sigset_t* os::Solaris::unblocked_signals() {
  assert(signal_sets_initialized, "Not initialized");
  return &unblocked_sigs;
}

// These are the signals that are blocked while a (non-VM) thread is
// running Java. Only the VM thread handles these signals.
sigset_t* os::Solaris::vm_signals() {
  assert(signal_sets_initialized, "Not initialized");
  return &vm_sigs;
}

// These are signals that are blocked during cond_wait to allow debugger in
sigset_t* os::Solaris::allowdebug_blocked_signals() {
  assert(signal_sets_initialized, "Not initialized");
  return &allowdebug_blocked_sigs;
}

// First crack at OS-specific initialization, from inside the new thread.
void os::initialize_thread() {
  int r = thr_main() ;
  guarantee (r == 0 || r == 1, "CR6501650 or CR6493689") ;
  if (r) {
    JavaThread* jt = (JavaThread *)Thread::current();
    assert(jt != NULL,"Sanity check");
    size_t stack_size;
    address base = jt->stack_base();
    if (Arguments::created_by_java_launcher()) {
      // Use 2MB to allow for Solaris 7 64 bit mode.
      stack_size = JavaThread::stack_size_at_create() == 0
        ? 2048*K : JavaThread::stack_size_at_create();

      // There are rare cases when we may have already used more than
      // the basic stack size allotment before this method is invoked.
      // Attempt to allow for a normally sized java_stack.
      size_t current_stack_offset = (size_t)(base - (address)&stack_size);
      stack_size += ReservedSpace::page_align_size_down(current_stack_offset);
    } else {
      // 6269555: If we were not created by a Java launcher, i.e. if we are
      // running embedded in a native application, treat the primordial thread
      // as much like a native attached thread as possible.  This means using
      // the current stack size from thr_stksegment(), unless it is too large
      // to reliably setup guard pages.  A reasonable max size is 8MB.
      size_t current_size = current_stack_size();
      // This should never happen, but just in case....
      if (current_size == 0) current_size = 2 * K * K;
      stack_size = current_size > (8 * K * K) ? (8 * K * K) : current_size;
    }
    address bottom = (address)align_size_up((intptr_t)(base - stack_size), os::vm_page_size());;
    stack_size = (size_t)(base - bottom);

    assert(stack_size > 0, "Stack size calculation problem");

    if (stack_size > jt->stack_size()) {
      NOT_PRODUCT(
        struct rlimit limits;
        getrlimit(RLIMIT_STACK, &limits);
        size_t size = adjust_stack_size(base, (size_t)limits.rlim_cur);
        assert(size >= jt->stack_size(), "Stack size problem in main thread");
      )
      tty->print_cr(
        "Stack size of %d Kb exceeds current limit of %d Kb.\n"
        "(Stack sizes are rounded up to a multiple of the system page size.)\n"
        "See limit(1) to increase the stack size limit.",
        stack_size / K, jt->stack_size() / K);
      vm_exit(1);
    }
    assert(jt->stack_size() >= stack_size,
          "Attempt to map more stack than was allocated");
    jt->set_stack_size(stack_size);
  }

   // 5/22/01: Right now alternate signal stacks do not handle
   // throwing stack overflow exceptions, see bug 4463178
   // Until a fix is found for this, T2 will NOT imply alternate signal
   // stacks.
   // If using T2 libthread threads, install an alternate signal stack.
   // Because alternate stacks associate with LWPs on Solaris,
   // see sigaltstack(2), if using UNBOUND threads, or if UseBoundThreads
   // we prefer to explicitly stack bang.
   // If not using T2 libthread, but using UseBoundThreads any threads
   // (primordial thread, jni_attachCurrentThread) we do not create,
   // probably are not bound, therefore they can not have an alternate
   // signal stack. Since our stack banging code is generated and
   // is shared across threads, all threads must be bound to allow
   // using alternate signal stacks.  The alternative is to interpose
   // on _lwp_create to associate an alt sig stack with each LWP,
   // and this could be a problem when the JVM is embedded.
   // We would prefer to use alternate signal stacks with T2
   // Since there is currently no accurate way to detect T2
   // we do not. Assuming T2 when running T1 causes sig 11s or assertions
   // on installing alternate signal stacks


   // 05/09/03: removed alternate signal stack support for Solaris
   // The alternate signal stack mechanism is no longer needed to
   // handle stack overflow. This is now handled by allocating
   // guard pages (red zone) and stackbanging.
   // Initially the alternate signal stack mechanism was removed because
   // it did not work with T1 llibthread. Alternate
   // signal stacks MUST have all threads bound to lwps. Applications
   // can create their own threads and attach them without their being
   // bound under T1. This is frequently the case for the primordial thread.
   // If we were ever to reenable this mechanism we would need to
   // use the dynamic check for T2 libthread.

  os::Solaris::init_thread_fpu_state();
}



// Free Solaris resources related to the OSThread
void os::free_thread(OSThread* osthread) {
  assert(osthread != NULL, "os::free_thread but osthread not set");


  // We are told to free resources of the argument thread,
  // but we can only really operate on the current thread.
  // The main thread must take the VMThread down synchronously
  // before the main thread exits and frees up CodeHeap
  guarantee((Thread::current()->osthread() == osthread
     || (osthread == VMThread::vm_thread()->osthread())), "os::free_thread but not current thread");
  if (Thread::current()->osthread() == osthread) {
    // Restore caller's signal mask
    sigset_t sigmask = osthread->caller_sigmask();
    thr_sigsetmask(SIG_SETMASK, &sigmask, NULL);
  }
  delete osthread;
}

void os::pd_start_thread(Thread* thread) {
  int status = thr_continue(thread->osthread()->thread_id());
  assert_status(status == 0, status, "thr_continue failed");
}


intx os::current_thread_id() {
  return (intx)thr_self();
}

static pid_t _initial_pid = 0;

int os::current_process_id() {
  return (int)(_initial_pid ? _initial_pid : getpid());
}

int os::allocate_thread_local_storage() {
  // %%%       in Win32 this allocates a memory segment pointed to by a
  //           register.  Dan Stein can implement a similar feature in
  //           Solaris.  Alternatively, the VM can do the same thing
  //           explicitly: malloc some storage and keep the pointer in a
  //           register (which is part of the thread's context) (or keep it
  //           in TLS).
  // %%%       In current versions of Solaris, thr_self and TSD can
  //           be accessed via short sequences of displaced indirections.
  //           The value of thr_self is available as %g7(36).
  //           The value of thr_getspecific(k) is stored in %g7(12)(4)(k*4-4),
  //           assuming that the current thread already has a value bound to k.
  //           It may be worth experimenting with such access patterns,
  //           and later having the parameters formally exported from a Solaris
  //           interface.  I think, however, that it will be faster to
  //           maintain the invariant that %g2 always contains the
  //           JavaThread in Java code, and have stubs simply
  //           treat %g2 as a caller-save register, preserving it in a %lN.
  thread_key_t tk;
  if (thr_keycreate( &tk, NULL ) )
    fatal(err_msg("os::allocate_thread_local_storage: thr_keycreate failed "
                  "(%s)", strerror(errno)));
  return int(tk);
}

void os::free_thread_local_storage(int index) {
  // %%% don't think we need anything here
  // if ( pthread_key_delete((pthread_key_t) tk) )
  //   fatal("os::free_thread_local_storage: pthread_key_delete failed");
}

#define SMALLINT 32   // libthread allocate for tsd_common is a version specific
                      // small number - point is NO swap space available
void os::thread_local_storage_at_put(int index, void* value) {
  // %%% this is used only in threadLocalStorage.cpp
  if (thr_setspecific((thread_key_t)index, value)) {
    if (errno == ENOMEM) {
       vm_exit_out_of_memory(SMALLINT, "thr_setspecific: out of swap space");
    } else {
      fatal(err_msg("os::thread_local_storage_at_put: thr_setspecific failed "
                    "(%s)", strerror(errno)));
    }
  } else {
      ThreadLocalStorage::set_thread_in_slot ((Thread *) value) ;
  }
}

// This function could be called before TLS is initialized, for example, when
// VM receives an async signal or when VM causes a fatal error during
// initialization. Return NULL if thr_getspecific() fails.
void* os::thread_local_storage_at(int index) {
  // %%% this is used only in threadLocalStorage.cpp
  void* r = NULL;
  return thr_getspecific((thread_key_t)index, &r) != 0 ? NULL : r;
}


const int NANOSECS_PER_MILLISECS = 1000000;
// gethrtime can move backwards if read from one cpu and then a different cpu
// getTimeNanos is guaranteed to not move backward on Solaris
// local spinloop created as faster for a CAS on an int than
// a CAS on a 64bit jlong. Also Atomic::cmpxchg for jlong is not
// supported on sparc v8 or pre supports_cx8 intel boxes.
// oldgetTimeNanos for systems which do not support CAS on 64bit jlong
// i.e. sparc v8 and pre supports_cx8 (i486) intel boxes
inline hrtime_t oldgetTimeNanos() {
  int gotlock = LOCK_INVALID;
  hrtime_t newtime = gethrtime();

  for (;;) {
// grab lock for max_hrtime
    int curlock = max_hrtime_lock;
    if (curlock & LOCK_BUSY)  continue;
    if (gotlock = Atomic::cmpxchg(LOCK_BUSY, &max_hrtime_lock, LOCK_FREE) != LOCK_FREE) continue;
    if (newtime > max_hrtime) {
      max_hrtime = newtime;
    } else {
      newtime = max_hrtime;
    }
    // release lock
    max_hrtime_lock = LOCK_FREE;
    return newtime;
  }
}
// gethrtime can move backwards if read from one cpu and then a different cpu
// getTimeNanos is guaranteed to not move backward on Solaris
inline hrtime_t getTimeNanos() {
  if (VM_Version::supports_cx8()) {
    const hrtime_t now = gethrtime();
    // Use atomic long load since 32-bit x86 uses 2 registers to keep long.
    const hrtime_t prev = Atomic::load((volatile jlong*)&max_hrtime);
    if (now <= prev)  return prev;   // same or retrograde time;
    const hrtime_t obsv = Atomic::cmpxchg(now, (volatile jlong*)&max_hrtime, prev);
    assert(obsv >= prev, "invariant");   // Monotonicity
    // If the CAS succeeded then we're done and return "now".
    // If the CAS failed and the observed value "obs" is >= now then
    // we should return "obs".  If the CAS failed and now > obs > prv then
    // some other thread raced this thread and installed a new value, in which case
    // we could either (a) retry the entire operation, (b) retry trying to install now
    // or (c) just return obs.  We use (c).   No loop is required although in some cases
    // we might discard a higher "now" value in deference to a slightly lower but freshly
    // installed obs value.   That's entirely benign -- it admits no new orderings compared
    // to (a) or (b) -- and greatly reduces coherence traffic.
    // We might also condition (c) on the magnitude of the delta between obs and now.
    // Avoiding excessive CAS operations to hot RW locations is critical.
    // See http://blogs.sun.com/dave/entry/cas_and_cache_trivia_invalidate
    return (prev == obsv) ? now : obsv ;
  } else {
    return oldgetTimeNanos();
  }
}

// Time since start-up in seconds to a fine granularity.
// Used by VMSelfDestructTimer and the MemProfiler.
double os::elapsedTime() {
  return (double)(getTimeNanos() - first_hrtime) / (double)hrtime_hz;
}

jlong os::elapsed_counter() {
  return (jlong)(getTimeNanos() - first_hrtime);
}

jlong os::elapsed_frequency() {
   return hrtime_hz;
}

// Return the real, user, and system times in seconds from an
// arbitrary fixed point in the past.
bool os::getTimesSecs(double* process_real_time,
                  double* process_user_time,
                  double* process_system_time) {
  struct tms ticks;
  clock_t real_ticks = times(&ticks);

  if (real_ticks == (clock_t) (-1)) {
    return false;
  } else {
    double ticks_per_second = (double) clock_tics_per_sec;
    *process_user_time = ((double) ticks.tms_utime) / ticks_per_second;
    *process_system_time = ((double) ticks.tms_stime) / ticks_per_second;
    // For consistency return the real time from getTimeNanos()
    // converted to seconds.
    *process_real_time = ((double) getTimeNanos()) / ((double) NANOUNITS);

    return true;
  }
}

bool os::supports_vtime() { return true; }

bool os::enable_vtime() {
  int fd = open("/proc/self/ctl", O_WRONLY);
  if (fd == -1)
    return false;

  long cmd[] = { PCSET, PR_MSACCT };
  int res = write(fd, cmd, sizeof(long) * 2);
  close(fd);
  if (res != sizeof(long) * 2)
    return false;

  return true;
}

bool os::vtime_enabled() {
  int fd = open("/proc/self/status", O_RDONLY);
  if (fd == -1)
    return false;

  pstatus_t status;
  int res = read(fd, (void*) &status, sizeof(pstatus_t));
  close(fd);
  if (res != sizeof(pstatus_t))
    return false;

  return status.pr_flags & PR_MSACCT;
}

double os::elapsedVTime() {
  return (double)gethrvtime() / (double)hrtime_hz;
}

// Used internally for comparisons only
// getTimeMillis guaranteed to not move backwards on Solaris
jlong getTimeMillis() {
  jlong nanotime = getTimeNanos();
  return (jlong)(nanotime / NANOSECS_PER_MILLISECS);
}

// Must return millis since Jan 1 1970 for JVM_CurrentTimeMillis
jlong os::javaTimeMillis() {
  timeval t;
  if (gettimeofday( &t, NULL) == -1)
    fatal(err_msg("os::javaTimeMillis: gettimeofday (%s)", strerror(errno)));
  return jlong(t.tv_sec) * 1000  +  jlong(t.tv_usec) / 1000;
}

jlong os::javaTimeNanos() {
  return (jlong)getTimeNanos();
}

void os::javaTimeNanos_info(jvmtiTimerInfo *info_ptr) {
  info_ptr->max_value = ALL_64_BITS;      // gethrtime() uses all 64 bits
  info_ptr->may_skip_backward = false;    // not subject to resetting or drifting
  info_ptr->may_skip_forward = false;     // not subject to resetting or drifting
  info_ptr->kind = JVMTI_TIMER_ELAPSED;   // elapsed not CPU time
}

char * os::local_time_string(char *buf, size_t buflen) {
  struct tm t;
  time_t long_time;
  time(&long_time);
  localtime_r(&long_time, &t);
  jio_snprintf(buf, buflen, "%d-%02d-%02d %02d:%02d:%02d",
               t.tm_year + 1900, t.tm_mon + 1, t.tm_mday,
               t.tm_hour, t.tm_min, t.tm_sec);
  return buf;
}

// Note: os::shutdown() might be called very early during initialization, or
// called from signal handler. Before adding something to os::shutdown(), make
// sure it is async-safe and can handle partially initialized VM.
void os::shutdown() {

  // allow PerfMemory to attempt cleanup of any persistent resources
  perfMemory_exit();

  // needs to remove object in file system
  AttachListener::abort();

  // flush buffered output, finish log files
  ostream_abort();

  // Check for abort hook
  abort_hook_t abort_hook = Arguments::abort_hook();
  if (abort_hook != NULL) {
    abort_hook();
  }
}

// Note: os::abort() might be called very early during initialization, or
// called from signal handler. Before adding something to os::abort(), make
// sure it is async-safe and can handle partially initialized VM.
void os::abort(bool dump_core) {
  os::shutdown();
  if (dump_core) {
#ifndef PRODUCT
    fdStream out(defaultStream::output_fd());
    out.print_raw("Current thread is ");
    char buf[16];
    jio_snprintf(buf, sizeof(buf), UINTX_FORMAT, os::current_thread_id());
    out.print_raw_cr(buf);
    out.print_raw_cr("Dumping core ...");
#endif
    ::abort(); // dump core (for debugging)
  }

  ::exit(1);
}

// Die immediately, no exit hook, no abort hook, no cleanup.
void os::die() {
  _exit(-1);
}

// unused
void os::set_error_file(const char *logfile) {}

// DLL functions

const char* os::dll_file_extension() { return ".so"; }

const char* os::get_temp_directory() {
  const char *prop = Arguments::get_property("java.io.tmpdir");
  return prop == NULL ? "/tmp" : prop;
}

static bool file_exists(const char* filename) {
  struct stat statbuf;
  if (filename == NULL || strlen(filename) == 0) {
    return false;
  }
  return os::stat(filename, &statbuf) == 0;
}

void os::dll_build_name(char* buffer, size_t buflen,
                        const char* pname, const char* fname) {
  // Copied from libhpi
  const size_t pnamelen = pname ? strlen(pname) : 0;

  // Quietly truncate on buffer overflow.  Should be an error.
  if (pnamelen + strlen(fname) + 10 > (size_t) buflen) {
    *buffer = '\0';
    return;
  }

  if (pnamelen == 0) {
    snprintf(buffer, buflen, "lib%s.so", fname);
  } else if (strchr(pname, *os::path_separator()) != NULL) {
    int n;
    char** pelements = split_path(pname, &n);
    for (int i = 0 ; i < n ; i++) {
      // really shouldn't be NULL but what the heck, check can't hurt
      if (pelements[i] == NULL || strlen(pelements[i]) == 0) {
        continue; // skip the empty path values
      }
      snprintf(buffer, buflen, "%s/lib%s.so", pelements[i], fname);
      if (file_exists(buffer)) {
        break;
      }
    }
    // release the storage
    for (int i = 0 ; i < n ; i++) {
      if (pelements[i] != NULL) {
        FREE_C_HEAP_ARRAY(char, pelements[i]);
      }
    }
    if (pelements != NULL) {
      FREE_C_HEAP_ARRAY(char*, pelements);
    }
  } else {
    snprintf(buffer, buflen, "%s/lib%s.so", pname, fname);
  }
}

const char* os::get_current_directory(char *buf, int buflen) {
  return getcwd(buf, buflen);
}

// check if addr is inside libjvm[_g].so
bool os::address_is_in_vm(address addr) {
  static address libjvm_base_addr;
  Dl_info dlinfo;

  if (libjvm_base_addr == NULL) {
    dladdr(CAST_FROM_FN_PTR(void *, os::address_is_in_vm), &dlinfo);
    libjvm_base_addr = (address)dlinfo.dli_fbase;
    assert(libjvm_base_addr !=NULL, "Cannot obtain base address for libjvm");
  }

  if (dladdr((void *)addr, &dlinfo)) {
    if (libjvm_base_addr == (address)dlinfo.dli_fbase) return true;
  }

  return false;
}

typedef int (*dladdr1_func_type) (void *, Dl_info *, void **, int);
static dladdr1_func_type dladdr1_func = NULL;

bool os::dll_address_to_function_name(address addr, char *buf,
                                      int buflen, int * offset) {
  Dl_info dlinfo;

  // dladdr1_func was initialized in os::init()
  if (dladdr1_func){
      // yes, we have dladdr1

      // Support for dladdr1 is checked at runtime; it may be
      // available even if the vm is built on a machine that does
      // not have dladdr1 support.  Make sure there is a value for
      // RTLD_DL_SYMENT.
      #ifndef RTLD_DL_SYMENT
      #define RTLD_DL_SYMENT 1
      #endif
      Sym * info;
      if (dladdr1_func((void *)addr, &dlinfo, (void **)&info,
                       RTLD_DL_SYMENT)) {
          if (buf) jio_snprintf(buf, buflen, "%s", dlinfo.dli_sname);
          if (offset) *offset = addr - (address)dlinfo.dli_saddr;

          // check if the returned symbol really covers addr
          return ((char *)dlinfo.dli_saddr + info->st_size > (char *)addr);
      } else {
          if (buf) buf[0] = '\0';
          if (offset) *offset  = -1;
          return false;
      }
  } else {
      // no, only dladdr is available
      if(dladdr((void *)addr, &dlinfo)) {
          if (buf) jio_snprintf(buf, buflen, dlinfo.dli_sname);
          if (offset) *offset = addr - (address)dlinfo.dli_saddr;
          return true;
      } else {
          if (buf) buf[0] = '\0';
          if (offset) *offset  = -1;
          return false;
      }
  }
}

bool os::dll_address_to_library_name(address addr, char* buf,
                                     int buflen, int* offset) {
  Dl_info dlinfo;

  if (dladdr((void*)addr, &dlinfo)){
     if (buf) jio_snprintf(buf, buflen, "%s", dlinfo.dli_fname);
     if (offset) *offset = addr - (address)dlinfo.dli_fbase;
     return true;
  } else {
     if (buf) buf[0] = '\0';
     if (offset) *offset = -1;
     return false;
  }
}

// Prints the names and full paths of all opened dynamic libraries
// for current process
void os::print_dll_info(outputStream * st) {
    Dl_info dli;
    void *handle;
    Link_map *map;
    Link_map *p;

    st->print_cr("Dynamic libraries:"); st->flush();

    if (!dladdr(CAST_FROM_FN_PTR(void *, os::print_dll_info), &dli)) {
        st->print_cr("Error: Cannot print dynamic libraries.");
        return;
    }
    handle = dlopen(dli.dli_fname, RTLD_LAZY);
    if (handle == NULL) {
        st->print_cr("Error: Cannot print dynamic libraries.");
        return;
    }
    dlinfo(handle, RTLD_DI_LINKMAP, &map);
    if (map == NULL) {
        st->print_cr("Error: Cannot print dynamic libraries.");
        return;
    }

    while (map->l_prev != NULL)
        map = map->l_prev;

    while (map != NULL) {
        st->print_cr(PTR_FORMAT " \t%s", map->l_addr, map->l_name);
        map = map->l_next;
    }

    dlclose(handle);
}

  // Loads .dll/.so and
  // in case of error it checks if .dll/.so was built for the
  // same architecture as Hotspot is running on

void * os::dll_load(const char *filename, char *ebuf, int ebuflen)
{
  void * result= ::dlopen(filename, RTLD_LAZY);
  if (result != NULL) {
    // Successful loading
    return result;
  }

  Elf32_Ehdr elf_head;

  // Read system error message into ebuf
  // It may or may not be overwritten below
  ::strncpy(ebuf, ::dlerror(), ebuflen-1);
  ebuf[ebuflen-1]='\0';
  int diag_msg_max_length=ebuflen-strlen(ebuf);
  char* diag_msg_buf=ebuf+strlen(ebuf);

  if (diag_msg_max_length==0) {
    // No more space in ebuf for additional diagnostics message
    return NULL;
  }


  int file_descriptor= ::open(filename, O_RDONLY | O_NONBLOCK);

  if (file_descriptor < 0) {
    // Can't open library, report dlerror() message
    return NULL;
  }

  bool failed_to_read_elf_head=
    (sizeof(elf_head)!=
        (::read(file_descriptor, &elf_head,sizeof(elf_head)))) ;

  ::close(file_descriptor);
  if (failed_to_read_elf_head) {
    // file i/o error - report dlerror() msg
    return NULL;
  }

  typedef struct {
    Elf32_Half  code;         // Actual value as defined in elf.h
    Elf32_Half  compat_class; // Compatibility of archs at VM's sense
    char        elf_class;    // 32 or 64 bit
    char        endianess;    // MSB or LSB
    char*       name;         // String representation
  } arch_t;

  static const arch_t arch_array[]={
    {EM_386,         EM_386,     ELFCLASS32, ELFDATA2LSB, (char*)"IA 32"},
    {EM_486,         EM_386,     ELFCLASS32, ELFDATA2LSB, (char*)"IA 32"},
    {EM_IA_64,       EM_IA_64,   ELFCLASS64, ELFDATA2LSB, (char*)"IA 64"},
    {EM_X86_64,      EM_X86_64,  ELFCLASS64, ELFDATA2LSB, (char*)"AMD 64"},
    {EM_SPARC,       EM_SPARC,   ELFCLASS32, ELFDATA2MSB, (char*)"Sparc 32"},
    {EM_SPARC32PLUS, EM_SPARC,   ELFCLASS32, ELFDATA2MSB, (char*)"Sparc 32"},
    {EM_SPARCV9,     EM_SPARCV9, ELFCLASS64, ELFDATA2MSB, (char*)"Sparc v9 64"},
    {EM_PPC,         EM_PPC,     ELFCLASS32, ELFDATA2MSB, (char*)"Power PC 32"},
    {EM_PPC64,       EM_PPC64,   ELFCLASS64, ELFDATA2MSB, (char*)"Power PC 64"},
    {EM_ARM,         EM_ARM,     ELFCLASS32, ELFDATA2LSB, (char*)"ARM 32"}
  };

  #if  (defined IA32)
    static  Elf32_Half running_arch_code=EM_386;
  #elif   (defined AMD64)
    static  Elf32_Half running_arch_code=EM_X86_64;
  #elif  (defined IA64)
    static  Elf32_Half running_arch_code=EM_IA_64;
  #elif  (defined __sparc) && (defined _LP64)
    static  Elf32_Half running_arch_code=EM_SPARCV9;
  #elif  (defined __sparc) && (!defined _LP64)
    static  Elf32_Half running_arch_code=EM_SPARC;
  #elif  (defined __powerpc64__)
    static  Elf32_Half running_arch_code=EM_PPC64;
  #elif  (defined __powerpc__)
    static  Elf32_Half running_arch_code=EM_PPC;
  #elif (defined ARM)
    static  Elf32_Half running_arch_code=EM_ARM;
  #else
    #error Method os::dll_load requires that one of following is defined:\
         IA32, AMD64, IA64, __sparc, __powerpc__, ARM, ARM
  #endif

  // Identify compatability class for VM's architecture and library's architecture
  // Obtain string descriptions for architectures

  arch_t lib_arch={elf_head.e_machine,0,elf_head.e_ident[EI_CLASS], elf_head.e_ident[EI_DATA], NULL};
  int running_arch_index=-1;

  for (unsigned int i=0 ; i < ARRAY_SIZE(arch_array) ; i++ ) {
    if (running_arch_code == arch_array[i].code) {
      running_arch_index    = i;
    }
    if (lib_arch.code == arch_array[i].code) {
      lib_arch.compat_class = arch_array[i].compat_class;
      lib_arch.name         = arch_array[i].name;
    }
  }

  assert(running_arch_index != -1,
    "Didn't find running architecture code (running_arch_code) in arch_array");
  if (running_arch_index == -1) {
    // Even though running architecture detection failed
    // we may still continue with reporting dlerror() message
    return NULL;
  }

  if (lib_arch.endianess != arch_array[running_arch_index].endianess) {
    ::snprintf(diag_msg_buf, diag_msg_max_length-1," (Possible cause: endianness mismatch)");
    return NULL;
  }

  if (lib_arch.elf_class != arch_array[running_arch_index].elf_class) {
    ::snprintf(diag_msg_buf, diag_msg_max_length-1," (Possible cause: architecture word width mismatch)");
    return NULL;
  }

  if (lib_arch.compat_class != arch_array[running_arch_index].compat_class) {
    if ( lib_arch.name!=NULL ) {
      ::snprintf(diag_msg_buf, diag_msg_max_length-1,
        " (Possible cause: can't load %s-bit .so on a %s-bit platform)",
        lib_arch.name, arch_array[running_arch_index].name);
    } else {
      ::snprintf(diag_msg_buf, diag_msg_max_length-1,
      " (Possible cause: can't load this .so (machine code=0x%x) on a %s-bit platform)",
        lib_arch.code,
        arch_array[running_arch_index].name);
    }
  }

  return NULL;
}

void* os::dll_lookup(void* handle, const char* name) {
  return dlsym(handle, name);
}


bool _print_ascii_file(const char* filename, outputStream* st) {
  int fd = open(filename, O_RDONLY);
  if (fd == -1) {
     return false;
  }

  char buf[32];
  int bytes;
  while ((bytes = read(fd, buf, sizeof(buf))) > 0) {
    st->print_raw(buf, bytes);
  }

  close(fd);

  return true;
}

void os::print_os_info(outputStream* st) {
  st->print("OS:");

  if (!_print_ascii_file("/etc/release", st)) {
    st->print("Solaris");
  }
  st->cr();

  // kernel
  st->print("uname:");
  struct utsname name;
  uname(&name);
  st->print(name.sysname); st->print(" ");
  st->print(name.release); st->print(" ");
  st->print(name.version); st->print(" ");
  st->print(name.machine);

  // libthread
  if (os::Solaris::T2_libthread()) st->print("  (T2 libthread)");
  else st->print("  (T1 libthread)");
  st->cr();

  // rlimit
  st->print("rlimit:");
  struct rlimit rlim;

  st->print(" STACK ");
  getrlimit(RLIMIT_STACK, &rlim);
  if (rlim.rlim_cur == RLIM_INFINITY) st->print("infinity");
  else st->print("%uk", rlim.rlim_cur >> 10);

  st->print(", CORE ");
  getrlimit(RLIMIT_CORE, &rlim);
  if (rlim.rlim_cur == RLIM_INFINITY) st->print("infinity");
  else st->print("%uk", rlim.rlim_cur >> 10);

  st->print(", NOFILE ");
  getrlimit(RLIMIT_NOFILE, &rlim);
  if (rlim.rlim_cur == RLIM_INFINITY) st->print("infinity");
  else st->print("%d", rlim.rlim_cur);

  st->print(", AS ");
  getrlimit(RLIMIT_AS, &rlim);
  if (rlim.rlim_cur == RLIM_INFINITY) st->print("infinity");
  else st->print("%uk", rlim.rlim_cur >> 10);
  st->cr();

  // load average
  st->print("load average:");
  double loadavg[3];
  os::loadavg(loadavg, 3);
  st->print("%0.02f %0.02f %0.02f", loadavg[0], loadavg[1], loadavg[2]);
  st->cr();
}


static bool check_addr0(outputStream* st) {
  jboolean status = false;
  int fd = open("/proc/self/map",O_RDONLY);
  if (fd >= 0) {
    prmap_t p;
    while(read(fd, &p, sizeof(p)) > 0) {
      if (p.pr_vaddr == 0x0) {
        st->print("Warning: Address: 0x%x, Size: %dK, ",p.pr_vaddr, p.pr_size/1024, p.pr_mapname);
        st->print("Mapped file: %s, ", p.pr_mapname[0] == '\0' ? "None" : p.pr_mapname);
        st->print("Access:");
        st->print("%s",(p.pr_mflags & MA_READ)  ? "r" : "-");
        st->print("%s",(p.pr_mflags & MA_WRITE) ? "w" : "-");
        st->print("%s",(p.pr_mflags & MA_EXEC)  ? "x" : "-");
        st->cr();
        status = true;
      }
      close(fd);
    }
  }
  return status;
}

void os::print_memory_info(outputStream* st) {
  st->print("Memory:");
  st->print(" %dk page", os::vm_page_size()>>10);
  st->print(", physical " UINT64_FORMAT "k", os::physical_memory()>>10);
  st->print("(" UINT64_FORMAT "k free)", os::available_memory() >> 10);
  st->cr();
  (void) check_addr0(st);
}

// Taken from /usr/include/sys/machsig.h  Supposed to be architecture specific
// but they're the same for all the solaris architectures that we support.
const char *ill_names[] = { "ILL0", "ILL_ILLOPC", "ILL_ILLOPN", "ILL_ILLADR",
                          "ILL_ILLTRP", "ILL_PRVOPC", "ILL_PRVREG",
                          "ILL_COPROC", "ILL_BADSTK" };

const char *fpe_names[] = { "FPE0", "FPE_INTDIV", "FPE_INTOVF", "FPE_FLTDIV",
                          "FPE_FLTOVF", "FPE_FLTUND", "FPE_FLTRES",
                          "FPE_FLTINV", "FPE_FLTSUB" };

const char *segv_names[] = { "SEGV0", "SEGV_MAPERR", "SEGV_ACCERR" };

const char *bus_names[] = { "BUS0", "BUS_ADRALN", "BUS_ADRERR", "BUS_OBJERR" };

void os::print_siginfo(outputStream* st, void* siginfo) {
  st->print("siginfo:");

  const int buflen = 100;
  char buf[buflen];
  siginfo_t *si = (siginfo_t*)siginfo;
  st->print("si_signo=%s: ", os::exception_name(si->si_signo, buf, buflen));
  char *err = strerror(si->si_errno);
  if (si->si_errno != 0 && err != NULL) {
    st->print("si_errno=%s", err);
  } else {
    st->print("si_errno=%d", si->si_errno);
  }
  const int c = si->si_code;
  assert(c > 0, "unexpected si_code");
  switch (si->si_signo) {
  case SIGILL:
    st->print(", si_code=%d (%s)", c, c > 8 ? "" : ill_names[c]);
    st->print(", si_addr=" PTR_FORMAT, si->si_addr);
    break;
  case SIGFPE:
    st->print(", si_code=%d (%s)", c, c > 9 ? "" : fpe_names[c]);
    st->print(", si_addr=" PTR_FORMAT, si->si_addr);
    break;
  case SIGSEGV:
    st->print(", si_code=%d (%s)", c, c > 2 ? "" : segv_names[c]);
    st->print(", si_addr=" PTR_FORMAT, si->si_addr);
    break;
  case SIGBUS:
    st->print(", si_code=%d (%s)", c, c > 3 ? "" : bus_names[c]);
    st->print(", si_addr=" PTR_FORMAT, si->si_addr);
    break;
  default:
    st->print(", si_code=%d", si->si_code);
    // no si_addr
  }

  if ((si->si_signo == SIGBUS || si->si_signo == SIGSEGV) &&
      UseSharedSpaces) {
    FileMapInfo* mapinfo = FileMapInfo::current_info();
    if (mapinfo->is_in_shared_space(si->si_addr)) {
      st->print("\n\nError accessing class data sharing archive."   \
                " Mapped file inaccessible during execution, "      \
                " possible disk/network problem.");
    }
  }
  st->cr();
}

// Moved from whole group, because we need them here for diagnostic
// prints.
#define OLDMAXSIGNUM 32
static int Maxsignum = 0;
static int *ourSigFlags = NULL;

extern "C" void sigINTRHandler(int, siginfo_t*, void*);

int os::Solaris::get_our_sigflags(int sig) {
  assert(ourSigFlags!=NULL, "signal data structure not initialized");
  assert(sig > 0 && sig < Maxsignum, "vm signal out of expected range");
  return ourSigFlags[sig];
}

void os::Solaris::set_our_sigflags(int sig, int flags) {
  assert(ourSigFlags!=NULL, "signal data structure not initialized");
  assert(sig > 0 && sig < Maxsignum, "vm signal out of expected range");
  ourSigFlags[sig] = flags;
}


static const char* get_signal_handler_name(address handler,
                                           char* buf, int buflen) {
  int offset;
  bool found = os::dll_address_to_library_name(handler, buf, buflen, &offset);
  if (found) {
    // skip directory names
    const char *p1, *p2;
    p1 = buf;
    size_t len = strlen(os::file_separator());
    while ((p2 = strstr(p1, os::file_separator())) != NULL) p1 = p2 + len;
    jio_snprintf(buf, buflen, "%s+0x%x", p1, offset);
  } else {
    jio_snprintf(buf, buflen, PTR_FORMAT, handler);
  }
  return buf;
}

static void print_signal_handler(outputStream* st, int sig,
                                  char* buf, size_t buflen) {
  struct sigaction sa;

  sigaction(sig, NULL, &sa);

  st->print("%s: ", os::exception_name(sig, buf, buflen));

  address handler = (sa.sa_flags & SA_SIGINFO)
                  ? CAST_FROM_FN_PTR(address, sa.sa_sigaction)
                  : CAST_FROM_FN_PTR(address, sa.sa_handler);

  if (handler == CAST_FROM_FN_PTR(address, SIG_DFL)) {
    st->print("SIG_DFL");
  } else if (handler == CAST_FROM_FN_PTR(address, SIG_IGN)) {
    st->print("SIG_IGN");
  } else {
    st->print("[%s]", get_signal_handler_name(handler, buf, buflen));
  }

  st->print(", sa_mask[0]=" PTR32_FORMAT, *(uint32_t*)&sa.sa_mask);

  address rh = VMError::get_resetted_sighandler(sig);
  // May be, handler was resetted by VMError?
  if(rh != NULL) {
    handler = rh;
    sa.sa_flags = VMError::get_resetted_sigflags(sig);
  }

  st->print(", sa_flags="   PTR32_FORMAT, sa.sa_flags);

  // Check: is it our handler?
  if(handler == CAST_FROM_FN_PTR(address, signalHandler) ||
     handler == CAST_FROM_FN_PTR(address, sigINTRHandler)) {
    // It is our signal handler
    // check for flags
    if(sa.sa_flags != os::Solaris::get_our_sigflags(sig)) {
      st->print(
        ", flags was changed from " PTR32_FORMAT ", consider using jsig library",
        os::Solaris::get_our_sigflags(sig));
    }
  }
  st->cr();
}

void os::print_signal_handlers(outputStream* st, char* buf, size_t buflen) {
  st->print_cr("Signal Handlers:");
  print_signal_handler(st, SIGSEGV, buf, buflen);
  print_signal_handler(st, SIGBUS , buf, buflen);
  print_signal_handler(st, SIGFPE , buf, buflen);
  print_signal_handler(st, SIGPIPE, buf, buflen);
  print_signal_handler(st, SIGXFSZ, buf, buflen);
  print_signal_handler(st, SIGILL , buf, buflen);
  print_signal_handler(st, INTERRUPT_SIGNAL, buf, buflen);
  print_signal_handler(st, ASYNC_SIGNAL, buf, buflen);
  print_signal_handler(st, BREAK_SIGNAL, buf, buflen);
  print_signal_handler(st, SHUTDOWN1_SIGNAL , buf, buflen);
  print_signal_handler(st, SHUTDOWN2_SIGNAL , buf, buflen);
  print_signal_handler(st, SHUTDOWN3_SIGNAL, buf, buflen);
  print_signal_handler(st, os::Solaris::SIGinterrupt(), buf, buflen);
  print_signal_handler(st, os::Solaris::SIGasync(), buf, buflen);
}

static char saved_jvm_path[MAXPATHLEN] = { 0 };

// Find the full path to the current module, libjvm.so or libjvm_g.so
void os::jvm_path(char *buf, jint buflen) {
  // Error checking.
  if (buflen < MAXPATHLEN) {
    assert(false, "must use a large-enough buffer");
    buf[0] = '\0';
    return;
  }
  // Lazy resolve the path to current module.
  if (saved_jvm_path[0] != 0) {
    strcpy(buf, saved_jvm_path);
    return;
  }

  Dl_info dlinfo;
  int ret = dladdr(CAST_FROM_FN_PTR(void *, os::jvm_path), &dlinfo);
  assert(ret != 0, "cannot locate libjvm");
  realpath((char *)dlinfo.dli_fname, buf);

  if (strcmp(Arguments::sun_java_launcher(), "gamma") == 0) {
    // Support for the gamma launcher.  Typical value for buf is
    // "<JAVA_HOME>/jre/lib/<arch>/<vmtype>/libjvm.so".  If "/jre/lib/" appears at
    // the right place in the string, then assume we are installed in a JDK and
    // we're done.  Otherwise, check for a JAVA_HOME environment variable and fix
    // up the path so it looks like libjvm.so is installed there (append a
    // fake suffix hotspot/libjvm.so).
    const char *p = buf + strlen(buf) - 1;
    for (int count = 0; p > buf && count < 5; ++count) {
      for (--p; p > buf && *p != '/'; --p)
        /* empty */ ;
    }

    if (strncmp(p, "/jre/lib/", 9) != 0) {
      // Look for JAVA_HOME in the environment.
      char* java_home_var = ::getenv("JAVA_HOME");
      if (java_home_var != NULL && java_home_var[0] != 0) {
        char cpu_arch[12];
        char* jrelib_p;
        int   len;
        sysinfo(SI_ARCHITECTURE, cpu_arch, sizeof(cpu_arch));
#ifdef _LP64
        // If we are on sparc running a 64-bit vm, look in jre/lib/sparcv9.
        if (strcmp(cpu_arch, "sparc") == 0) {
          strcat(cpu_arch, "v9");
        } else if (strcmp(cpu_arch, "i386") == 0) {
          strcpy(cpu_arch, "amd64");
        }
#endif
        // Check the current module name "libjvm.so" or "libjvm_g.so".
        p = strrchr(buf, '/');
        assert(strstr(p, "/libjvm") == p, "invalid library name");
        p = strstr(p, "_g") ? "_g" : "";

        realpath(java_home_var, buf);
        // determine if this is a legacy image or modules image
        // modules image doesn't have "jre" subdirectory
        len = strlen(buf);
        jrelib_p = buf + len;
        snprintf(jrelib_p, buflen-len, "/jre/lib/%s", cpu_arch);
        if (0 != access(buf, F_OK)) {
          snprintf(jrelib_p, buflen-len, "/lib/%s", cpu_arch);
        }

        if (0 == access(buf, F_OK)) {
          // Use current module name "libjvm[_g].so" instead of
          // "libjvm"debug_only("_g")".so" since for fastdebug version
          // we should have "libjvm.so" but debug_only("_g") adds "_g"!
          // It is used when we are choosing the HPI library's name
          // "libhpi[_g].so" in hpi::initialize_get_interface().
          len = strlen(buf);
          snprintf(buf + len, buflen-len, "/hotspot/libjvm%s.so", p);
        } else {
          // Go back to path of .so
          realpath((char *)dlinfo.dli_fname, buf);
        }
      }
    }
  }

  strcpy(saved_jvm_path, buf);
}


void os::print_jni_name_prefix_on(outputStream* st, int args_size) {
  // no prefix required, not even "_"
}


void os::print_jni_name_suffix_on(outputStream* st, int args_size) {
  // no suffix required
}


// sun.misc.Signal

extern "C" {
  static void UserHandler(int sig, void *siginfo, void *context) {
    // Ctrl-C is pressed during error reporting, likely because the error
    // handler fails to abort. Let VM die immediately.
    if (sig == SIGINT && is_error_reported()) {
       os::die();
    }

    os::signal_notify(sig);
    // We do not need to reinstate the signal handler each time...
  }
}

void* os::user_handler() {
  return CAST_FROM_FN_PTR(void*, UserHandler);
}

extern "C" {
  typedef void (*sa_handler_t)(int);
  typedef void (*sa_sigaction_t)(int, siginfo_t *, void *);
}

void* os::signal(int signal_number, void* handler) {
  struct sigaction sigAct, oldSigAct;
  sigfillset(&(sigAct.sa_mask));
  sigAct.sa_flags = SA_RESTART & ~SA_RESETHAND;
  sigAct.sa_handler = CAST_TO_FN_PTR(sa_handler_t, handler);

  if (sigaction(signal_number, &sigAct, &oldSigAct))
    // -1 means registration failed
    return (void *)-1;

  return CAST_FROM_FN_PTR(void*, oldSigAct.sa_handler);
}

void os::signal_raise(int signal_number) {
  raise(signal_number);
}

/*
 * The following code is moved from os.cpp for making this
 * code platform specific, which it is by its very nature.
 */

// a counter for each possible signal value
static int Sigexit = 0;
static int Maxlibjsigsigs;
static jint *pending_signals = NULL;
static int *preinstalled_sigs = NULL;
static struct sigaction *chainedsigactions = NULL;
static sema_t sig_sem;
typedef int (*version_getting_t)();
version_getting_t os::Solaris::get_libjsig_version = NULL;
static int libjsigversion = NULL;

int os::sigexitnum_pd() {
  assert(Sigexit > 0, "signal memory not yet initialized");
  return Sigexit;
}

void os::Solaris::init_signal_mem() {
  // Initialize signal structures
  Maxsignum = SIGRTMAX;
  Sigexit = Maxsignum+1;
  assert(Maxsignum >0, "Unable to obtain max signal number");

  Maxlibjsigsigs = Maxsignum;

  // pending_signals has one int per signal
  // The additional signal is for SIGEXIT - exit signal to signal_thread
  pending_signals = (jint *)os::malloc(sizeof(jint) * (Sigexit+1));
  memset(pending_signals, 0, (sizeof(jint) * (Sigexit+1)));

  if (UseSignalChaining) {
     chainedsigactions = (struct sigaction *)malloc(sizeof(struct sigaction)
       * (Maxsignum + 1));
     memset(chainedsigactions, 0, (sizeof(struct sigaction) * (Maxsignum + 1)));
     preinstalled_sigs = (int *)os::malloc(sizeof(int) * (Maxsignum + 1));
     memset(preinstalled_sigs, 0, (sizeof(int) * (Maxsignum + 1)));
  }
  ourSigFlags = (int*)malloc(sizeof(int) * (Maxsignum + 1 ));
  memset(ourSigFlags, 0, sizeof(int) * (Maxsignum + 1));
}

void os::signal_init_pd() {
  int ret;

  ret = ::sema_init(&sig_sem, 0, NULL, NULL);
  assert(ret == 0, "sema_init() failed");
}

void os::signal_notify(int signal_number) {
  int ret;

  Atomic::inc(&pending_signals[signal_number]);
  ret = ::sema_post(&sig_sem);
  assert(ret == 0, "sema_post() failed");
}

static int check_pending_signals(bool wait_for_signal) {
  int ret;
  while (true) {
    for (int i = 0; i < Sigexit + 1; i++) {
      jint n = pending_signals[i];
      if (n > 0 && n == Atomic::cmpxchg(n - 1, &pending_signals[i], n)) {
        return i;
      }
    }
    if (!wait_for_signal) {
      return -1;
    }
    JavaThread *thread = JavaThread::current();
    ThreadBlockInVM tbivm(thread);

    bool threadIsSuspended;
    do {
      thread->set_suspend_equivalent();
      // cleared by handle_special_suspend_equivalent_condition() or java_suspend_self()
      while((ret = ::sema_wait(&sig_sem)) == EINTR)
          ;
      assert(ret == 0, "sema_wait() failed");

      // were we externally suspended while we were waiting?
      threadIsSuspended = thread->handle_special_suspend_equivalent_condition();
      if (threadIsSuspended) {
        //
        // The semaphore has been incremented, but while we were waiting
        // another thread suspended us. We don't want to continue running
        // while suspended because that would surprise the thread that
        // suspended us.
        //
        ret = ::sema_post(&sig_sem);
        assert(ret == 0, "sema_post() failed");

        thread->java_suspend_self();
      }
    } while (threadIsSuspended);
  }
}

int os::signal_lookup() {
  return check_pending_signals(false);
}

int os::signal_wait() {
  return check_pending_signals(true);
}

////////////////////////////////////////////////////////////////////////////////
// Virtual Memory

static int page_size = -1;

// The mmap MAP_ALIGN flag is supported on Solaris 9 and later.  init_2() will
// clear this var if support is not available.
static bool has_map_align = true;

int os::vm_page_size() {
  assert(page_size != -1, "must call os::init");
  return page_size;
}

// Solaris allocates memory by pages.
int os::vm_allocation_granularity() {
  assert(page_size != -1, "must call os::init");
  return page_size;
}

bool os::commit_memory(char* addr, size_t bytes, bool exec) {
  int prot = exec ? PROT_READ|PROT_WRITE|PROT_EXEC : PROT_READ|PROT_WRITE;
  size_t size = bytes;
  return
     NULL != Solaris::mmap_chunk(addr, size, MAP_PRIVATE|MAP_FIXED, prot);
}

bool os::commit_memory(char* addr, size_t bytes, size_t alignment_hint,
                       bool exec) {
  if (commit_memory(addr, bytes, exec)) {
    if (UseMPSS && alignment_hint > (size_t)vm_page_size()) {
      // If the large page size has been set and the VM
      // is using large pages, use the large page size
      // if it is smaller than the alignment hint. This is
      // a case where the VM wants to use a larger alignment size
      // for its own reasons but still want to use large pages
      // (which is what matters to setting the mpss range.
      size_t page_size = 0;
      if (large_page_size() < alignment_hint) {
        assert(UseLargePages, "Expected to be here for large page use only");
        page_size = large_page_size();
      } else {
        // If the alignment hint is less than the large page
        // size, the VM wants a particular alignment (thus the hint)
        // for internal reasons.  Try to set the mpss range using
        // the alignment_hint.
        page_size = alignment_hint;
      }
      // Since this is a hint, ignore any failures.
      (void)Solaris::set_mpss_range(addr, bytes, page_size);
    }
    return true;
  }
  return false;
}

// Uncommit the pages in a specified region.
void os::free_memory(char* addr, size_t bytes) {
  if (madvise(addr, bytes, MADV_FREE) < 0) {
    debug_only(warning("MADV_FREE failed."));
    return;
  }
}

bool os::create_stack_guard_pages(char* addr, size_t size) {
  return os::commit_memory(addr, size);
}

bool os::remove_stack_guard_pages(char* addr, size_t size) {
  return os::uncommit_memory(addr, size);
}

// Change the page size in a given range.
void os::realign_memory(char *addr, size_t bytes, size_t alignment_hint) {
  assert((intptr_t)addr % alignment_hint == 0, "Address should be aligned.");
  assert((intptr_t)(addr + bytes) % alignment_hint == 0, "End should be aligned.");
  Solaris::set_mpss_range(addr, bytes, alignment_hint);
}

// Tell the OS to make the range local to the first-touching LWP
void os::numa_make_local(char *addr, size_t bytes, int lgrp_hint) {
  assert((intptr_t)addr % os::vm_page_size() == 0, "Address should be page-aligned.");
  if (madvise(addr, bytes, MADV_ACCESS_LWP) < 0) {
    debug_only(warning("MADV_ACCESS_LWP failed."));
  }
}

// Tell the OS that this range would be accessed from different LWPs.
void os::numa_make_global(char *addr, size_t bytes) {
  assert((intptr_t)addr % os::vm_page_size() == 0, "Address should be page-aligned.");
  if (madvise(addr, bytes, MADV_ACCESS_MANY) < 0) {
    debug_only(warning("MADV_ACCESS_MANY failed."));
  }
}

// Get the number of the locality groups.
size_t os::numa_get_groups_num() {
  size_t n = Solaris::lgrp_nlgrps(Solaris::lgrp_cookie());
  return n != -1 ? n : 1;
}

// Get a list of leaf locality groups. A leaf lgroup is group that
// doesn't have any children. Typical leaf group is a CPU or a CPU/memory
// board. An LWP is assigned to one of these groups upon creation.
size_t os::numa_get_leaf_groups(int *ids, size_t size) {
   if ((ids[0] = Solaris::lgrp_root(Solaris::lgrp_cookie())) == -1) {
     ids[0] = 0;
     return 1;
   }
   int result_size = 0, top = 1, bottom = 0, cur = 0;
   for (int k = 0; k < size; k++) {
     int r = Solaris::lgrp_children(Solaris::lgrp_cookie(), ids[cur],
                                    (Solaris::lgrp_id_t*)&ids[top], size - top);
     if (r == -1) {
       ids[0] = 0;
       return 1;
     }
     if (!r) {
       // That's a leaf node.
       assert (bottom <= cur, "Sanity check");
       // Check if the node has memory
       if (Solaris::lgrp_resources(Solaris::lgrp_cookie(), ids[cur],
                                   NULL, 0, LGRP_RSRC_MEM) > 0) {
         ids[bottom++] = ids[cur];
       }
     }
     top += r;
     cur++;
   }
   if (bottom == 0) {
     // Handle a situation, when the OS reports no memory available.
     // Assume UMA architecture.
     ids[0] = 0;
     return 1;
   }
   return bottom;
}

// Detect the topology change. Typically happens during CPU plugging-unplugging.
bool os::numa_topology_changed() {
  int is_stale = Solaris::lgrp_cookie_stale(Solaris::lgrp_cookie());
  if (is_stale != -1 && is_stale) {
    Solaris::lgrp_fini(Solaris::lgrp_cookie());
    Solaris::lgrp_cookie_t c = Solaris::lgrp_init(Solaris::LGRP_VIEW_CALLER);
    assert(c != 0, "Failure to initialize LGRP API");
    Solaris::set_lgrp_cookie(c);
    return true;
  }
  return false;
}

// Get the group id of the current LWP.
int os::numa_get_group_id() {
  int lgrp_id = Solaris::lgrp_home(P_LWPID, P_MYID);
  if (lgrp_id == -1) {
    return 0;
  }
  const int size = os::numa_get_groups_num();
  int *ids = (int*)alloca(size * sizeof(int));

  // Get the ids of all lgroups with memory; r is the count.
  int r = Solaris::lgrp_resources(Solaris::lgrp_cookie(), lgrp_id,
                                  (Solaris::lgrp_id_t*)ids, size, LGRP_RSRC_MEM);
  if (r <= 0) {
    return 0;
  }
  return ids[os::random() % r];
}

// Request information about the page.
bool os::get_page_info(char *start, page_info* info) {
  const uint_t info_types[] = { MEMINFO_VLGRP, MEMINFO_VPAGESIZE };
  uint64_t addr = (uintptr_t)start;
  uint64_t outdata[2];
  uint_t validity = 0;

  if (os::Solaris::meminfo(&addr, 1, info_types, 2, outdata, &validity) < 0) {
    return false;
  }

  info->size = 0;
  info->lgrp_id = -1;

  if ((validity & 1) != 0) {
    if ((validity & 2) != 0) {
      info->lgrp_id = outdata[0];
    }
    if ((validity & 4) != 0) {
      info->size = outdata[1];
    }
    return true;
  }
  return false;
}

// Scan the pages from start to end until a page different than
// the one described in the info parameter is encountered.
char *os::scan_pages(char *start, char* end, page_info* page_expected, page_info* page_found) {
  const uint_t info_types[] = { MEMINFO_VLGRP, MEMINFO_VPAGESIZE };
  const size_t types = sizeof(info_types) / sizeof(info_types[0]);
  uint64_t addrs[MAX_MEMINFO_CNT], outdata[types * MAX_MEMINFO_CNT];
  uint_t validity[MAX_MEMINFO_CNT];

  size_t page_size = MAX2((size_t)os::vm_page_size(), page_expected->size);
  uint64_t p = (uint64_t)start;
  while (p < (uint64_t)end) {
    addrs[0] = p;
    size_t addrs_count = 1;
    while (addrs_count < MAX_MEMINFO_CNT && addrs[addrs_count - 1] < (uint64_t)end) {
      addrs[addrs_count] = addrs[addrs_count - 1] + page_size;
      addrs_count++;
    }

    if (os::Solaris::meminfo(addrs, addrs_count, info_types, types, outdata, validity) < 0) {
      return NULL;
    }

    size_t i = 0;
    for (; i < addrs_count; i++) {
      if ((validity[i] & 1) != 0) {
        if ((validity[i] & 4) != 0) {
          if (outdata[types * i + 1] != page_expected->size) {
            break;
          }
        } else
          if (page_expected->size != 0) {
            break;
          }

        if ((validity[i] & 2) != 0 && page_expected->lgrp_id > 0) {
          if (outdata[types * i] != page_expected->lgrp_id) {
            break;
          }
        }
      } else {
        return NULL;
      }
    }

    if (i != addrs_count) {
      if ((validity[i] & 2) != 0) {
        page_found->lgrp_id = outdata[types * i];
      } else {
        page_found->lgrp_id = -1;
      }
      if ((validity[i] & 4) != 0) {
        page_found->size = outdata[types * i + 1];
      } else {
        page_found->size = 0;
      }
      return (char*)addrs[i];
    }

    p = addrs[addrs_count - 1] + page_size;
  }
  return end;
}

bool os::uncommit_memory(char* addr, size_t bytes) {
  size_t size = bytes;
  // Map uncommitted pages PROT_NONE so we fail early if we touch an
  // uncommitted page. Otherwise, the read/write might succeed if we
  // have enough swap space to back the physical page.
  return
    NULL != Solaris::mmap_chunk(addr, size,
                                MAP_PRIVATE|MAP_FIXED|MAP_NORESERVE,
                                PROT_NONE);
}

char* os::Solaris::mmap_chunk(char *addr, size_t size, int flags, int prot) {
  char *b = (char *)mmap(addr, size, prot, flags, os::Solaris::_dev_zero_fd, 0);

  if (b == MAP_FAILED) {
    return NULL;
  }
  return b;
}

char* os::Solaris::anon_mmap(char* requested_addr, size_t bytes, size_t alignment_hint, bool fixed) {
  char* addr = requested_addr;
  int flags = MAP_PRIVATE | MAP_NORESERVE;

  assert(!(fixed && (alignment_hint > 0)), "alignment hint meaningless with fixed mmap");

  if (fixed) {
    flags |= MAP_FIXED;
  } else if (has_map_align && (alignment_hint > (size_t) vm_page_size())) {
    flags |= MAP_ALIGN;
    addr = (char*) alignment_hint;
  }

  // Map uncommitted pages PROT_NONE so we fail early if we touch an
  // uncommitted page. Otherwise, the read/write might succeed if we
  // have enough swap space to back the physical page.
  return mmap_chunk(addr, bytes, flags, PROT_NONE);
}

char* os::reserve_memory(size_t bytes, char* requested_addr, size_t alignment_hint) {
  char* addr = Solaris::anon_mmap(requested_addr, bytes, alignment_hint, (requested_addr != NULL));

  guarantee(requested_addr == NULL || requested_addr == addr,
            "OS failed to return requested mmap address.");
  return addr;
}

// Reserve memory at an arbitrary address, only if that area is
// available (and not reserved for something else).

char* os::attempt_reserve_memory_at(size_t bytes, char* requested_addr) {
  const int max_tries = 10;
  char* base[max_tries];
  size_t size[max_tries];

  // Solaris adds a gap between mmap'ed regions.  The size of the gap
  // is dependent on the requested size and the MMU.  Our initial gap
  // value here is just a guess and will be corrected later.
  bool had_top_overlap = false;
  bool have_adjusted_gap = false;
  size_t gap = 0x400000;

  // Assert only that the size is a multiple of the page size, since
  // that's all that mmap requires, and since that's all we really know
  // about at this low abstraction level.  If we need higher alignment,
  // we can either pass an alignment to this method or verify alignment
  // in one of the methods further up the call chain.  See bug 5044738.
  assert(bytes % os::vm_page_size() == 0, "reserving unexpected size block");

  // Since snv_84, Solaris attempts to honor the address hint - see 5003415.
  // Give it a try, if the kernel honors the hint we can return immediately.
  char* addr = Solaris::anon_mmap(requested_addr, bytes, 0, false);
  volatile int err = errno;
  if (addr == requested_addr) {
    return addr;
  } else if (addr != NULL) {
    unmap_memory(addr, bytes);
  }

  if (PrintMiscellaneous && Verbose) {
    char buf[256];
    buf[0] = '\0';
    if (addr == NULL) {
      jio_snprintf(buf, sizeof(buf), ": %s", strerror(err));
    }
    warning("attempt_reserve_memory_at: couldn't reserve %d bytes at "
            PTR_FORMAT ": reserve_memory_helper returned " PTR_FORMAT
            "%s", bytes, requested_addr, addr, buf);
  }

  // Address hint method didn't work.  Fall back to the old method.
  // In theory, once SNV becomes our oldest supported platform, this
  // code will no longer be needed.
  //
  // Repeatedly allocate blocks until the block is allocated at the
  // right spot. Give up after max_tries.
  int i;
  for (i = 0; i < max_tries; ++i) {
    base[i] = reserve_memory(bytes);

    if (base[i] != NULL) {
      // Is this the block we wanted?
      if (base[i] == requested_addr) {
        size[i] = bytes;
        break;
      }

      // check that the gap value is right
      if (had_top_overlap && !have_adjusted_gap) {
        size_t actual_gap = base[i-1] - base[i] - bytes;
        if (gap != actual_gap) {
          // adjust the gap value and retry the last 2 allocations
          assert(i > 0, "gap adjustment code problem");
          have_adjusted_gap = true;  // adjust the gap only once, just in case
          gap = actual_gap;
          if (PrintMiscellaneous && Verbose) {
            warning("attempt_reserve_memory_at: adjusted gap to 0x%lx", gap);
          }
          unmap_memory(base[i], bytes);
          unmap_memory(base[i-1], size[i-1]);
          i-=2;
          continue;
        }
      }

      // Does this overlap the block we wanted? Give back the overlapped
      // parts and try again.
      //
      // There is still a bug in this code: if top_overlap == bytes,
      // the overlap is offset from requested region by the value of gap.
      // In this case giving back the overlapped part will not work,
      // because we'll give back the entire block at base[i] and
      // therefore the subsequent allocation will not generate a new gap.
      // This could be fixed with a new algorithm that used larger
      // or variable size chunks to find the requested region -
      // but such a change would introduce additional complications.
      // It's rare enough that the planets align for this bug,
      // so we'll just wait for a fix for 6204603/5003415 which
      // will provide a mmap flag to allow us to avoid this business.

      size_t top_overlap = requested_addr + (bytes + gap) - base[i];
      if (top_overlap >= 0 && top_overlap < bytes) {
        had_top_overlap = true;
        unmap_memory(base[i], top_overlap);
        base[i] += top_overlap;
        size[i] = bytes - top_overlap;
      } else {
        size_t bottom_overlap = base[i] + bytes - requested_addr;
        if (bottom_overlap >= 0 && bottom_overlap < bytes) {
          if (PrintMiscellaneous && Verbose && bottom_overlap == 0) {
            warning("attempt_reserve_memory_at: possible alignment bug");
          }
          unmap_memory(requested_addr, bottom_overlap);
          size[i] = bytes - bottom_overlap;
        } else {
          size[i] = bytes;
        }
      }
    }
  }

  // Give back the unused reserved pieces.

  for (int j = 0; j < i; ++j) {
    if (base[j] != NULL) {
      unmap_memory(base[j], size[j]);
    }
  }

  return (i < max_tries) ? requested_addr : NULL;
}

bool os::release_memory(char* addr, size_t bytes) {
  size_t size = bytes;
  return munmap(addr, size) == 0;
}

static bool solaris_mprotect(char* addr, size_t bytes, int prot) {
  assert(addr == (char*)align_size_down((uintptr_t)addr, os::vm_page_size()),
         "addr must be page aligned");
  int retVal = mprotect(addr, bytes, prot);
  return retVal == 0;
}

// Protect memory (Used to pass readonly pages through
// JNI GetArray<type>Elements with empty arrays.)
// Also, used for serialization page and for compressed oops null pointer
// checking.
bool os::protect_memory(char* addr, size_t bytes, ProtType prot,
                        bool is_committed) {
  unsigned int p = 0;
  switch (prot) {
  case MEM_PROT_NONE: p = PROT_NONE; break;
  case MEM_PROT_READ: p = PROT_READ; break;
  case MEM_PROT_RW:   p = PROT_READ|PROT_WRITE; break;
  case MEM_PROT_RWX:  p = PROT_READ|PROT_WRITE|PROT_EXEC; break;
  default:
    ShouldNotReachHere();
  }
  // is_committed is unused.
  return solaris_mprotect(addr, bytes, p);
}

// guard_memory and unguard_memory only happens within stack guard pages.
// Since ISM pertains only to the heap, guard and unguard memory should not
/// happen with an ISM region.
bool os::guard_memory(char* addr, size_t bytes) {
  return solaris_mprotect(addr, bytes, PROT_NONE);
}

bool os::unguard_memory(char* addr, size_t bytes) {
  return solaris_mprotect(addr, bytes, PROT_READ|PROT_WRITE);
}

// Large page support

// UseLargePages is the master flag to enable/disable large page memory.
// UseMPSS and UseISM are supported for compatibility reasons. Their combined
// effects can be described in the following table:
//
// UseLargePages UseMPSS UseISM
//    false         *       *   => UseLargePages is the master switch, turning
//                                 it off will turn off both UseMPSS and
//                                 UseISM. VM will not use large page memory
//                                 regardless the settings of UseMPSS/UseISM.
//     true      false    false => Unless future Solaris provides other
//                                 mechanism to use large page memory, this
//                                 combination is equivalent to -UseLargePages,
//                                 VM will not use large page memory
//     true      true     false => JVM will use MPSS for large page memory.
//                                 This is the default behavior.
//     true      false    true  => JVM will use ISM for large page memory.
//     true      true     true  => JVM will use ISM if it is available.
//                                 Otherwise, JVM will fall back to MPSS.
//                                 Becaues ISM is now available on all
//                                 supported Solaris versions, this combination
//                                 is equivalent to +UseISM -UseMPSS.

typedef int (*getpagesizes_func_type) (size_t[], int);
static size_t _large_page_size = 0;

bool os::Solaris::ism_sanity_check(bool warn, size_t * page_size) {
  // x86 uses either 2M or 4M page, depending on whether PAE (Physical Address
  // Extensions) mode is enabled. AMD64/EM64T uses 2M page in 64bit mode. Sparc
  // can support multiple page sizes.

  // Don't bother to probe page size because getpagesizes() comes with MPSS.
  // ISM is only recommended on old Solaris where there is no MPSS support.
  // Simply choose a conservative value as default.
  *page_size = LargePageSizeInBytes ? LargePageSizeInBytes :
               SPARC_ONLY(4 * M) IA32_ONLY(4 * M) AMD64_ONLY(2 * M)
               ARM_ONLY(2 * M);

  // ISM is available on all supported Solaris versions
  return true;
}

// Insertion sort for small arrays (descending order).
static void insertion_sort_descending(size_t* array, int len) {
  for (int i = 0; i < len; i++) {
    size_t val = array[i];
    for (size_t key = i; key > 0 && array[key - 1] < val; --key) {
      size_t tmp = array[key];
      array[key] = array[key - 1];
      array[key - 1] = tmp;
    }
  }
}

bool os::Solaris::mpss_sanity_check(bool warn, size_t * page_size) {
  getpagesizes_func_type getpagesizes_func =
    CAST_TO_FN_PTR(getpagesizes_func_type, dlsym(RTLD_DEFAULT, "getpagesizes"));
  if (getpagesizes_func == NULL) {
    if (warn) {
      warning("MPSS is not supported by the operating system.");
    }
    return false;
  }

  const unsigned int usable_count = VM_Version::page_size_count();
  if (usable_count == 1) {
    return false;
  }

  // Fill the array of page sizes.
  int n = getpagesizes_func(_page_sizes, page_sizes_max);
  assert(n > 0, "Solaris bug?");
  if (n == page_sizes_max) {
    // Add a sentinel value (necessary only if the array was completely filled
    // since it is static (zeroed at initialization)).
    _page_sizes[--n] = 0;
    DEBUG_ONLY(warning("increase the size of the os::_page_sizes array.");)
  }
  assert(_page_sizes[n] == 0, "missing sentinel");

  if (n == 1) return false;     // Only one page size available.

  // Skip sizes larger than 4M (or LargePageSizeInBytes if it was set) and
  // select up to usable_count elements.  First sort the array, find the first
  // acceptable value, then copy the usable sizes to the top of the array and
  // trim the rest.  Make sure to include the default page size :-).
  //
  // A better policy could get rid of the 4M limit by taking the sizes of the
  // important VM memory regions (java heap and possibly the code cache) into
  // account.
  insertion_sort_descending(_page_sizes, n);
  const size_t size_limit =
    FLAG_IS_DEFAULT(LargePageSizeInBytes) ? 4 * M : LargePageSizeInBytes;
  int beg;
  for (beg = 0; beg < n && _page_sizes[beg] > size_limit; ++beg) /* empty */ ;
  const int end = MIN2((int)usable_count, n) - 1;
  for (int cur = 0; cur < end; ++cur, ++beg) {
    _page_sizes[cur] = _page_sizes[beg];
  }
  _page_sizes[end] = vm_page_size();
  _page_sizes[end + 1] = 0;

  if (_page_sizes[end] > _page_sizes[end - 1]) {
    // Default page size is not the smallest; sort again.
    insertion_sort_descending(_page_sizes, end + 1);
  }
  *page_size = _page_sizes[0];

  return true;
}

bool os::large_page_init() {
  if (!UseLargePages) {
    UseISM = false;
    UseMPSS = false;
    return false;
  }

  // print a warning if any large page related flag is specified on command line
  bool warn_on_failure = !FLAG_IS_DEFAULT(UseLargePages)        ||
                         !FLAG_IS_DEFAULT(UseISM)               ||
                         !FLAG_IS_DEFAULT(UseMPSS)              ||
                         !FLAG_IS_DEFAULT(LargePageSizeInBytes);
  UseISM = UseISM &&
           Solaris::ism_sanity_check(warn_on_failure, &_large_page_size);
  if (UseISM) {
    // ISM disables MPSS to be compatible with old JDK behavior
    UseMPSS = false;
    _page_sizes[0] = _large_page_size;
    _page_sizes[1] = vm_page_size();
  }

  UseMPSS = UseMPSS &&
            Solaris::mpss_sanity_check(warn_on_failure, &_large_page_size);

  UseLargePages = UseISM || UseMPSS;
  return UseLargePages;
}

bool os::Solaris::set_mpss_range(caddr_t start, size_t bytes, size_t align) {
  // Signal to OS that we want large pages for addresses
  // from addr, addr + bytes
  struct memcntl_mha mpss_struct;
  mpss_struct.mha_cmd = MHA_MAPSIZE_VA;
  mpss_struct.mha_pagesize = align;
  mpss_struct.mha_flags = 0;
  if (memcntl(start, bytes, MC_HAT_ADVISE,
              (caddr_t) &mpss_struct, 0, 0) < 0) {
    debug_only(warning("Attempt to use MPSS failed."));
    return false;
  }
  return true;
}

char* os::reserve_memory_special(size_t bytes, char* addr, bool exec) {
  // "exec" is passed in but not used.  Creating the shared image for
  // the code cache doesn't have an SHM_X executable permission to check.
  assert(UseLargePages && UseISM, "only for ISM large pages");

  size_t size = bytes;
  char* retAddr = NULL;
  int shmid;
  key_t ismKey;

  bool warn_on_failure = UseISM &&
                        (!FLAG_IS_DEFAULT(UseLargePages)         ||
                         !FLAG_IS_DEFAULT(UseISM)                ||
                         !FLAG_IS_DEFAULT(LargePageSizeInBytes)
                        );
  char msg[128];

  ismKey = IPC_PRIVATE;

  // Create a large shared memory region to attach to based on size.
  // Currently, size is the total size of the heap
  shmid = shmget(ismKey, size, SHM_R | SHM_W | IPC_CREAT);
  if (shmid == -1){
     if (warn_on_failure) {
       jio_snprintf(msg, sizeof(msg), "Failed to reserve shared memory (errno = %d).", errno);
       warning(msg);
     }
     return NULL;
  }

  // Attach to the region
  retAddr = (char *) shmat(shmid, 0, SHM_SHARE_MMU | SHM_R | SHM_W);
  int err = errno;

  // Remove shmid. If shmat() is successful, the actual shared memory segment
  // will be deleted when it's detached by shmdt() or when the process
  // terminates. If shmat() is not successful this will remove the shared
  // segment immediately.
  shmctl(shmid, IPC_RMID, NULL);

  if (retAddr == (char *) -1) {
    if (warn_on_failure) {
      jio_snprintf(msg, sizeof(msg), "Failed to attach shared memory (errno = %d).", err);
      warning(msg);
    }
    return NULL;
  }

  return retAddr;
}

bool os::release_memory_special(char* base, size_t bytes) {
  // detaching the SHM segment will also delete it, see reserve_memory_special()
  int rslt = shmdt(base);
  return rslt == 0;
}

size_t os::large_page_size() {
  return _large_page_size;
}

// MPSS allows application to commit large page memory on demand; with ISM
// the entire memory region must be allocated as shared memory.
bool os::can_commit_large_page_memory() {
  return UseISM ? false : true;
}

bool os::can_execute_large_page_memory() {
  return UseISM ? false : true;
}

static int os_sleep(jlong millis, bool interruptible) {
  const jlong limit = INT_MAX;
  jlong prevtime;
  int res;

  while (millis > limit) {
    if ((res = os_sleep(limit, interruptible)) != OS_OK)
      return res;
    millis -= limit;
  }

  // Restart interrupted polls with new parameters until the proper delay
  // has been completed.

  prevtime = getTimeMillis();

  while (millis > 0) {
    jlong newtime;

    if (!interruptible) {
      // Following assert fails for os::yield_all:
      // assert(!thread->is_Java_thread(), "must not be java thread");
      res = poll(NULL, 0, millis);
    } else {
      JavaThread *jt = JavaThread::current();

      INTERRUPTIBLE_NORESTART_VM_ALWAYS(poll(NULL, 0, millis), res, jt,
        os::Solaris::clear_interrupted);
    }

    // INTERRUPTIBLE_NORESTART_VM_ALWAYS returns res == OS_INTRPT for
    // thread.Interrupt.

    if((res == OS_ERR) && (errno == EINTR)) {
      newtime = getTimeMillis();
      assert(newtime >= prevtime, "time moving backwards");
    /* Doing prevtime and newtime in microseconds doesn't help precision,
       and trying to round up to avoid lost milliseconds can result in a
       too-short delay. */
      millis -= newtime - prevtime;
      if(millis <= 0)
        return OS_OK;
      prevtime = newtime;
    } else
      return res;
  }

  return OS_OK;
}

// Read calls from inside the vm need to perform state transitions
size_t os::read(int fd, void *buf, unsigned int nBytes) {
  INTERRUPTIBLE_RETURN_INT_VM(::read(fd, buf, nBytes), os::Solaris::clear_interrupted);
}

int os::sleep(Thread* thread, jlong millis, bool interruptible) {
  assert(thread == Thread::current(),  "thread consistency check");

  // TODO-FIXME: this should be removed.
  // On Solaris machines (especially 2.5.1) we found that sometimes the VM gets into a live lock
  // situation with a JavaThread being starved out of a lwp. The kernel doesn't seem to generate
  // a SIGWAITING signal which would enable the threads library to create a new lwp for the starving
  // thread. We suspect that because the Watcher thread keeps waking up at periodic intervals the kernel
  // is fooled into believing that the system is making progress. In the code below we block the
  // the watcher thread while safepoint is in progress so that it would not appear as though the
  // system is making progress.
  if (!Solaris::T2_libthread() &&
      thread->is_Watcher_thread() && SafepointSynchronize::is_synchronizing() && !Arguments::has_profile()) {
    // We now try to acquire the threads lock. Since this lock is held by the VM thread during
    // the entire safepoint, the watcher thread will  line up here during the safepoint.
    Threads_lock->lock_without_safepoint_check();
    Threads_lock->unlock();
  }

  if (thread->is_Java_thread()) {
    // This is a JavaThread so we honor the _thread_blocked protocol
    // even for sleeps of 0 milliseconds. This was originally done
    // as a workaround for bug 4338139. However, now we also do it
    // to honor the suspend-equivalent protocol.

    JavaThread *jt = (JavaThread *) thread;
    ThreadBlockInVM tbivm(jt);

    jt->set_suspend_equivalent();
    // cleared by handle_special_suspend_equivalent_condition() or
    // java_suspend_self() via check_and_wait_while_suspended()

    int ret_code;
    if (millis <= 0) {
      thr_yield();
      ret_code = 0;
    } else {
      // The original sleep() implementation did not create an
      // OSThreadWaitState helper for sleeps of 0 milliseconds.
      // I'm preserving that decision for now.
      OSThreadWaitState osts(jt->osthread(), false /* not Object.wait() */);

      ret_code = os_sleep(millis, interruptible);
    }

    // were we externally suspended while we were waiting?
    jt->check_and_wait_while_suspended();

    return ret_code;
  }

  // non-JavaThread from this point on:

  if (millis <= 0) {
    thr_yield();
    return 0;
  }

  OSThreadWaitState osts(thread->osthread(), false /* not Object.wait() */);

  return os_sleep(millis, interruptible);
}

int os::naked_sleep() {
  // %% make the sleep time an integer flag. for now use 1 millisec.
  return os_sleep(1, false);
}

// Sleep forever; naked call to OS-specific sleep; use with CAUTION
void os::infinite_sleep() {
  while (true) {    // sleep forever ...
    ::sleep(100);   // ... 100 seconds at a time
  }
}

// Used to convert frequent JVM_Yield() to nops
bool os::dont_yield() {
  if (DontYieldALot) {
    static hrtime_t last_time = 0;
    hrtime_t diff = getTimeNanos() - last_time;

    if (diff < DontYieldALotInterval * 1000000)
      return true;

    last_time += diff;

    return false;
  }
  else {
    return false;
  }
}

// Caveat: Solaris os::yield() causes a thread-state transition whereas
// the linux and win32 implementations do not.  This should be checked.

void os::yield() {
  // Yields to all threads with same or greater priority
  os::sleep(Thread::current(), 0, false);
}

// Note that yield semantics are defined by the scheduling class to which
// the thread currently belongs.  Typically, yield will _not yield to
// other equal or higher priority threads that reside on the dispatch queues
// of other CPUs.

os::YieldResult os::NakedYield() { thr_yield(); return os::YIELD_UNKNOWN; }


// On Solaris we found that yield_all doesn't always yield to all other threads.
// There have been cases where there is a thread ready to execute but it doesn't
// get an lwp as the VM thread continues to spin with sleeps of 1 millisecond.
// The 1 millisecond wait doesn't seem long enough for the kernel to issue a
// SIGWAITING signal which will cause a new lwp to be created. So we count the
// number of times yield_all is called in the one loop and increase the sleep
// time after 8 attempts. If this fails too we increase the concurrency level
// so that the starving thread would get an lwp

void os::yield_all(int attempts) {
  // Yields to all threads, including threads with lower priorities
  if (attempts == 0) {
    os::sleep(Thread::current(), 1, false);
  } else {
    int iterations = attempts % 30;
    if (iterations == 0 && !os::Solaris::T2_libthread()) {
      // thr_setconcurrency and _getconcurrency make sense only under T1.
      int noofLWPS = thr_getconcurrency();
      if (noofLWPS < (Threads::number_of_threads() + 2)) {
        thr_setconcurrency(thr_getconcurrency() + 1);
      }
    } else if (iterations < 25) {
      os::sleep(Thread::current(), 1, false);
    } else {
      os::sleep(Thread::current(), 10, false);
    }
  }
}

// Called from the tight loops to possibly influence time-sharing heuristics
void os::loop_breaker(int attempts) {
  os::yield_all(attempts);
}


// Interface for setting lwp priorities.  If we are using T2 libthread,
// which forces the use of BoundThreads or we manually set UseBoundThreads,
// all of our threads will be assigned to real lwp's.  Using the thr_setprio
// function is meaningless in this mode so we must adjust the real lwp's priority
// The routines below implement the getting and setting of lwp priorities.
//
// Note: There are three priority scales used on Solaris.  Java priotities
//       which range from 1 to 10, libthread "thr_setprio" scale which range
//       from 0 to 127, and the current scheduling class of the process we
//       are running in.  This is typically from -60 to +60.
//       The setting of the lwp priorities in done after a call to thr_setprio
//       so Java priorities are mapped to libthread priorities and we map from
//       the latter to lwp priorities.  We don't keep priorities stored in
//       Java priorities since some of our worker threads want to set priorities
//       higher than all Java threads.
//
// For related information:
// (1)  man -s 2 priocntl
// (2)  man -s 4 priocntl
// (3)  man dispadmin
// =    librt.so
// =    libthread/common/rtsched.c - thrp_setlwpprio().
// =    ps -cL <pid> ... to validate priority.
// =    sched_get_priority_min and _max
//              pthread_create
//              sched_setparam
//              pthread_setschedparam
//
// Assumptions:
// +    We assume that all threads in the process belong to the same
//              scheduling class.   IE. an homogenous process.
// +    Must be root or in IA group to change change "interactive" attribute.
//              Priocntl() will fail silently.  The only indication of failure is when
//              we read-back the value and notice that it hasn't changed.
// +    Interactive threads enter the runq at the head, non-interactive at the tail.
// +    For RT, change timeslice as well.  Invariant:
//              constant "priority integral"
//              Konst == TimeSlice * (60-Priority)
//              Given a priority, compute appropriate timeslice.
// +    Higher numerical values have higher priority.

// sched class attributes
typedef struct {
        int   schedPolicy;              // classID
        int   maxPrio;
        int   minPrio;
} SchedInfo;


static SchedInfo tsLimits, iaLimits, rtLimits;

#ifdef ASSERT
static int  ReadBackValidate = 1;
#endif
static int  myClass     = 0;
static int  myMin       = 0;
static int  myMax       = 0;
static int  myCur       = 0;
static bool priocntl_enable = false;


// Call the version of priocntl suitable for all supported versions
// of Solaris. We need to call through this wrapper so that we can
// build on Solaris 9 and run on Solaris 8, 9 and 10.
//
// This code should be removed if we ever stop supporting Solaris 8
// and earlier releases.

static long priocntl_stub(int pcver, idtype_t idtype, id_t id, int cmd, caddr_t arg);
typedef long (*priocntl_type)(int pcver, idtype_t idtype, id_t id, int cmd, caddr_t arg);
static priocntl_type priocntl_ptr = priocntl_stub;

// Stub to set the value of the real pointer, and then call the real
// function.

static long priocntl_stub(int pcver, idtype_t idtype, id_t id, int cmd, caddr_t arg) {
  // Try Solaris 8- name only.
  priocntl_type tmp = (priocntl_type)dlsym(RTLD_DEFAULT, "__priocntl");
  guarantee(tmp != NULL, "priocntl function not found.");
  priocntl_ptr = tmp;
  return (*priocntl_ptr)(PC_VERSION, idtype, id, cmd, arg);
}


// lwp_priocntl_init
//
// Try to determine the priority scale for our process.
//
// Return errno or 0 if OK.
//
static
int     lwp_priocntl_init ()
{
  int rslt;
  pcinfo_t ClassInfo;
  pcparms_t ParmInfo;
  int i;

  if (!UseThreadPriorities) return 0;

  // We are using Bound threads, we need to determine our priority ranges
  if (os::Solaris::T2_libthread() || UseBoundThreads) {
    // If ThreadPriorityPolicy is 1, switch tables
    if (ThreadPriorityPolicy == 1) {
      for (i = 0 ; i < MaxPriority+1; i++)
        os::java_to_os_priority[i] = prio_policy1[i];
    }
  }
  // Not using Bound Threads, set to ThreadPolicy 1
  else {
    for ( i = 0 ; i < MaxPriority+1; i++ ) {
      os::java_to_os_priority[i] = prio_policy1[i];
    }
    return 0;
  }


  // Get IDs for a set of well-known scheduling classes.
  // TODO-FIXME: GETCLINFO returns the current # of classes in the
  // the system.  We should have a loop that iterates over the
  // classID values, which are known to be "small" integers.

  strcpy(ClassInfo.pc_clname, "TS");
  ClassInfo.pc_cid = -1;
  rslt = (*priocntl_ptr)(PC_VERSION, P_ALL, 0, PC_GETCID, (caddr_t)&ClassInfo);
  if (rslt < 0) return errno;
  assert(ClassInfo.pc_cid != -1, "cid for TS class is -1");
  tsLimits.schedPolicy = ClassInfo.pc_cid;
  tsLimits.maxPrio = ((tsinfo_t*)ClassInfo.pc_clinfo)->ts_maxupri;
  tsLimits.minPrio = -tsLimits.maxPrio;

  strcpy(ClassInfo.pc_clname, "IA");
  ClassInfo.pc_cid = -1;
  rslt = (*priocntl_ptr)(PC_VERSION, P_ALL, 0, PC_GETCID, (caddr_t)&ClassInfo);
  if (rslt < 0) return errno;
  assert(ClassInfo.pc_cid != -1, "cid for IA class is -1");
  iaLimits.schedPolicy = ClassInfo.pc_cid;
  iaLimits.maxPrio = ((iainfo_t*)ClassInfo.pc_clinfo)->ia_maxupri;
  iaLimits.minPrio = -iaLimits.maxPrio;

  strcpy(ClassInfo.pc_clname, "RT");
  ClassInfo.pc_cid = -1;
  rslt = (*priocntl_ptr)(PC_VERSION, P_ALL, 0, PC_GETCID, (caddr_t)&ClassInfo);
  if (rslt < 0) return errno;
  assert(ClassInfo.pc_cid != -1, "cid for RT class is -1");
  rtLimits.schedPolicy = ClassInfo.pc_cid;
  rtLimits.maxPrio = ((rtinfo_t*)ClassInfo.pc_clinfo)->rt_maxpri;
  rtLimits.minPrio = 0;


  // Query our "current" scheduling class.
  // This will normally be IA,TS or, rarely, RT.
  memset (&ParmInfo, 0, sizeof(ParmInfo));
  ParmInfo.pc_cid = PC_CLNULL;
  rslt = (*priocntl_ptr) (PC_VERSION, P_PID, P_MYID, PC_GETPARMS, (caddr_t)&ParmInfo );
  if ( rslt < 0 ) return errno;
  myClass = ParmInfo.pc_cid;

  // We now know our scheduling classId, get specific information
  // the class.
  ClassInfo.pc_cid = myClass;
  ClassInfo.pc_clname[0] = 0;
  rslt = (*priocntl_ptr) (PC_VERSION, (idtype)0, 0, PC_GETCLINFO, (caddr_t)&ClassInfo );
  if ( rslt < 0 ) return errno;

  if (ThreadPriorityVerbose)
    tty->print_cr ("lwp_priocntl_init: Class=%d(%s)...", myClass, ClassInfo.pc_clname);

  memset(&ParmInfo, 0, sizeof(pcparms_t));
  ParmInfo.pc_cid = PC_CLNULL;
  rslt = (*priocntl_ptr)(PC_VERSION, P_PID, P_MYID, PC_GETPARMS, (caddr_t)&ParmInfo);
  if (rslt < 0) return errno;

  if (ParmInfo.pc_cid == rtLimits.schedPolicy) {
    myMin = rtLimits.minPrio;
    myMax = rtLimits.maxPrio;
  } else if (ParmInfo.pc_cid == iaLimits.schedPolicy) {
    iaparms_t *iaInfo  = (iaparms_t*)ParmInfo.pc_clparms;
    myMin = iaLimits.minPrio;
    myMax = iaLimits.maxPrio;
    myMax = MIN2(myMax, (int)iaInfo->ia_uprilim);       // clamp - restrict
  } else if (ParmInfo.pc_cid == tsLimits.schedPolicy) {
    tsparms_t *tsInfo  = (tsparms_t*)ParmInfo.pc_clparms;
    myMin = tsLimits.minPrio;
    myMax = tsLimits.maxPrio;
    myMax = MIN2(myMax, (int)tsInfo->ts_uprilim);       // clamp - restrict
  } else {
    // No clue - punt
    if (ThreadPriorityVerbose)
      tty->print_cr ("Unknown scheduling class: %s ... \n", ClassInfo.pc_clname);
    return EINVAL;      // no clue, punt
  }

  if (ThreadPriorityVerbose)
        tty->print_cr ("Thread priority Range: [%d..%d]\n", myMin, myMax);

  priocntl_enable = true;  // Enable changing priorities
  return 0;
}

#define IAPRI(x)        ((iaparms_t *)((x).pc_clparms))
#define RTPRI(x)        ((rtparms_t *)((x).pc_clparms))
#define TSPRI(x)        ((tsparms_t *)((x).pc_clparms))


// scale_to_lwp_priority
//
// Convert from the libthread "thr_setprio" scale to our current
// lwp scheduling class scale.
//
static
int     scale_to_lwp_priority (int rMin, int rMax, int x)
{
  int v;

  if (x == 127) return rMax;            // avoid round-down
    v = (((x*(rMax-rMin)))/128)+rMin;
  return v;
}


// set_lwp_priority
//
// Set the priority of the lwp.  This call should only be made
// when using bound threads (T2 threads are bound by default).
//
int     set_lwp_priority (int ThreadID, int lwpid, int newPrio )
{
  int rslt;
  int Actual, Expected, prv;
  pcparms_t ParmInfo;                   // for GET-SET
#ifdef ASSERT
  pcparms_t ReadBack;                   // for readback
#endif

  // Set priority via PC_GETPARMS, update, PC_SETPARMS
  // Query current values.
  // TODO: accelerate this by eliminating the PC_GETPARMS call.
  // Cache "pcparms_t" in global ParmCache.
  // TODO: elide set-to-same-value

  // If something went wrong on init, don't change priorities.
  if ( !priocntl_enable ) {
    if (ThreadPriorityVerbose)
      tty->print_cr("Trying to set priority but init failed, ignoring");
    return EINVAL;
  }


  // If lwp hasn't started yet, just return
  // the _start routine will call us again.
  if ( lwpid <= 0 ) {
    if (ThreadPriorityVerbose) {
      tty->print_cr ("deferring the set_lwp_priority of thread " INTPTR_FORMAT " to %d, lwpid not set",
                     ThreadID, newPrio);
    }
    return 0;
  }

  if (ThreadPriorityVerbose) {
    tty->print_cr ("set_lwp_priority(" INTPTR_FORMAT "@" INTPTR_FORMAT " %d) ",
                   ThreadID, lwpid, newPrio);
  }

  memset(&ParmInfo, 0, sizeof(pcparms_t));
  ParmInfo.pc_cid = PC_CLNULL;
  rslt = (*priocntl_ptr)(PC_VERSION, P_LWPID, lwpid, PC_GETPARMS, (caddr_t)&ParmInfo);
  if (rslt < 0) return errno;

  if (ParmInfo.pc_cid == rtLimits.schedPolicy) {
    rtparms_t *rtInfo  = (rtparms_t*)ParmInfo.pc_clparms;
    rtInfo->rt_pri     = scale_to_lwp_priority (rtLimits.minPrio, rtLimits.maxPrio, newPrio);
    rtInfo->rt_tqsecs  = RT_NOCHANGE;
    rtInfo->rt_tqnsecs = RT_NOCHANGE;
    if (ThreadPriorityVerbose) {
      tty->print_cr("RT: %d->%d\n", newPrio, rtInfo->rt_pri);
    }
  } else if (ParmInfo.pc_cid == iaLimits.schedPolicy) {
    iaparms_t *iaInfo  = (iaparms_t*)ParmInfo.pc_clparms;
    int maxClamped     = MIN2(iaLimits.maxPrio, (int)iaInfo->ia_uprilim);
    iaInfo->ia_upri    = scale_to_lwp_priority(iaLimits.minPrio, maxClamped, newPrio);
    iaInfo->ia_uprilim = IA_NOCHANGE;
    iaInfo->ia_mode    = IA_NOCHANGE;
    if (ThreadPriorityVerbose) {
      tty->print_cr ("IA: [%d...%d] %d->%d\n",
               iaLimits.minPrio, maxClamped, newPrio, iaInfo->ia_upri);
    }
  } else if (ParmInfo.pc_cid == tsLimits.schedPolicy) {
    tsparms_t *tsInfo  = (tsparms_t*)ParmInfo.pc_clparms;
    int maxClamped     = MIN2(tsLimits.maxPrio, (int)tsInfo->ts_uprilim);
    prv                = tsInfo->ts_upri;
    tsInfo->ts_upri    = scale_to_lwp_priority(tsLimits.minPrio, maxClamped, newPrio);
    tsInfo->ts_uprilim = IA_NOCHANGE;
    if (ThreadPriorityVerbose) {
      tty->print_cr ("TS: %d [%d...%d] %d->%d\n",
               prv, tsLimits.minPrio, maxClamped, newPrio, tsInfo->ts_upri);
    }
    if (prv == tsInfo->ts_upri) return 0;
  } else {
    if ( ThreadPriorityVerbose ) {
      tty->print_cr ("Unknown scheduling class\n");
    }
      return EINVAL;    // no clue, punt
  }

  rslt = (*priocntl_ptr)(PC_VERSION, P_LWPID, lwpid, PC_SETPARMS, (caddr_t)&ParmInfo);
  if (ThreadPriorityVerbose && rslt) {
    tty->print_cr ("PC_SETPARMS ->%d %d\n", rslt, errno);
  }
  if (rslt < 0) return errno;

#ifdef ASSERT
  // Sanity check: read back what we just attempted to set.
  // In theory it could have changed in the interim ...
  //
  // The priocntl system call is tricky.
  // Sometimes it'll validate the priority value argument and
  // return EINVAL if unhappy.  At other times it fails silently.
  // Readbacks are prudent.

  if (!ReadBackValidate) return 0;

  memset(&ReadBack, 0, sizeof(pcparms_t));
  ReadBack.pc_cid = PC_CLNULL;
  rslt = (*priocntl_ptr)(PC_VERSION, P_LWPID, lwpid, PC_GETPARMS, (caddr_t)&ReadBack);
  assert(rslt >= 0, "priocntl failed");
  Actual = Expected = 0xBAD;
  assert(ParmInfo.pc_cid == ReadBack.pc_cid, "cid's don't match");
  if (ParmInfo.pc_cid == rtLimits.schedPolicy) {
    Actual   = RTPRI(ReadBack)->rt_pri;
    Expected = RTPRI(ParmInfo)->rt_pri;
  } else if (ParmInfo.pc_cid == iaLimits.schedPolicy) {
    Actual   = IAPRI(ReadBack)->ia_upri;
    Expected = IAPRI(ParmInfo)->ia_upri;
  } else if (ParmInfo.pc_cid == tsLimits.schedPolicy) {
    Actual   = TSPRI(ReadBack)->ts_upri;
    Expected = TSPRI(ParmInfo)->ts_upri;
  } else {
    if ( ThreadPriorityVerbose ) {
      tty->print_cr("set_lwp_priority: unexpected class in readback: %d\n", ParmInfo.pc_cid);
    }
  }

  if (Actual != Expected) {
    if ( ThreadPriorityVerbose ) {
      tty->print_cr ("set_lwp_priority(%d %d) Class=%d: actual=%d vs expected=%d\n",
             lwpid, newPrio, ReadBack.pc_cid, Actual, Expected);
    }
  }
#endif

  return 0;
}



// Solaris only gives access to 128 real priorities at a time,
// so we expand Java's ten to fill this range.  This would be better
// if we dynamically adjusted relative priorities.
//
// The ThreadPriorityPolicy option allows us to select 2 different
// priority scales.
//
// ThreadPriorityPolicy=0
// Since the Solaris' default priority is MaximumPriority, we do not
// set a priority lower than Max unless a priority lower than
// NormPriority is requested.
//
// ThreadPriorityPolicy=1
// This mode causes the priority table to get filled with
// linear values.  NormPriority get's mapped to 50% of the
// Maximum priority an so on.  This will cause VM threads
// to get unfair treatment against other Solaris processes
// which do not explicitly alter their thread priorities.
//


int os::java_to_os_priority[MaxPriority + 1] = {
  -99999,         // 0 Entry should never be used

  0,              // 1 MinPriority
  32,             // 2
  64,             // 3

  96,             // 4
  127,            // 5 NormPriority
  127,            // 6

  127,            // 7
  127,            // 8
  127,            // 9 NearMaxPriority

  127             // 10 MaxPriority
};


OSReturn os::set_native_priority(Thread* thread, int newpri) {
  assert(newpri >= MinimumPriority && newpri <= MaximumPriority, "bad priority mapping");
  if ( !UseThreadPriorities ) return OS_OK;
  int status = thr_setprio(thread->osthread()->thread_id(), newpri);
  if ( os::Solaris::T2_libthread() || (UseBoundThreads && thread->osthread()->is_vm_created()) )
    status |= (set_lwp_priority (thread->osthread()->thread_id(),
                    thread->osthread()->lwp_id(), newpri ));
  return (status == 0) ? OS_OK : OS_ERR;
}


OSReturn os::get_native_priority(const Thread* const thread, int *priority_ptr) {
  int p;
  if ( !UseThreadPriorities ) {
    *priority_ptr = NormalPriority;
    return OS_OK;
  }
  int status = thr_getprio(thread->osthread()->thread_id(), &p);
  if (status != 0) {
    return OS_ERR;
  }
  *priority_ptr = p;
  return OS_OK;
}


// Hint to the underlying OS that a task switch would not be good.
// Void return because it's a hint and can fail.
void os::hint_no_preempt() {
  schedctl_start(schedctl_init());
}

void os::interrupt(Thread* thread) {
  assert(Thread::current() == thread || Threads_lock->owned_by_self(), "possibility of dangling Thread pointer");

  OSThread* osthread = thread->osthread();

  int isInterrupted = osthread->interrupted();
  if (!isInterrupted) {
      osthread->set_interrupted(true);
      OrderAccess::fence();
      // os::sleep() is implemented with either poll (NULL,0,timeout) or
      // by parking on _SleepEvent.  If the former, thr_kill will unwedge
      // the sleeper by SIGINTR, otherwise the unpark() will wake the sleeper.
      ParkEvent * const slp = thread->_SleepEvent ;
      if (slp != NULL) slp->unpark() ;
  }

  // For JSR166:  unpark after setting status but before thr_kill -dl
  if (thread->is_Java_thread()) {
    ((JavaThread*)thread)->parker()->unpark();
  }

  // Handle interruptible wait() ...
  ParkEvent * const ev = thread->_ParkEvent ;
  if (ev != NULL) ev->unpark() ;

  // When events are used everywhere for os::sleep, then this thr_kill
  // will only be needed if UseVMInterruptibleIO is true.

  if (!isInterrupted) {
    int status = thr_kill(osthread->thread_id(), os::Solaris::SIGinterrupt());
    assert_status(status == 0, status, "thr_kill");

    // Bump thread interruption counter
    RuntimeService::record_thread_interrupt_signaled_count();
  }
}


bool os::is_interrupted(Thread* thread, bool clear_interrupted) {
  assert(Thread::current() == thread || Threads_lock->owned_by_self(), "possibility of dangling Thread pointer");

  OSThread* osthread = thread->osthread();

  bool res = osthread->interrupted();

  // NOTE that since there is no "lock" around these two operations,
  // there is the possibility that the interrupted flag will be
  // "false" but that the interrupt event will be set. This is
  // intentional. The effect of this is that Object.wait() will appear
  // to have a spurious wakeup, which is not harmful, and the
  // possibility is so rare that it is not worth the added complexity
  // to add yet another lock. It has also been recommended not to put
  // the interrupted flag into the os::Solaris::Event structure,
  // because it hides the issue.
  if (res && clear_interrupted) {
    osthread->set_interrupted(false);
  }
  return res;
}


void os::print_statistics() {
}

int os::message_box(const char* title, const char* message) {
  int i;
  fdStream err(defaultStream::error_fd());
  for (i = 0; i < 78; i++) err.print_raw("=");
  err.cr();
  err.print_raw_cr(title);
  for (i = 0; i < 78; i++) err.print_raw("-");
  err.cr();
  err.print_raw_cr(message);
  for (i = 0; i < 78; i++) err.print_raw("=");
  err.cr();

  char buf[16];
  // Prevent process from exiting upon "read error" without consuming all CPU
  while (::read(0, buf, sizeof(buf)) <= 0) { ::sleep(100); }

  return buf[0] == 'y' || buf[0] == 'Y';
}

// A lightweight implementation that does not suspend the target thread and
// thus returns only a hint. Used for profiling only!
ExtendedPC os::get_thread_pc(Thread* thread) {
  // Make sure that it is called by the watcher and the Threads lock is owned.
  assert(Thread::current()->is_Watcher_thread(), "Must be watcher and own Threads_lock");
  // For now, is only used to profile the VM Thread
  assert(thread->is_VM_thread(), "Can only be called for VMThread");
  ExtendedPC epc;

  GetThreadPC_Callback  cb(ProfileVM_lock);
  OSThread *osthread = thread->osthread();
  const int time_to_wait = 400; // 400ms wait for initial response
  int status = cb.interrupt(thread, time_to_wait);

  if (cb.is_done() ) {
    epc = cb.addr();
  } else {
    DEBUG_ONLY(tty->print_cr("Failed to get pc for thread: %d got %d status",
                              osthread->thread_id(), status););
    // epc is already NULL
  }
  return epc;
}


// This does not do anything on Solaris. This is basically a hook for being
// able to use structured exception handling (thread-local exception filters) on, e.g., Win32.
void os::os_exception_wrapper(java_call_t f, JavaValue* value, methodHandle* method, JavaCallArguments* args, Thread* thread) {
  f(value, method, args, thread);
}

// This routine may be used by user applications as a "hook" to catch signals.
// The user-defined signal handler must pass unrecognized signals to this
// routine, and if it returns true (non-zero), then the signal handler must
// return immediately.  If the flag "abort_if_unrecognized" is true, then this
// routine will never retun false (zero), but instead will execute a VM panic
// routine kill the process.
//
// If this routine returns false, it is OK to call it again.  This allows
// the user-defined signal handler to perform checks either before or after
// the VM performs its own checks.  Naturally, the user code would be making
// a serious error if it tried to handle an exception (such as a null check
// or breakpoint) that the VM was generating for its own correct operation.
//
// This routine may recognize any of the following kinds of signals:
// SIGBUS, SIGSEGV, SIGILL, SIGFPE, BREAK_SIGNAL, SIGPIPE, SIGXFSZ,
// os::Solaris::SIGasync
// It should be consulted by handlers for any of those signals.
// It explicitly does not recognize os::Solaris::SIGinterrupt
//
// The caller of this routine must pass in the three arguments supplied
// to the function referred to in the "sa_sigaction" (not the "sa_handler")
// field of the structure passed to sigaction().  This routine assumes that
// the sa_flags field passed to sigaction() includes SA_SIGINFO and SA_RESTART.
//
// Note that the VM will print warnings if it detects conflicting signal
// handlers, unless invoked with the option "-XX:+AllowUserSignalHandlers".
//
extern "C" int JVM_handle_solaris_signal(int signo, siginfo_t* siginfo, void* ucontext, int abort_if_unrecognized);


void signalHandler(int sig, siginfo_t* info, void* ucVoid) {
  JVM_handle_solaris_signal(sig, info, ucVoid, true);
}

/* Do not delete - if guarantee is ever removed,  a signal handler (even empty)
   is needed to provoke threads blocked on IO to return an EINTR
   Note: this explicitly does NOT call JVM_handle_solaris_signal and
   does NOT participate in signal chaining due to requirement for
   NOT setting SA_RESTART to make EINTR work. */
extern "C" void sigINTRHandler(int sig, siginfo_t* info, void* ucVoid) {
   if (UseSignalChaining) {
      struct sigaction *actp = os::Solaris::get_chained_signal_action(sig);
      if (actp && actp->sa_handler) {
        vm_exit_during_initialization("Signal chaining detected for VM interrupt signal, try -XX:+UseAltSigs");
      }
   }
}

// This boolean allows users to forward their own non-matching signals
// to JVM_handle_solaris_signal, harmlessly.
bool os::Solaris::signal_handlers_are_installed = false;

// For signal-chaining
bool os::Solaris::libjsig_is_loaded = false;
typedef struct sigaction *(*get_signal_t)(int);
get_signal_t os::Solaris::get_signal_action = NULL;

struct sigaction* os::Solaris::get_chained_signal_action(int sig) {
  struct sigaction *actp = NULL;

  if ((libjsig_is_loaded)  && (sig <= Maxlibjsigsigs)) {
    // Retrieve the old signal handler from libjsig
    actp = (*get_signal_action)(sig);
  }
  if (actp == NULL) {
    // Retrieve the preinstalled signal handler from jvm
    actp = get_preinstalled_handler(sig);
  }

  return actp;
}

static bool call_chained_handler(struct sigaction *actp, int sig,
                                 siginfo_t *siginfo, void *context) {
  // Call the old signal handler
  if (actp->sa_handler == SIG_DFL) {
    // It's more reasonable to let jvm treat it as an unexpected exception
    // instead of taking the default action.
    return false;
  } else if (actp->sa_handler != SIG_IGN) {
    if ((actp->sa_flags & SA_NODEFER) == 0) {
      // automaticlly block the signal
      sigaddset(&(actp->sa_mask), sig);
    }

    sa_handler_t hand;
    sa_sigaction_t sa;
    bool siginfo_flag_set = (actp->sa_flags & SA_SIGINFO) != 0;
    // retrieve the chained handler
    if (siginfo_flag_set) {
      sa = actp->sa_sigaction;
    } else {
      hand = actp->sa_handler;
    }

    if ((actp->sa_flags & SA_RESETHAND) != 0) {
      actp->sa_handler = SIG_DFL;
    }

    // try to honor the signal mask
    sigset_t oset;
    thr_sigsetmask(SIG_SETMASK, &(actp->sa_mask), &oset);

    // call into the chained handler
    if (siginfo_flag_set) {
      (*sa)(sig, siginfo, context);
    } else {
      (*hand)(sig);
    }

    // restore the signal mask
    thr_sigsetmask(SIG_SETMASK, &oset, 0);
  }
  // Tell jvm's signal handler the signal is taken care of.
  return true;
}

bool os::Solaris::chained_handler(int sig, siginfo_t* siginfo, void* context) {
  bool chained = false;
  // signal-chaining
  if (UseSignalChaining) {
    struct sigaction *actp = get_chained_signal_action(sig);
    if (actp != NULL) {
      chained = call_chained_handler(actp, sig, siginfo, context);
    }
  }
  return chained;
}

struct sigaction* os::Solaris::get_preinstalled_handler(int sig) {
  assert((chainedsigactions != (struct sigaction *)NULL) && (preinstalled_sigs != (int *)NULL) , "signals not yet initialized");
  if (preinstalled_sigs[sig] != 0) {
    return &chainedsigactions[sig];
  }
  return NULL;
}

void os::Solaris::save_preinstalled_handler(int sig, struct sigaction& oldAct) {

  assert(sig > 0 && sig <= Maxsignum, "vm signal out of expected range");
  assert((chainedsigactions != (struct sigaction *)NULL) && (preinstalled_sigs != (int *)NULL) , "signals not yet initialized");
  chainedsigactions[sig] = oldAct;
  preinstalled_sigs[sig] = 1;
}

void os::Solaris::set_signal_handler(int sig, bool set_installed, bool oktochain) {
  // Check for overwrite.
  struct sigaction oldAct;
  sigaction(sig, (struct sigaction*)NULL, &oldAct);
  void* oldhand = oldAct.sa_sigaction ? CAST_FROM_FN_PTR(void*,  oldAct.sa_sigaction)
                                      : CAST_FROM_FN_PTR(void*,  oldAct.sa_handler);
  if (oldhand != CAST_FROM_FN_PTR(void*, SIG_DFL) &&
      oldhand != CAST_FROM_FN_PTR(void*, SIG_IGN) &&
      oldhand != CAST_FROM_FN_PTR(void*, signalHandler)) {
    if (AllowUserSignalHandlers || !set_installed) {
      // Do not overwrite; user takes responsibility to forward to us.
      return;
    } else if (UseSignalChaining) {
      if (oktochain) {
        // save the old handler in jvm
        save_preinstalled_handler(sig, oldAct);
      } else {
        vm_exit_during_initialization("Signal chaining not allowed for VM interrupt signal, try -XX:+UseAltSigs.");
      }
      // libjsig also interposes the sigaction() call below and saves the
      // old sigaction on it own.
    } else {
      fatal(err_msg("Encountered unexpected pre-existing sigaction handler "
                    "%#lx for signal %d.", (long)oldhand, sig));
    }
  }

  struct sigaction sigAct;
  sigfillset(&(sigAct.sa_mask));
  sigAct.sa_handler = SIG_DFL;

  sigAct.sa_sigaction = signalHandler;
  // Handle SIGSEGV on alternate signal stack if
  // not using stack banging
  if (!UseStackBanging && sig == SIGSEGV) {
    sigAct.sa_flags = SA_SIGINFO | SA_RESTART | SA_ONSTACK;
  // Interruptible i/o requires SA_RESTART cleared so EINTR
  // is returned instead of restarting system calls
  } else if (sig == os::Solaris::SIGinterrupt()) {
    sigemptyset(&sigAct.sa_mask);
    sigAct.sa_handler = NULL;
    sigAct.sa_flags = SA_SIGINFO;
    sigAct.sa_sigaction = sigINTRHandler;
  } else {
    sigAct.sa_flags = SA_SIGINFO | SA_RESTART;
  }
  os::Solaris::set_our_sigflags(sig, sigAct.sa_flags);

  sigaction(sig, &sigAct, &oldAct);

  void* oldhand2 = oldAct.sa_sigaction ? CAST_FROM_FN_PTR(void*, oldAct.sa_sigaction)
                                       : CAST_FROM_FN_PTR(void*, oldAct.sa_handler);
  assert(oldhand2 == oldhand, "no concurrent signal handler installation");
}


#define DO_SIGNAL_CHECK(sig) \
  if (!sigismember(&check_signal_done, sig)) \
    os::Solaris::check_signal_handler(sig)

// This method is a periodic task to check for misbehaving JNI applications
// under CheckJNI, we can add any periodic checks here

void os::run_periodic_checks() {
  // A big source of grief is hijacking virt. addr 0x0 on Solaris,
  // thereby preventing a NULL checks.
  if(!check_addr0_done) check_addr0_done = check_addr0(tty);

  if (check_signals == false) return;

  // SEGV and BUS if overridden could potentially prevent
  // generation of hs*.log in the event of a crash, debugging
  // such a case can be very challenging, so we absolutely
  // check for the following for a good measure:
  DO_SIGNAL_CHECK(SIGSEGV);
  DO_SIGNAL_CHECK(SIGILL);
  DO_SIGNAL_CHECK(SIGFPE);
  DO_SIGNAL_CHECK(SIGBUS);
  DO_SIGNAL_CHECK(SIGPIPE);
  DO_SIGNAL_CHECK(SIGXFSZ);

  // ReduceSignalUsage allows the user to override these handlers
  // see comments at the very top and jvm_solaris.h
  if (!ReduceSignalUsage) {
    DO_SIGNAL_CHECK(SHUTDOWN1_SIGNAL);
    DO_SIGNAL_CHECK(SHUTDOWN2_SIGNAL);
    DO_SIGNAL_CHECK(SHUTDOWN3_SIGNAL);
    DO_SIGNAL_CHECK(BREAK_SIGNAL);
  }

  // See comments above for using JVM1/JVM2 and UseAltSigs
  DO_SIGNAL_CHECK(os::Solaris::SIGinterrupt());
  DO_SIGNAL_CHECK(os::Solaris::SIGasync());

}

typedef int (*os_sigaction_t)(int, const struct sigaction *, struct sigaction *);

static os_sigaction_t os_sigaction = NULL;

void os::Solaris::check_signal_handler(int sig) {
  char buf[O_BUFLEN];
  address jvmHandler = NULL;

  struct sigaction act;
  if (os_sigaction == NULL) {
    // only trust the default sigaction, in case it has been interposed
    os_sigaction = (os_sigaction_t)dlsym(RTLD_DEFAULT, "sigaction");
    if (os_sigaction == NULL) return;
  }

  os_sigaction(sig, (struct sigaction*)NULL, &act);

  address thisHandler = (act.sa_flags & SA_SIGINFO)
    ? CAST_FROM_FN_PTR(address, act.sa_sigaction)
    : CAST_FROM_FN_PTR(address, act.sa_handler) ;


  switch(sig) {
    case SIGSEGV:
    case SIGBUS:
    case SIGFPE:
    case SIGPIPE:
    case SIGXFSZ:
    case SIGILL:
      jvmHandler = CAST_FROM_FN_PTR(address, signalHandler);
      break;

    case SHUTDOWN1_SIGNAL:
    case SHUTDOWN2_SIGNAL:
    case SHUTDOWN3_SIGNAL:
    case BREAK_SIGNAL:
      jvmHandler = (address)user_handler();
      break;

    default:
      int intrsig = os::Solaris::SIGinterrupt();
      int asynsig = os::Solaris::SIGasync();

      if (sig == intrsig) {
        jvmHandler = CAST_FROM_FN_PTR(address, sigINTRHandler);
      } else if (sig == asynsig) {
        jvmHandler = CAST_FROM_FN_PTR(address, signalHandler);
      } else {
        return;
      }
      break;
  }


  if (thisHandler != jvmHandler) {
    tty->print("Warning: %s handler ", exception_name(sig, buf, O_BUFLEN));
    tty->print("expected:%s", get_signal_handler_name(jvmHandler, buf, O_BUFLEN));
    tty->print_cr("  found:%s", get_signal_handler_name(thisHandler, buf, O_BUFLEN));
    // No need to check this sig any longer
    sigaddset(&check_signal_done, sig);
  } else if(os::Solaris::get_our_sigflags(sig) != 0 && act.sa_flags != os::Solaris::get_our_sigflags(sig)) {
    tty->print("Warning: %s handler flags ", exception_name(sig, buf, O_BUFLEN));
    tty->print("expected:" PTR32_FORMAT, os::Solaris::get_our_sigflags(sig));
    tty->print_cr("  found:" PTR32_FORMAT, act.sa_flags);
    // No need to check this sig any longer
    sigaddset(&check_signal_done, sig);
  }

  // Print all the signal handler state
  if (sigismember(&check_signal_done, sig)) {
    print_signal_handlers(tty, buf, O_BUFLEN);
  }

}

void os::Solaris::install_signal_handlers() {
  bool libjsigdone = false;
  signal_handlers_are_installed = true;

  // signal-chaining
  typedef void (*signal_setting_t)();
  signal_setting_t begin_signal_setting = NULL;
  signal_setting_t end_signal_setting = NULL;
  begin_signal_setting = CAST_TO_FN_PTR(signal_setting_t,
                                        dlsym(RTLD_DEFAULT, "JVM_begin_signal_setting"));
  if (begin_signal_setting != NULL) {
    end_signal_setting = CAST_TO_FN_PTR(signal_setting_t,
                                        dlsym(RTLD_DEFAULT, "JVM_end_signal_setting"));
    get_signal_action = CAST_TO_FN_PTR(get_signal_t,
                                       dlsym(RTLD_DEFAULT, "JVM_get_signal_action"));
    get_libjsig_version = CAST_TO_FN_PTR(version_getting_t,
                                         dlsym(RTLD_DEFAULT, "JVM_get_libjsig_version"));
    libjsig_is_loaded = true;
    if (os::Solaris::get_libjsig_version != NULL) {
      libjsigversion =  (*os::Solaris::get_libjsig_version)();
    }
    assert(UseSignalChaining, "should enable signal-chaining");
  }
  if (libjsig_is_loaded) {
    // Tell libjsig jvm is setting signal handlers
    (*begin_signal_setting)();
  }

  set_signal_handler(SIGSEGV, true, true);
  set_signal_handler(SIGPIPE, true, true);
  set_signal_handler(SIGXFSZ, true, true);
  set_signal_handler(SIGBUS, true, true);
  set_signal_handler(SIGILL, true, true);
  set_signal_handler(SIGFPE, true, true);


  if (os::Solaris::SIGinterrupt() > OLDMAXSIGNUM || os::Solaris::SIGasync() > OLDMAXSIGNUM) {

    // Pre-1.4.1 Libjsig limited to signal chaining signals <= 32 so
    // can not register overridable signals which might be > 32
    if (libjsig_is_loaded && libjsigversion <= JSIG_VERSION_1_4_1) {
    // Tell libjsig jvm has finished setting signal handlers
      (*end_signal_setting)();
      libjsigdone = true;
    }
  }

  // Never ok to chain our SIGinterrupt
  set_signal_handler(os::Solaris::SIGinterrupt(), true, false);
  set_signal_handler(os::Solaris::SIGasync(), true, true);

  if (libjsig_is_loaded && !libjsigdone) {
    // Tell libjsig jvm finishes setting signal handlers
    (*end_signal_setting)();
  }

  // We don't activate signal checker if libjsig is in place, we trust ourselves
  // and if UserSignalHandler is installed all bets are off
  if (CheckJNICalls) {
    if (libjsig_is_loaded) {
      tty->print_cr("Info: libjsig is activated, all active signal checking is disabled");
      check_signals = false;
    }
    if (AllowUserSignalHandlers) {
      tty->print_cr("Info: AllowUserSignalHandlers is activated, all active signal checking is disabled");
      check_signals = false;
    }
  }
}


void report_error(const char* file_name, int line_no, const char* title, const char* format, ...);

const char * signames[] = {
  "SIG0",
  "SIGHUP", "SIGINT", "SIGQUIT", "SIGILL", "SIGTRAP",
  "SIGABRT", "SIGEMT", "SIGFPE", "SIGKILL", "SIGBUS",
  "SIGSEGV", "SIGSYS", "SIGPIPE", "SIGALRM", "SIGTERM",
  "SIGUSR1", "SIGUSR2", "SIGCLD", "SIGPWR", "SIGWINCH",
  "SIGURG", "SIGPOLL", "SIGSTOP", "SIGTSTP", "SIGCONT",
  "SIGTTIN", "SIGTTOU", "SIGVTALRM", "SIGPROF", "SIGXCPU",
  "SIGXFSZ", "SIGWAITING", "SIGLWP", "SIGFREEZE", "SIGTHAW",
  "SIGCANCEL", "SIGLOST"
};

const char* os::exception_name(int exception_code, char* buf, size_t size) {
  if (0 < exception_code && exception_code <= SIGRTMAX) {
    // signal
    if (exception_code < sizeof(signames)/sizeof(const char*)) {
       jio_snprintf(buf, size, "%s", signames[exception_code]);
    } else {
       jio_snprintf(buf, size, "SIG%d", exception_code);
    }
    return buf;
  } else {
    return NULL;
  }
}

// (Static) wrappers for the new libthread API
int_fnP_thread_t_iP_uP_stack_tP_gregset_t os::Solaris::_thr_getstate;
int_fnP_thread_t_i_gregset_t os::Solaris::_thr_setstate;
int_fnP_thread_t_i os::Solaris::_thr_setmutator;
int_fnP_thread_t os::Solaris::_thr_suspend_mutator;
int_fnP_thread_t os::Solaris::_thr_continue_mutator;

// (Static) wrapper for getisax(2) call.
os::Solaris::getisax_func_t os::Solaris::_getisax = 0;

// (Static) wrappers for the liblgrp API
os::Solaris::lgrp_home_func_t os::Solaris::_lgrp_home;
os::Solaris::lgrp_init_func_t os::Solaris::_lgrp_init;
os::Solaris::lgrp_fini_func_t os::Solaris::_lgrp_fini;
os::Solaris::lgrp_root_func_t os::Solaris::_lgrp_root;
os::Solaris::lgrp_children_func_t os::Solaris::_lgrp_children;
os::Solaris::lgrp_resources_func_t os::Solaris::_lgrp_resources;
os::Solaris::lgrp_nlgrps_func_t os::Solaris::_lgrp_nlgrps;
os::Solaris::lgrp_cookie_stale_func_t os::Solaris::_lgrp_cookie_stale;
os::Solaris::lgrp_cookie_t os::Solaris::_lgrp_cookie = 0;

// (Static) wrapper for meminfo() call.
os::Solaris::meminfo_func_t os::Solaris::_meminfo = 0;

static address resolve_symbol_lazy(const char* name) {
  address addr = (address) dlsym(RTLD_DEFAULT, name);
  if(addr == NULL) {
    // RTLD_DEFAULT was not defined on some early versions of 2.5.1
    addr = (address) dlsym(RTLD_NEXT, name);
  }
  return addr;
}

static address resolve_symbol(const char* name) {
  address addr = resolve_symbol_lazy(name);
  if(addr == NULL) {
    fatal(dlerror());
  }
  return addr;
}



// isT2_libthread()
//
// Routine to determine if we are currently using the new T2 libthread.
//
// We determine if we are using T2 by reading /proc/self/lstatus and
// looking for a thread with the ASLWP bit set.  If we find this status
// bit set, we must assume that we are NOT using T2.  The T2 team
// has approved this algorithm.
//
// We need to determine if we are running with the new T2 libthread
// since setting native thread priorities is handled differently
// when using this library.  All threads created using T2 are bound
// threads. Calling thr_setprio is meaningless in this case.
//
bool isT2_libthread() {
  static prheader_t * lwpArray = NULL;
  static int lwpSize = 0;
  static int lwpFile = -1;
  lwpstatus_t * that;
  char lwpName [128];
  bool isT2 = false;

#define ADR(x)  ((uintptr_t)(x))
#define LWPINDEX(ary,ix)   ((lwpstatus_t *)(((ary)->pr_entsize * (ix)) + (ADR((ary) + 1))))

  lwpFile = open("/proc/self/lstatus", O_RDONLY, 0);
  if (lwpFile < 0) {
      if (ThreadPriorityVerbose) warning ("Couldn't open /proc/self/lstatus\n");
      return false;
  }
  lwpSize = 16*1024;
  for (;;) {
    lseek (lwpFile, 0, SEEK_SET);
    lwpArray = (prheader_t *)NEW_C_HEAP_ARRAY(char, lwpSize);
    if (read(lwpFile, lwpArray, lwpSize) < 0) {
      if (ThreadPriorityVerbose) warning("Error reading /proc/self/lstatus\n");
      break;
    }
    if ((lwpArray->pr_nent * lwpArray->pr_entsize) <= lwpSize) {
       // We got a good snapshot - now iterate over the list.
      int aslwpcount = 0;
      for (int i = 0; i < lwpArray->pr_nent; i++ ) {
        that = LWPINDEX(lwpArray,i);
        if (that->pr_flags & PR_ASLWP) {
          aslwpcount++;
        }
      }
      if (aslwpcount == 0) isT2 = true;
      break;
    }
    lwpSize = lwpArray->pr_nent * lwpArray->pr_entsize;
    FREE_C_HEAP_ARRAY(char, lwpArray);  // retry.
  }

  FREE_C_HEAP_ARRAY(char, lwpArray);
  close (lwpFile);
  if (ThreadPriorityVerbose) {
    if (isT2) tty->print_cr("We are running with a T2 libthread\n");
    else tty->print_cr("We are not running with a T2 libthread\n");
  }
  return isT2;
}


void os::Solaris::libthread_init() {
  address func = (address)dlsym(RTLD_DEFAULT, "_thr_suspend_allmutators");

  // Determine if we are running with the new T2 libthread
  os::Solaris::set_T2_libthread(isT2_libthread());

  lwp_priocntl_init();

  // RTLD_DEFAULT was not defined on some early versions of 5.5.1
  if(func == NULL) {
    func = (address) dlsym(RTLD_NEXT, "_thr_suspend_allmutators");
    // Guarantee that this VM is running on an new enough OS (5.6 or
    // later) that it will have a new enough libthread.so.
    guarantee(func != NULL, "libthread.so is too old.");
  }

  // Initialize the new libthread getstate API wrappers
  func = resolve_symbol("thr_getstate");
  os::Solaris::set_thr_getstate(CAST_TO_FN_PTR(int_fnP_thread_t_iP_uP_stack_tP_gregset_t, func));

  func = resolve_symbol("thr_setstate");
  os::Solaris::set_thr_setstate(CAST_TO_FN_PTR(int_fnP_thread_t_i_gregset_t, func));

  func = resolve_symbol("thr_setmutator");
  os::Solaris::set_thr_setmutator(CAST_TO_FN_PTR(int_fnP_thread_t_i, func));

  func = resolve_symbol("thr_suspend_mutator");
  os::Solaris::set_thr_suspend_mutator(CAST_TO_FN_PTR(int_fnP_thread_t, func));

  func = resolve_symbol("thr_continue_mutator");
  os::Solaris::set_thr_continue_mutator(CAST_TO_FN_PTR(int_fnP_thread_t, func));

  int size;
  void (*handler_info_func)(address *, int *);
  handler_info_func = CAST_TO_FN_PTR(void (*)(address *, int *), resolve_symbol("thr_sighndlrinfo"));
  handler_info_func(&handler_start, &size);
  handler_end = handler_start + size;
}


int_fnP_mutex_tP os::Solaris::_mutex_lock;
int_fnP_mutex_tP os::Solaris::_mutex_trylock;
int_fnP_mutex_tP os::Solaris::_mutex_unlock;
int_fnP_mutex_tP_i_vP os::Solaris::_mutex_init;
int_fnP_mutex_tP os::Solaris::_mutex_destroy;
int os::Solaris::_mutex_scope = USYNC_THREAD;

int_fnP_cond_tP_mutex_tP_timestruc_tP os::Solaris::_cond_timedwait;
int_fnP_cond_tP_mutex_tP os::Solaris::_cond_wait;
int_fnP_cond_tP os::Solaris::_cond_signal;
int_fnP_cond_tP os::Solaris::_cond_broadcast;
int_fnP_cond_tP_i_vP os::Solaris::_cond_init;
int_fnP_cond_tP os::Solaris::_cond_destroy;
int os::Solaris::_cond_scope = USYNC_THREAD;

void os::Solaris::synchronization_init() {
  if(UseLWPSynchronization) {
    os::Solaris::set_mutex_lock(CAST_TO_FN_PTR(int_fnP_mutex_tP, resolve_symbol("_lwp_mutex_lock")));
    os::Solaris::set_mutex_trylock(CAST_TO_FN_PTR(int_fnP_mutex_tP, resolve_symbol("_lwp_mutex_trylock")));
    os::Solaris::set_mutex_unlock(CAST_TO_FN_PTR(int_fnP_mutex_tP, resolve_symbol("_lwp_mutex_unlock")));
    os::Solaris::set_mutex_init(lwp_mutex_init);
    os::Solaris::set_mutex_destroy(lwp_mutex_destroy);
    os::Solaris::set_mutex_scope(USYNC_THREAD);

    os::Solaris::set_cond_timedwait(CAST_TO_FN_PTR(int_fnP_cond_tP_mutex_tP_timestruc_tP, resolve_symbol("_lwp_cond_timedwait")));
    os::Solaris::set_cond_wait(CAST_TO_FN_PTR(int_fnP_cond_tP_mutex_tP, resolve_symbol("_lwp_cond_wait")));
    os::Solaris::set_cond_signal(CAST_TO_FN_PTR(int_fnP_cond_tP, resolve_symbol("_lwp_cond_signal")));
    os::Solaris::set_cond_broadcast(CAST_TO_FN_PTR(int_fnP_cond_tP, resolve_symbol("_lwp_cond_broadcast")));
    os::Solaris::set_cond_init(lwp_cond_init);
    os::Solaris::set_cond_destroy(lwp_cond_destroy);
    os::Solaris::set_cond_scope(USYNC_THREAD);
  }
  else {
    os::Solaris::set_mutex_scope(USYNC_THREAD);
    os::Solaris::set_cond_scope(USYNC_THREAD);

    if(UsePthreads) {
      os::Solaris::set_mutex_lock(CAST_TO_FN_PTR(int_fnP_mutex_tP, resolve_symbol("pthread_mutex_lock")));
      os::Solaris::set_mutex_trylock(CAST_TO_FN_PTR(int_fnP_mutex_tP, resolve_symbol("pthread_mutex_trylock")));
      os::Solaris::set_mutex_unlock(CAST_TO_FN_PTR(int_fnP_mutex_tP, resolve_symbol("pthread_mutex_unlock")));
      os::Solaris::set_mutex_init(pthread_mutex_default_init);
      os::Solaris::set_mutex_destroy(CAST_TO_FN_PTR(int_fnP_mutex_tP, resolve_symbol("pthread_mutex_destroy")));

      os::Solaris::set_cond_timedwait(CAST_TO_FN_PTR(int_fnP_cond_tP_mutex_tP_timestruc_tP, resolve_symbol("pthread_cond_timedwait")));
      os::Solaris::set_cond_wait(CAST_TO_FN_PTR(int_fnP_cond_tP_mutex_tP, resolve_symbol("pthread_cond_wait")));
      os::Solaris::set_cond_signal(CAST_TO_FN_PTR(int_fnP_cond_tP, resolve_symbol("pthread_cond_signal")));
      os::Solaris::set_cond_broadcast(CAST_TO_FN_PTR(int_fnP_cond_tP, resolve_symbol("pthread_cond_broadcast")));
      os::Solaris::set_cond_init(pthread_cond_default_init);
      os::Solaris::set_cond_destroy(CAST_TO_FN_PTR(int_fnP_cond_tP, resolve_symbol("pthread_cond_destroy")));
    }
    else {
      os::Solaris::set_mutex_lock(CAST_TO_FN_PTR(int_fnP_mutex_tP, resolve_symbol("mutex_lock")));
      os::Solaris::set_mutex_trylock(CAST_TO_FN_PTR(int_fnP_mutex_tP, resolve_symbol("mutex_trylock")));
      os::Solaris::set_mutex_unlock(CAST_TO_FN_PTR(int_fnP_mutex_tP, resolve_symbol("mutex_unlock")));
      os::Solaris::set_mutex_init(::mutex_init);
      os::Solaris::set_mutex_destroy(::mutex_destroy);

      os::Solaris::set_cond_timedwait(CAST_TO_FN_PTR(int_fnP_cond_tP_mutex_tP_timestruc_tP, resolve_symbol("cond_timedwait")));
      os::Solaris::set_cond_wait(CAST_TO_FN_PTR(int_fnP_cond_tP_mutex_tP, resolve_symbol("cond_wait")));
      os::Solaris::set_cond_signal(CAST_TO_FN_PTR(int_fnP_cond_tP, resolve_symbol("cond_signal")));
      os::Solaris::set_cond_broadcast(CAST_TO_FN_PTR(int_fnP_cond_tP, resolve_symbol("cond_broadcast")));
      os::Solaris::set_cond_init(::cond_init);
      os::Solaris::set_cond_destroy(::cond_destroy);
    }
  }
}

bool os::Solaris::liblgrp_init() {
  void *handle = dlopen("liblgrp.so.1", RTLD_LAZY);
  if (handle != NULL) {
    os::Solaris::set_lgrp_home(CAST_TO_FN_PTR(lgrp_home_func_t, dlsym(handle, "lgrp_home")));
    os::Solaris::set_lgrp_init(CAST_TO_FN_PTR(lgrp_init_func_t, dlsym(handle, "lgrp_init")));
    os::Solaris::set_lgrp_fini(CAST_TO_FN_PTR(lgrp_fini_func_t, dlsym(handle, "lgrp_fini")));
    os::Solaris::set_lgrp_root(CAST_TO_FN_PTR(lgrp_root_func_t, dlsym(handle, "lgrp_root")));
    os::Solaris::set_lgrp_children(CAST_TO_FN_PTR(lgrp_children_func_t, dlsym(handle, "lgrp_children")));
    os::Solaris::set_lgrp_resources(CAST_TO_FN_PTR(lgrp_resources_func_t, dlsym(handle, "lgrp_resources")));
    os::Solaris::set_lgrp_nlgrps(CAST_TO_FN_PTR(lgrp_nlgrps_func_t, dlsym(handle, "lgrp_nlgrps")));
    os::Solaris::set_lgrp_cookie_stale(CAST_TO_FN_PTR(lgrp_cookie_stale_func_t,
                                       dlsym(handle, "lgrp_cookie_stale")));

    lgrp_cookie_t c = lgrp_init(LGRP_VIEW_CALLER);
    set_lgrp_cookie(c);
    return true;
  }
  return false;
}

void os::Solaris::misc_sym_init() {
  address func;

  // getisax
  func = resolve_symbol_lazy("getisax");
  if (func != NULL) {
    os::Solaris::_getisax = CAST_TO_FN_PTR(getisax_func_t, func);
  }

  // meminfo
  func = resolve_symbol_lazy("meminfo");
  if (func != NULL) {
    os::Solaris::set_meminfo(CAST_TO_FN_PTR(meminfo_func_t, func));
  }
}

uint_t os::Solaris::getisax(uint32_t* array, uint_t n) {
  assert(_getisax != NULL, "_getisax not set");
  return _getisax(array, n);
}

// Symbol doesn't exist in Solaris 8 pset.h
#ifndef PS_MYID
#define PS_MYID -3
#endif

// int pset_getloadavg(psetid_t pset, double loadavg[], int nelem);
typedef long (*pset_getloadavg_type)(psetid_t pset, double loadavg[], int nelem);
static pset_getloadavg_type pset_getloadavg_ptr = NULL;

void init_pset_getloadavg_ptr(void) {
  pset_getloadavg_ptr =
    (pset_getloadavg_type)dlsym(RTLD_DEFAULT, "pset_getloadavg");
  if (PrintMiscellaneous && Verbose && pset_getloadavg_ptr == NULL) {
    warning("pset_getloadavg function not found");
  }
}

int os::Solaris::_dev_zero_fd = -1;

// this is called _before_ the global arguments have been parsed
void os::init(void) {
  _initial_pid = getpid();

  max_hrtime = first_hrtime = gethrtime();

  init_random(1234567);

  page_size = sysconf(_SC_PAGESIZE);
  if (page_size == -1)
    fatal(err_msg("os_solaris.cpp: os::init: sysconf failed (%s)",
                  strerror(errno)));
  init_page_sizes((size_t) page_size);

  Solaris::initialize_system_info();

  // Initialize misc. symbols as soon as possible, so we can use them
  // if we need them.
  Solaris::misc_sym_init();

  int fd = open("/dev/zero", O_RDWR);
  if (fd < 0) {
    fatal(err_msg("os::init: cannot open /dev/zero (%s)", strerror(errno)));
  } else {
    Solaris::set_dev_zero_fd(fd);

    // Close on exec, child won't inherit.
    fcntl(fd, F_SETFD, FD_CLOEXEC);
  }

  clock_tics_per_sec = CLK_TCK;

  // check if dladdr1() exists; dladdr1 can provide more information than
  // dladdr for os::dll_address_to_function_name. It comes with SunOS 5.9
  // and is available on linker patches for 5.7 and 5.8.
  // libdl.so must have been loaded, this call is just an entry lookup
  void * hdl = dlopen("libdl.so", RTLD_NOW);
  if (hdl)
    dladdr1_func = CAST_TO_FN_PTR(dladdr1_func_type, dlsym(hdl, "dladdr1"));

  // (Solaris only) this switches to calls that actually do locking.
  ThreadCritical::initialize();

  main_thread = thr_self();

  // Constant minimum stack size allowed. It must be at least
  // the minimum of what the OS supports (thr_min_stack()), and
  // enough to allow the thread to get to user bytecode execution.
  Solaris::min_stack_allowed = MAX2(thr_min_stack(), Solaris::min_stack_allowed);
  // If the pagesize of the VM is greater than 8K determine the appropriate
  // number of initial guard pages.  The user can change this with the
  // command line arguments, if needed.
  if (vm_page_size() > 8*K) {
    StackYellowPages = 1;
    StackRedPages = 1;
    StackShadowPages = round_to((StackShadowPages*8*K), vm_page_size()) / vm_page_size();
  }
}

// To install functions for atexit system call
extern "C" {
  static void perfMemory_exit_helper() {
    perfMemory_exit();
  }
}

// this is called _after_ the global arguments have been parsed
jint os::init_2(void) {
  // try to enable extended file IO ASAP, see 6431278
  os::Solaris::try_enable_extended_io();

  // Allocate a single page and mark it as readable for safepoint polling.  Also
  // use this first mmap call to check support for MAP_ALIGN.
  address polling_page = (address)Solaris::mmap_chunk((char*)page_size,
                                                      page_size,
                                                      MAP_PRIVATE | MAP_ALIGN,
                                                      PROT_READ);
  if (polling_page == NULL) {
    has_map_align = false;
    polling_page = (address)Solaris::mmap_chunk(NULL, page_size, MAP_PRIVATE,
                                                PROT_READ);
  }

  os::set_polling_page(polling_page);

#ifndef PRODUCT
  if( Verbose && PrintMiscellaneous )
    tty->print("[SafePoint Polling address: " INTPTR_FORMAT "]\n", (intptr_t)polling_page);
#endif

  if (!UseMembar) {
    address mem_serialize_page = (address)Solaris::mmap_chunk( NULL, page_size, MAP_PRIVATE, PROT_READ | PROT_WRITE );
    guarantee( mem_serialize_page != NULL, "mmap Failed for memory serialize page");
    os::set_memory_serialize_page( mem_serialize_page );

#ifndef PRODUCT
    if(Verbose && PrintMiscellaneous)
      tty->print("[Memory Serialize  Page address: " INTPTR_FORMAT "]\n", (intptr_t)mem_serialize_page);
#endif
}

  FLAG_SET_DEFAULT(UseLargePages, os::large_page_init());

  // Check minimum allowable stack size for thread creation and to initialize
  // the java system classes, including StackOverflowError - depends on page
  // size.  Add a page for compiler2 recursion in main thread.
  // Add in BytesPerWord times page size to account for VM stack during
  // class initialization depending on 32 or 64 bit VM.
  guarantee((Solaris::min_stack_allowed >=
    (StackYellowPages+StackRedPages+StackShadowPages+BytesPerWord
     COMPILER2_PRESENT(+1)) * page_size),
    "need to increase Solaris::min_stack_allowed on this platform");

  size_t threadStackSizeInBytes = ThreadStackSize * K;
  if (threadStackSizeInBytes != 0 &&
    threadStackSizeInBytes < Solaris::min_stack_allowed) {
    tty->print_cr("\nThe stack size specified is too small, Specify at least %dk",
                  Solaris::min_stack_allowed/K);
    return JNI_ERR;
  }

  // For 64kbps there will be a 64kb page size, which makes
  // the usable default stack size quite a bit less.  Increase the
  // stack for 64kb (or any > than 8kb) pages, this increases
  // virtual memory fragmentation (since we're not creating the
  // stack on a power of 2 boundary.  The real fix for this
  // should be to fix the guard page mechanism.

  if (vm_page_size() > 8*K) {
      threadStackSizeInBytes = (threadStackSizeInBytes != 0)
         ? threadStackSizeInBytes +
           ((StackYellowPages + StackRedPages) * vm_page_size())
         : 0;
      ThreadStackSize = threadStackSizeInBytes/K;
  }

  // Make the stack size a multiple of the page size so that
  // the yellow/red zones can be guarded.
  JavaThread::set_stack_size_at_create(round_to(threadStackSizeInBytes,
        vm_page_size()));

  Solaris::libthread_init();

  if (UseNUMA) {
    if (!Solaris::liblgrp_init()) {
      UseNUMA = false;
    } else {
      size_t lgrp_limit = os::numa_get_groups_num();
      int *lgrp_ids = NEW_C_HEAP_ARRAY(int, lgrp_limit);
      size_t lgrp_num = os::numa_get_leaf_groups(lgrp_ids, lgrp_limit);
      FREE_C_HEAP_ARRAY(int, lgrp_ids);
      if (lgrp_num < 2) {
        // There's only one locality group, disable NUMA.
        UseNUMA = false;
      }
    }
    if (!UseNUMA && ForceNUMA) {
      UseNUMA = true;
    }
  }

  Solaris::signal_sets_init();
  Solaris::init_signal_mem();
  Solaris::install_signal_handlers();

  if (libjsigversion < JSIG_VERSION_1_4_1) {
    Maxlibjsigsigs = OLDMAXSIGNUM;
  }

  // initialize synchronization primitives to use either thread or
  // lwp synchronization (controlled by UseLWPSynchronization)
  Solaris::synchronization_init();

  if (MaxFDLimit) {
    // set the number of file descriptors to max. print out error
    // if getrlimit/setrlimit fails but continue regardless.
    struct rlimit nbr_files;
    int status = getrlimit(RLIMIT_NOFILE, &nbr_files);
    if (status != 0) {
      if (PrintMiscellaneous && (Verbose || WizardMode))
        perror("os::init_2 getrlimit failed");
    } else {
      nbr_files.rlim_cur = nbr_files.rlim_max;
      status = setrlimit(RLIMIT_NOFILE, &nbr_files);
      if (status != 0) {
        if (PrintMiscellaneous && (Verbose || WizardMode))
          perror("os::init_2 setrlimit failed");
      }
    }
  }

  // Initialize HPI.
  jint hpi_result = hpi::initialize();
  if (hpi_result != JNI_OK) {
    tty->print_cr("There was an error trying to initialize the HPI library.");
    return hpi_result;
  }

  // Calculate theoretical max. size of Threads to guard gainst
  // artifical out-of-memory situations, where all available address-
  // space has been reserved by thread stacks. Default stack size is 1Mb.
  size_t pre_thread_stack_size = (JavaThread::stack_size_at_create()) ?
    JavaThread::stack_size_at_create() : (1*K*K);
  assert(pre_thread_stack_size != 0, "Must have a stack");
  // Solaris has a maximum of 4Gb of user programs. Calculate the thread limit when
  // we should start doing Virtual Memory banging. Currently when the threads will
  // have used all but 200Mb of space.
  size_t max_address_space = ((unsigned int)4 * K * K * K) - (200 * K * K);
  Solaris::_os_thread_limit = max_address_space / pre_thread_stack_size;

  // at-exit methods are called in the reverse order of their registration.
  // In Solaris 7 and earlier, atexit functions are called on return from
  // main or as a result of a call to exit(3C). There can be only 32 of
  // these functions registered and atexit() does not set errno. In Solaris
  // 8 and later, there is no limit to the number of functions registered
  // and atexit() sets errno. In addition, in Solaris 8 and later, atexit
  // functions are called upon dlclose(3DL) in addition to return from main
  // and exit(3C).

  if (PerfAllowAtExitRegistration) {
    // only register atexit functions if PerfAllowAtExitRegistration is set.
    // atexit functions can be delayed until process exit time, which
    // can be problematic for embedded VM situations. Embedded VMs should
    // call DestroyJavaVM() to assure that VM resources are released.

    // note: perfMemory_exit_helper atexit function may be removed in
    // the future if the appropriate cleanup code can be added to the
    // VM_Exit VMOperation's doit method.
    if (atexit(perfMemory_exit_helper) != 0) {
      warning("os::init2 atexit(perfMemory_exit_helper) failed");
    }
  }

  // Init pset_loadavg function pointer
  init_pset_getloadavg_ptr();

  return JNI_OK;
}

void os::init_3(void) {
  return;
}

// Mark the polling page as unreadable
void os::make_polling_page_unreadable(void) {
  if( mprotect((char *)_polling_page, page_size, PROT_NONE) != 0 )
    fatal("Could not disable polling page");
};

// Mark the polling page as readable
void os::make_polling_page_readable(void) {
  if( mprotect((char *)_polling_page, page_size, PROT_READ) != 0 )
    fatal("Could not enable polling page");
};

// OS interface.

int os::stat(const char *path, struct stat *sbuf) {
  char pathbuf[MAX_PATH];
  if (strlen(path) > MAX_PATH - 1) {
    errno = ENAMETOOLONG;
    return -1;
  }
  hpi::native_path(strcpy(pathbuf, path));
  return ::stat(pathbuf, sbuf);
}


bool os::check_heap(bool force) { return true; }

typedef int (*vsnprintf_t)(char* buf, size_t count, const char* fmt, va_list argptr);
static vsnprintf_t sol_vsnprintf = NULL;

int local_vsnprintf(char* buf, size_t count, const char* fmt, va_list argptr) {
  if (!sol_vsnprintf) {
    //search  for the named symbol in the objects that were loaded after libjvm
    void* where = RTLD_NEXT;
    if ((sol_vsnprintf = CAST_TO_FN_PTR(vsnprintf_t, dlsym(where, "__vsnprintf"))) == NULL)
        sol_vsnprintf = CAST_TO_FN_PTR(vsnprintf_t, dlsym(where, "vsnprintf"));
    if (!sol_vsnprintf){
      //search  for the named symbol in the objects that were loaded before libjvm
      where = RTLD_DEFAULT;
      if ((sol_vsnprintf = CAST_TO_FN_PTR(vsnprintf_t, dlsym(where, "__vsnprintf"))) == NULL)
        sol_vsnprintf = CAST_TO_FN_PTR(vsnprintf_t, dlsym(where, "vsnprintf"));
      assert(sol_vsnprintf != NULL, "vsnprintf not found");
    }
  }
  return (*sol_vsnprintf)(buf, count, fmt, argptr);
}


// Is a (classpath) directory empty?
bool os::dir_is_empty(const char* path) {
  DIR *dir = NULL;
  struct dirent *ptr;

  dir = opendir(path);
  if (dir == NULL) return true;

  /* Scan the directory */
  bool result = true;
  char buf[sizeof(struct dirent) + MAX_PATH];
  struct dirent *dbuf = (struct dirent *) buf;
  while (result && (ptr = readdir(dir, dbuf)) != NULL) {
    if (strcmp(ptr->d_name, ".") != 0 && strcmp(ptr->d_name, "..") != 0) {
      result = false;
    }
  }
  closedir(dir);
  return result;
}

// create binary file, rewriting existing file if required
int os::create_binary_file(const char* path, bool rewrite_existing) {
  int oflags = O_WRONLY | O_CREAT;
  if (!rewrite_existing) {
    oflags |= O_EXCL;
  }
  return ::open64(path, oflags, S_IREAD | S_IWRITE);
}

// return current position of file pointer
jlong os::current_file_offset(int fd) {
  return (jlong)::lseek64(fd, (off64_t)0, SEEK_CUR);
}

// move file pointer to the specified offset
jlong os::seek_to_file_offset(int fd, jlong offset) {
  return (jlong)::lseek64(fd, (off64_t)offset, SEEK_SET);
}

// Map a block of memory.
char* os::map_memory(int fd, const char* file_name, size_t file_offset,
                     char *addr, size_t bytes, bool read_only,
                     bool allow_exec) {
  int prot;
  int flags;

  if (read_only) {
    prot = PROT_READ;
    flags = MAP_SHARED;
  } else {
    prot = PROT_READ | PROT_WRITE;
    flags = MAP_PRIVATE;
  }

  if (allow_exec) {
    prot |= PROT_EXEC;
  }

  if (addr != NULL) {
    flags |= MAP_FIXED;
  }

  char* mapped_address = (char*)mmap(addr, (size_t)bytes, prot, flags,
                                     fd, file_offset);
  if (mapped_address == MAP_FAILED) {
    return NULL;
  }
  return mapped_address;
}


// Remap a block of memory.
char* os::remap_memory(int fd, const char* file_name, size_t file_offset,
                       char *addr, size_t bytes, bool read_only,
                       bool allow_exec) {
  // same as map_memory() on this OS
  return os::map_memory(fd, file_name, file_offset, addr, bytes, read_only,
                        allow_exec);
}


// Unmap a block of memory.
bool os::unmap_memory(char* addr, size_t bytes) {
  return munmap(addr, bytes) == 0;
}

void os::pause() {
  char filename[MAX_PATH];
  if (PauseAtStartupFile && PauseAtStartupFile[0]) {
    jio_snprintf(filename, MAX_PATH, PauseAtStartupFile);
  } else {
    jio_snprintf(filename, MAX_PATH, "./vm.paused.%d", current_process_id());
  }

  int fd = ::open(filename, O_WRONLY | O_CREAT | O_TRUNC, 0666);
  if (fd != -1) {
    struct stat buf;
    close(fd);
    while (::stat(filename, &buf) == 0) {
      (void)::poll(NULL, 0, 100);
    }
  } else {
    jio_fprintf(stderr,
      "Could not open pause file '%s', continuing immediately.\n", filename);
  }
}

#ifndef PRODUCT
#ifdef INTERPOSE_ON_SYSTEM_SYNCH_FUNCTIONS
// Turn this on if you need to trace synch operations.
// Set RECORD_SYNCH_LIMIT to a large-enough value,
// and call record_synch_enable and record_synch_disable
// around the computation of interest.

void record_synch(char* name, bool returning);  // defined below

class RecordSynch {
  char* _name;
 public:
  RecordSynch(char* name) :_name(name)
                 { record_synch(_name, false); }
  ~RecordSynch() { record_synch(_name,   true);  }
};

#define CHECK_SYNCH_OP(ret, name, params, args, inner)          \
extern "C" ret name params {                                    \
  typedef ret name##_t params;                                  \
  static name##_t* implem = NULL;                               \
  static int callcount = 0;                                     \
  if (implem == NULL) {                                         \
    implem = (name##_t*) dlsym(RTLD_NEXT, #name);               \
    if (implem == NULL)  fatal(dlerror());                      \
  }                                                             \
  ++callcount;                                                  \
  RecordSynch _rs(#name);                                       \
  inner;                                                        \
  return implem args;                                           \
}
// in dbx, examine callcounts this way:
// for n in $(eval whereis callcount | awk '{print $2}'); do print $n; done

#define CHECK_POINTER_OK(p) \
  (Universe::perm_gen() == NULL || !Universe::is_reserved_heap((oop)(p)))
#define CHECK_MU \
  if (!CHECK_POINTER_OK(mu)) fatal("Mutex must be in C heap only.");
#define CHECK_CV \
  if (!CHECK_POINTER_OK(cv)) fatal("Condvar must be in C heap only.");
#define CHECK_P(p) \
  if (!CHECK_POINTER_OK(p))  fatal(false,  "Pointer must be in C heap only.");

#define CHECK_MUTEX(mutex_op) \
CHECK_SYNCH_OP(int, mutex_op, (mutex_t *mu), (mu), CHECK_MU);

CHECK_MUTEX(   mutex_lock)
CHECK_MUTEX(  _mutex_lock)
CHECK_MUTEX( mutex_unlock)
CHECK_MUTEX(_mutex_unlock)
CHECK_MUTEX( mutex_trylock)
CHECK_MUTEX(_mutex_trylock)

#define CHECK_COND(cond_op) \
CHECK_SYNCH_OP(int, cond_op, (cond_t *cv, mutex_t *mu), (cv, mu), CHECK_MU;CHECK_CV);

CHECK_COND( cond_wait);
CHECK_COND(_cond_wait);
CHECK_COND(_cond_wait_cancel);

#define CHECK_COND2(cond_op) \
CHECK_SYNCH_OP(int, cond_op, (cond_t *cv, mutex_t *mu, timestruc_t* ts), (cv, mu, ts), CHECK_MU;CHECK_CV);

CHECK_COND2( cond_timedwait);
CHECK_COND2(_cond_timedwait);
CHECK_COND2(_cond_timedwait_cancel);

// do the _lwp_* versions too
#define mutex_t lwp_mutex_t
#define cond_t  lwp_cond_t
CHECK_MUTEX(  _lwp_mutex_lock)
CHECK_MUTEX(  _lwp_mutex_unlock)
CHECK_MUTEX(  _lwp_mutex_trylock)
CHECK_MUTEX( __lwp_mutex_lock)
CHECK_MUTEX( __lwp_mutex_unlock)
CHECK_MUTEX( __lwp_mutex_trylock)
CHECK_MUTEX(___lwp_mutex_lock)
CHECK_MUTEX(___lwp_mutex_unlock)

CHECK_COND(  _lwp_cond_wait);
CHECK_COND( __lwp_cond_wait);
CHECK_COND(___lwp_cond_wait);

CHECK_COND2(  _lwp_cond_timedwait);
CHECK_COND2( __lwp_cond_timedwait);
#undef mutex_t
#undef cond_t

CHECK_SYNCH_OP(int, _lwp_suspend2,       (int lwp, int *n), (lwp, n), 0);
CHECK_SYNCH_OP(int,__lwp_suspend2,       (int lwp, int *n), (lwp, n), 0);
CHECK_SYNCH_OP(int, _lwp_kill,           (int lwp, int n),  (lwp, n), 0);
CHECK_SYNCH_OP(int,__lwp_kill,           (int lwp, int n),  (lwp, n), 0);
CHECK_SYNCH_OP(int, _lwp_sema_wait,      (lwp_sema_t* p),   (p),  CHECK_P(p));
CHECK_SYNCH_OP(int,__lwp_sema_wait,      (lwp_sema_t* p),   (p),  CHECK_P(p));
CHECK_SYNCH_OP(int, _lwp_cond_broadcast, (lwp_cond_t* cv),  (cv), CHECK_CV);
CHECK_SYNCH_OP(int,__lwp_cond_broadcast, (lwp_cond_t* cv),  (cv), CHECK_CV);


// recording machinery:

enum { RECORD_SYNCH_LIMIT = 200 };
char* record_synch_name[RECORD_SYNCH_LIMIT];
void* record_synch_arg0ptr[RECORD_SYNCH_LIMIT];
bool record_synch_returning[RECORD_SYNCH_LIMIT];
thread_t record_synch_thread[RECORD_SYNCH_LIMIT];
int record_synch_count = 0;
bool record_synch_enabled = false;

// in dbx, examine recorded data this way:
// for n in name arg0ptr returning thread; do print record_synch_$n[0..record_synch_count-1]; done

void record_synch(char* name, bool returning) {
  if (record_synch_enabled) {
    if (record_synch_count < RECORD_SYNCH_LIMIT) {
      record_synch_name[record_synch_count] = name;
      record_synch_returning[record_synch_count] = returning;
      record_synch_thread[record_synch_count] = thr_self();
      record_synch_arg0ptr[record_synch_count] = &name;
      record_synch_count++;
    }
    // put more checking code here:
    // ...
  }
}

void record_synch_enable() {
  // start collecting trace data, if not already doing so
  if (!record_synch_enabled)  record_synch_count = 0;
  record_synch_enabled = true;
}

void record_synch_disable() {
  // stop collecting trace data
  record_synch_enabled = false;
}

#endif // INTERPOSE_ON_SYSTEM_SYNCH_FUNCTIONS
#endif // PRODUCT

const intptr_t thr_time_off  = (intptr_t)(&((prusage_t *)(NULL))->pr_utime);
const intptr_t thr_time_size = (intptr_t)(&((prusage_t *)(NULL))->pr_ttime) -
                               (intptr_t)(&((prusage_t *)(NULL))->pr_utime);


// JVMTI & JVM monitoring and management support
// The thread_cpu_time() and current_thread_cpu_time() are only
// supported if is_thread_cpu_time_supported() returns true.
// They are not supported on Solaris T1.

// current_thread_cpu_time(bool) and thread_cpu_time(Thread*, bool)
// are used by JVM M&M and JVMTI to get user+sys or user CPU time
// of a thread.
//
// current_thread_cpu_time() and thread_cpu_time(Thread *)
// returns the fast estimate available on the platform.

// hrtime_t gethrvtime() return value includes
// user time but does not include system time
jlong os::current_thread_cpu_time() {
  return (jlong) gethrvtime();
}

jlong os::thread_cpu_time(Thread *thread) {
  // return user level CPU time only to be consistent with
  // what current_thread_cpu_time returns.
  // thread_cpu_time_info() must be changed if this changes
  return os::thread_cpu_time(thread, false /* user time only */);
}

jlong os::current_thread_cpu_time(bool user_sys_cpu_time) {
  if (user_sys_cpu_time) {
    return os::thread_cpu_time(Thread::current(), user_sys_cpu_time);
  } else {
    return os::current_thread_cpu_time();
  }
}

jlong os::thread_cpu_time(Thread *thread, bool user_sys_cpu_time) {
  char proc_name[64];
  int count;
  prusage_t prusage;
  jlong lwp_time;
  int fd;

  sprintf(proc_name, "/proc/%d/lwp/%d/lwpusage",
                     getpid(),
                     thread->osthread()->lwp_id());
  fd = open(proc_name, O_RDONLY);
  if ( fd == -1 ) return -1;

  do {
    count = pread(fd,
                  (void *)&prusage.pr_utime,
                  thr_time_size,
                  thr_time_off);
  } while (count < 0 && errno == EINTR);
  close(fd);
  if ( count < 0 ) return -1;

  if (user_sys_cpu_time) {
    // user + system CPU time
    lwp_time = (((jlong)prusage.pr_stime.tv_sec +
                 (jlong)prusage.pr_utime.tv_sec) * (jlong)1000000000) +
                 (jlong)prusage.pr_stime.tv_nsec +
                 (jlong)prusage.pr_utime.tv_nsec;
  } else {
    // user level CPU time only
    lwp_time = ((jlong)prusage.pr_utime.tv_sec * (jlong)1000000000) +
                (jlong)prusage.pr_utime.tv_nsec;
  }

  return(lwp_time);
}

void os::current_thread_cpu_time_info(jvmtiTimerInfo *info_ptr) {
  info_ptr->max_value = ALL_64_BITS;      // will not wrap in less than 64 bits
  info_ptr->may_skip_backward = false;    // elapsed time not wall time
  info_ptr->may_skip_forward = false;     // elapsed time not wall time
  info_ptr->kind = JVMTI_TIMER_USER_CPU;  // only user time is returned
}

void os::thread_cpu_time_info(jvmtiTimerInfo *info_ptr) {
  info_ptr->max_value = ALL_64_BITS;      // will not wrap in less than 64 bits
  info_ptr->may_skip_backward = false;    // elapsed time not wall time
  info_ptr->may_skip_forward = false;     // elapsed time not wall time
  info_ptr->kind = JVMTI_TIMER_USER_CPU;  // only user time is returned
}

bool os::is_thread_cpu_time_supported() {
  if ( os::Solaris::T2_libthread() || UseBoundThreads ) {
    return true;
  } else {
    return false;
  }
}

// System loadavg support.  Returns -1 if load average cannot be obtained.
// Return the load average for our processor set if the primitive exists
// (Solaris 9 and later).  Otherwise just return system wide loadavg.
int os::loadavg(double loadavg[], int nelem) {
  if (pset_getloadavg_ptr != NULL) {
    return (*pset_getloadavg_ptr)(PS_MYID, loadavg, nelem);
  } else {
    return ::getloadavg(loadavg, nelem);
  }
}

//---------------------------------------------------------------------------------

static address same_page(address x, address y) {
  intptr_t page_bits = -os::vm_page_size();
  if ((intptr_t(x) & page_bits) == (intptr_t(y) & page_bits))
    return x;
  else if (x > y)
    return (address)(intptr_t(y) | ~page_bits) + 1;
  else
    return (address)(intptr_t(y) & page_bits);
}

bool os::find(address addr, outputStream* st) {
  Dl_info dlinfo;
  memset(&dlinfo, 0, sizeof(dlinfo));
  if (dladdr(addr, &dlinfo)) {
#ifdef _LP64
    st->print("0x%016lx: ", addr);
#else
    st->print("0x%08x: ", addr);
#endif
    if (dlinfo.dli_sname != NULL)
      st->print("%s+%#lx", dlinfo.dli_sname, addr-(intptr_t)dlinfo.dli_saddr);
    else if (dlinfo.dli_fname)
      st->print("<offset %#lx>", addr-(intptr_t)dlinfo.dli_fbase);
    else
      st->print("<absolute address>");
    if (dlinfo.dli_fname)  st->print(" in %s", dlinfo.dli_fname);
#ifdef _LP64
    if (dlinfo.dli_fbase)  st->print(" at 0x%016lx", dlinfo.dli_fbase);
#else
    if (dlinfo.dli_fbase)  st->print(" at 0x%08x", dlinfo.dli_fbase);
#endif
    st->cr();

    if (Verbose) {
      // decode some bytes around the PC
      address begin = same_page(addr-40, addr);
      address end   = same_page(addr+40, addr);
      address       lowest = (address) dlinfo.dli_sname;
      if (!lowest)  lowest = (address) dlinfo.dli_fbase;
      if (begin < lowest)  begin = lowest;
      Dl_info dlinfo2;
      if (dladdr(end, &dlinfo2) && dlinfo2.dli_saddr != dlinfo.dli_saddr
          && end > dlinfo2.dli_saddr && dlinfo2.dli_saddr > begin)
        end = (address) dlinfo2.dli_saddr;
      Disassembler::decode(begin, end, st);
    }
    return true;
  }
  return false;
}

// Following function has been added to support HotSparc's libjvm.so running
// under Solaris production JDK 1.2.2 / 1.3.0.  These came from
// src/solaris/hpi/native_threads in the EVM codebase.
//
// NOTE: This is no longer needed in the 1.3.1 and 1.4 production release
// libraries and should thus be removed. We will leave it behind for a while
// until we no longer want to able to run on top of 1.3.0 Solaris production
// JDK. See 4341971.

#define STACK_SLACK 0x800

extern "C" {
  intptr_t sysThreadAvailableStackWithSlack() {
    stack_t st;
    intptr_t retval, stack_top;
    retval = thr_stksegment(&st);
    assert(retval == 0, "incorrect return value from thr_stksegment");
    assert((address)&st < (address)st.ss_sp, "Invalid stack base returned");
    assert((address)&st > (address)st.ss_sp-st.ss_size, "Invalid stack size returned");
    stack_top=(intptr_t)st.ss_sp-st.ss_size;
    return ((intptr_t)&stack_top - stack_top - STACK_SLACK);
  }
}

// Just to get the Kernel build to link on solaris for testing.

extern "C" {
class ASGCT_CallTrace;
void AsyncGetCallTrace(ASGCT_CallTrace *trace, jint depth, void* ucontext)
  KERNEL_RETURN;
}


// ObjectMonitor park-unpark infrastructure ...
//
// We implement Solaris and Linux PlatformEvents with the
// obvious condvar-mutex-flag triple.
// Another alternative that works quite well is pipes:
// Each PlatformEvent consists of a pipe-pair.
// The thread associated with the PlatformEvent
// calls park(), which reads from the input end of the pipe.
// Unpark() writes into the other end of the pipe.
// The write-side of the pipe must be set NDELAY.
// Unfortunately pipes consume a large # of handles.
// Native solaris lwp_park() and lwp_unpark() work nicely, too.
// Using pipes for the 1st few threads might be workable, however.
//
// park() is permitted to return spuriously.
// Callers of park() should wrap the call to park() in
// an appropriate loop.  A litmus test for the correct
// usage of park is the following: if park() were modified
// to immediately return 0 your code should still work,
// albeit degenerating to a spin loop.
//
// An interesting optimization for park() is to use a trylock()
// to attempt to acquire the mutex.  If the trylock() fails
// then we know that a concurrent unpark() operation is in-progress.
// in that case the park() code could simply set _count to 0
// and return immediately.  The subsequent park() operation *might*
// return immediately.  That's harmless as the caller of park() is
// expected to loop.  By using trylock() we will have avoided a
// avoided a context switch caused by contention on the per-thread mutex.
//
// TODO-FIXME:
// 1.  Reconcile Doug's JSR166 j.u.c park-unpark with the
//     objectmonitor implementation.
// 2.  Collapse the JSR166 parker event, and the
//     objectmonitor ParkEvent into a single "Event" construct.
// 3.  In park() and unpark() add:
//     assert (Thread::current() == AssociatedWith).
// 4.  add spurious wakeup injection on a -XX:EarlyParkReturn=N switch.
//     1-out-of-N park() operations will return immediately.
//
// _Event transitions in park()
//   -1 => -1 : illegal
//    1 =>  0 : pass - return immediately
//    0 => -1 : block
//
// _Event serves as a restricted-range semaphore.
//
// Another possible encoding of _Event would be with
// explicit "PARKED" == 01b and "SIGNALED" == 10b bits.
//
// TODO-FIXME: add DTRACE probes for:
// 1.   Tx parks
// 2.   Ty unparks Tx
// 3.   Tx resumes from park


// value determined through experimentation
#define ROUNDINGFIX 11

// utility to compute the abstime argument to timedwait.
// TODO-FIXME: switch from compute_abstime() to unpackTime().

static timestruc_t* compute_abstime(timestruc_t* abstime, jlong millis) {
  // millis is the relative timeout time
  // abstime will be the absolute timeout time
  if (millis < 0)  millis = 0;
  struct timeval now;
  int status = gettimeofday(&now, NULL);
  assert(status == 0, "gettimeofday");
  jlong seconds = millis / 1000;
  jlong max_wait_period;

  if (UseLWPSynchronization) {
    // forward port of fix for 4275818 (not sleeping long enough)
    // There was a bug in Solaris 6, 7 and pre-patch 5 of 8 where
    // _lwp_cond_timedwait() used a round_down algorithm rather
    // than a round_up. For millis less than our roundfactor
    // it rounded down to 0 which doesn't meet the spec.
    // For millis > roundfactor we may return a bit sooner, but
    // since we can not accurately identify the patch level and
    // this has already been fixed in Solaris 9 and 8 we will
    // leave it alone rather than always rounding down.

    if (millis > 0 && millis < ROUNDINGFIX) millis = ROUNDINGFIX;
       // It appears that when we go directly through Solaris _lwp_cond_timedwait()
           // the acceptable max time threshold is smaller than for libthread on 2.5.1 and 2.6
           max_wait_period = 21000000;
  } else {
    max_wait_period = 50000000;
  }
  millis %= 1000;
  if (seconds > max_wait_period) {      // see man cond_timedwait(3T)
     seconds = max_wait_period;
  }
  abstime->tv_sec = now.tv_sec  + seconds;
  long       usec = now.tv_usec + millis * 1000;
  if (usec >= 1000000) {
    abstime->tv_sec += 1;
    usec -= 1000000;
  }
  abstime->tv_nsec = usec * 1000;
  return abstime;
}

// Test-and-clear _Event, always leaves _Event set to 0, returns immediately.
// Conceptually TryPark() should be equivalent to park(0).

int os::PlatformEvent::TryPark() {
  for (;;) {
    const int v = _Event ;
    guarantee ((v == 0) || (v == 1), "invariant") ;
    if (Atomic::cmpxchg (0, &_Event, v) == v) return v  ;
  }
}

void os::PlatformEvent::park() {           // AKA: down()
  // Invariant: Only the thread associated with the Event/PlatformEvent
  // may call park().
  int v ;
  for (;;) {
      v = _Event ;
      if (Atomic::cmpxchg (v-1, &_Event, v) == v) break ;
  }
  guarantee (v >= 0, "invariant") ;
  if (v == 0) {
     // Do this the hard way by blocking ...
     // See http://monaco.sfbay/detail.jsf?cr=5094058.
     // TODO-FIXME: for Solaris SPARC set fprs.FEF=0 prior to parking.
     // Only for SPARC >= V8PlusA
#if defined(__sparc) && defined(COMPILER2)
     if (ClearFPUAtPark) { _mark_fpu_nosave() ; }
#endif
     int status = os::Solaris::mutex_lock(_mutex);
     assert_status(status == 0, status,  "mutex_lock");
     guarantee (_nParked == 0, "invariant") ;
     ++ _nParked ;
     while (_Event < 0) {
        // for some reason, under 2.7 lwp_cond_wait() may return ETIME ...
        // Treat this the same as if the wait was interrupted
        // With usr/lib/lwp going to kernel, always handle ETIME
        status = os::Solaris::cond_wait(_cond, _mutex);
        if (status == ETIME) status = EINTR ;
        assert_status(status == 0 || status == EINTR, status, "cond_wait");
     }
     -- _nParked ;
     _Event = 0 ;
     status = os::Solaris::mutex_unlock(_mutex);
     assert_status(status == 0, status, "mutex_unlock");
  }
}

int os::PlatformEvent::park(jlong millis) {
  guarantee (_nParked == 0, "invariant") ;
  int v ;
  for (;;) {
      v = _Event ;
      if (Atomic::cmpxchg (v-1, &_Event, v) == v) break ;
  }
  guarantee (v >= 0, "invariant") ;
  if (v != 0) return OS_OK ;

  int ret = OS_TIMEOUT;
  timestruc_t abst;
  compute_abstime (&abst, millis);

  // See http://monaco.sfbay/detail.jsf?cr=5094058.
  // For Solaris SPARC set fprs.FEF=0 prior to parking.
  // Only for SPARC >= V8PlusA
#if defined(__sparc) && defined(COMPILER2)
 if (ClearFPUAtPark) { _mark_fpu_nosave() ; }
#endif
  int status = os::Solaris::mutex_lock(_mutex);
  assert_status(status == 0, status, "mutex_lock");
  guarantee (_nParked == 0, "invariant") ;
  ++ _nParked ;
  while (_Event < 0) {
     int status = os::Solaris::cond_timedwait(_cond, _mutex, &abst);
     assert_status(status == 0 || status == EINTR ||
                   status == ETIME || status == ETIMEDOUT,
                   status, "cond_timedwait");
     if (!FilterSpuriousWakeups) break ;                // previous semantics
     if (status == ETIME || status == ETIMEDOUT) break ;
     // We consume and ignore EINTR and spurious wakeups.
  }
  -- _nParked ;
  if (_Event >= 0) ret = OS_OK ;
  _Event = 0 ;
  status = os::Solaris::mutex_unlock(_mutex);
  assert_status(status == 0, status, "mutex_unlock");
  return ret;
}

void os::PlatformEvent::unpark() {
  int v, AnyWaiters;

  // Increment _Event.
  // Another acceptable implementation would be to simply swap 1
  // into _Event:
  //   if (Swap (&_Event, 1) < 0) {
  //      mutex_lock (_mutex) ; AnyWaiters = nParked; mutex_unlock (_mutex) ;
  //      if (AnyWaiters) cond_signal (_cond) ;
  //   }

  for (;;) {
    v = _Event ;
    if (v > 0) {
       // The LD of _Event could have reordered or be satisfied
       // by a read-aside from this processor's write buffer.
       // To avoid problems execute a barrier and then
       // ratify the value.  A degenerate CAS() would also work.
       // Viz., CAS (v+0, &_Event, v) == v).
       OrderAccess::fence() ;
       if (_Event == v) return ;
       continue ;
    }
    if (Atomic::cmpxchg (v+1, &_Event, v) == v) break ;
  }

  // If the thread associated with the event was parked, wake it.
  if (v < 0) {
     int status ;
     // Wait for the thread assoc with the PlatformEvent to vacate.
     status = os::Solaris::mutex_lock(_mutex);
     assert_status(status == 0, status, "mutex_lock");
     AnyWaiters = _nParked ;
     status = os::Solaris::mutex_unlock(_mutex);
     assert_status(status == 0, status, "mutex_unlock");
     guarantee (AnyWaiters == 0 || AnyWaiters == 1, "invariant") ;
     if (AnyWaiters != 0) {
       // We intentional signal *after* dropping the lock
       // to avoid a common class of futile wakeups.
       status = os::Solaris::cond_signal(_cond);
       assert_status(status == 0, status, "cond_signal");
     }
  }
}

// JSR166
// -------------------------------------------------------

/*
 * The solaris and linux implementations of park/unpark are fairly
 * conservative for now, but can be improved. They currently use a
 * mutex/condvar pair, plus _counter.
 * Park decrements _counter if > 0, else does a condvar wait.  Unpark
 * sets count to 1 and signals condvar.  Only one thread ever waits
 * on the condvar. Contention seen when trying to park implies that someone
 * is unparking you, so don't wait. And spurious returns are fine, so there
 * is no need to track notifications.
 */

#define NANOSECS_PER_SEC 1000000000
#define NANOSECS_PER_MILLISEC 1000000
#define MAX_SECS 100000000

/*
 * This code is common to linux and solaris and will be moved to a
 * common place in dolphin.
 *
 * The passed in time value is either a relative time in nanoseconds
 * or an absolute time in milliseconds. Either way it has to be unpacked
 * into suitable seconds and nanoseconds components and stored in the
 * given timespec structure.
 * Given time is a 64-bit value and the time_t used in the timespec is only
 * a signed-32-bit value (except on 64-bit Linux) we have to watch for
 * overflow if times way in the future are given. Further on Solaris versions
 * prior to 10 there is a restriction (see cond_timedwait) that the specified
 * number of seconds, in abstime, is less than current_time  + 100,000,000.
 * As it will be 28 years before "now + 100000000" will overflow we can
 * ignore overflow and just impose a hard-limit on seconds using the value
 * of "now + 100,000,000". This places a limit on the timeout of about 3.17
 * years from "now".
 */
static void unpackTime(timespec* absTime, bool isAbsolute, jlong time) {
  assert (time > 0, "convertTime");

  struct timeval now;
  int status = gettimeofday(&now, NULL);
  assert(status == 0, "gettimeofday");

  time_t max_secs = now.tv_sec + MAX_SECS;

  if (isAbsolute) {
    jlong secs = time / 1000;
    if (secs > max_secs) {
      absTime->tv_sec = max_secs;
    }
    else {
      absTime->tv_sec = secs;
    }
    absTime->tv_nsec = (time % 1000) * NANOSECS_PER_MILLISEC;
  }
  else {
    jlong secs = time / NANOSECS_PER_SEC;
    if (secs >= MAX_SECS) {
      absTime->tv_sec = max_secs;
      absTime->tv_nsec = 0;
    }
    else {
      absTime->tv_sec = now.tv_sec + secs;
      absTime->tv_nsec = (time % NANOSECS_PER_SEC) + now.tv_usec*1000;
      if (absTime->tv_nsec >= NANOSECS_PER_SEC) {
        absTime->tv_nsec -= NANOSECS_PER_SEC;
        ++absTime->tv_sec; // note: this must be <= max_secs
      }
    }
  }
  assert(absTime->tv_sec >= 0, "tv_sec < 0");
  assert(absTime->tv_sec <= max_secs, "tv_sec > max_secs");
  assert(absTime->tv_nsec >= 0, "tv_nsec < 0");
  assert(absTime->tv_nsec < NANOSECS_PER_SEC, "tv_nsec >= nanos_per_sec");
}

void Parker::park(bool isAbsolute, jlong time) {

  // Optional fast-path check:
  // Return immediately if a permit is available.
  if (_counter > 0) {
      _counter = 0 ;
      OrderAccess::fence();
      return ;
  }

  // Optional fast-exit: Check interrupt before trying to wait
  Thread* thread = Thread::current();
  assert(thread->is_Java_thread(), "Must be JavaThread");
  JavaThread *jt = (JavaThread *)thread;
  if (Thread::is_interrupted(thread, false)) {
    return;
  }

  // First, demultiplex/decode time arguments
  timespec absTime;
  if (time < 0) { // don't wait at all
    return;
  }
  if (time > 0) {
    // Warning: this code might be exposed to the old Solaris time
    // round-down bugs.  Grep "roundingFix" for details.
    unpackTime(&absTime, isAbsolute, time);
  }

  // Enter safepoint region
  // Beware of deadlocks such as 6317397.
  // The per-thread Parker:: _mutex is a classic leaf-lock.
  // In particular a thread must never block on the Threads_lock while
  // holding the Parker:: mutex.  If safepoints are pending both the
  // the ThreadBlockInVM() CTOR and DTOR may grab Threads_lock.
  ThreadBlockInVM tbivm(jt);

  // Don't wait if cannot get lock since interference arises from
  // unblocking.  Also. check interrupt before trying wait
  if (Thread::is_interrupted(thread, false) ||
      os::Solaris::mutex_trylock(_mutex) != 0) {
    return;
  }

  int status ;

  if (_counter > 0)  { // no wait needed
    _counter = 0;
    status = os::Solaris::mutex_unlock(_mutex);
    assert (status == 0, "invariant") ;
    OrderAccess::fence();
    return;
  }

#ifdef ASSERT
  // Don't catch signals while blocked; let the running threads have the signals.
  // (This allows a debugger to break into the running thread.)
  sigset_t oldsigs;
  sigset_t* allowdebug_blocked = os::Solaris::allowdebug_blocked_signals();
  thr_sigsetmask(SIG_BLOCK, allowdebug_blocked, &oldsigs);
#endif

  OSThreadWaitState osts(thread->osthread(), false /* not Object.wait() */);
  jt->set_suspend_equivalent();
  // cleared by handle_special_suspend_equivalent_condition() or java_suspend_self()

  // Do this the hard way by blocking ...
  // See http://monaco.sfbay/detail.jsf?cr=5094058.
  // TODO-FIXME: for Solaris SPARC set fprs.FEF=0 prior to parking.
  // Only for SPARC >= V8PlusA
#if defined(__sparc) && defined(COMPILER2)
  if (ClearFPUAtPark) { _mark_fpu_nosave() ; }
#endif

  if (time == 0) {
    status = os::Solaris::cond_wait (_cond, _mutex) ;
  } else {
    status = os::Solaris::cond_timedwait (_cond, _mutex, &absTime);
  }
  // Note that an untimed cond_wait() can sometimes return ETIME on older
  // versions of the Solaris.
  assert_status(status == 0 || status == EINTR ||
                status == ETIME || status == ETIMEDOUT,
                status, "cond_timedwait");

#ifdef ASSERT
  thr_sigsetmask(SIG_SETMASK, &oldsigs, NULL);
#endif
  _counter = 0 ;
  status = os::Solaris::mutex_unlock(_mutex);
  assert_status(status == 0, status, "mutex_unlock") ;

  // If externally suspended while waiting, re-suspend
  if (jt->handle_special_suspend_equivalent_condition()) {
    jt->java_suspend_self();
  }
<<<<<<< HEAD

=======
>>>>>>> eb8bd999
  OrderAccess::fence();
}

void Parker::unpark() {
  int s, status ;
  status = os::Solaris::mutex_lock (_mutex) ;
  assert (status == 0, "invariant") ;
  s = _counter;
  _counter = 1;
  status = os::Solaris::mutex_unlock (_mutex) ;
  assert (status == 0, "invariant") ;

  if (s < 1) {
    status = os::Solaris::cond_signal (_cond) ;
    assert (status == 0, "invariant") ;
  }
}

extern char** environ;

// Run the specified command in a separate process. Return its exit value,
// or -1 on failure (e.g. can't fork a new process).
// Unlike system(), this function can be called from signal handler. It
// doesn't block SIGINT et al.
int os::fork_and_exec(char* cmd) {
  char * argv[4];
  argv[0] = (char *)"sh";
  argv[1] = (char *)"-c";
  argv[2] = cmd;
  argv[3] = NULL;

  // fork is async-safe, fork1 is not so can't use in signal handler
  pid_t pid;
  Thread* t = ThreadLocalStorage::get_thread_slow();
  if (t != NULL && t->is_inside_signal_handler()) {
    pid = fork();
  } else {
    pid = fork1();
  }

  if (pid < 0) {
    // fork failed
    warning("fork failed: %s", strerror(errno));
    return -1;

  } else if (pid == 0) {
    // child process

    // try to be consistent with system(), which uses "/usr/bin/sh" on Solaris
    execve("/usr/bin/sh", argv, environ);

    // execve failed
    _exit(-1);

  } else  {
    // copied from J2SE ..._waitForProcessExit() in UNIXProcess_md.c; we don't
    // care about the actual exit code, for now.

    int status;

    // Wait for the child process to exit.  This returns immediately if
    // the child has already exited. */
    while (waitpid(pid, &status, 0) < 0) {
        switch (errno) {
        case ECHILD: return 0;
        case EINTR: break;
        default: return -1;
        }
    }

    if (WIFEXITED(status)) {
       // The child exited normally; get its exit code.
       return WEXITSTATUS(status);
    } else if (WIFSIGNALED(status)) {
       // The child exited because of a signal
       // The best value to return is 0x80 + signal number,
       // because that is what all Unix shells do, and because
       // it allows callers to distinguish between process exit and
       // process death by signal.
       return 0x80 + WTERMSIG(status);
    } else {
       // Unknown exit code; pass it through
       return status;
    }
  }
}

// is_headless_jre()
//
// Test for the existence of libmawt in motif21 or xawt directories
// in order to report if we are running in a headless jre
//
bool os::is_headless_jre() {
    struct stat statbuf;
    char buf[MAXPATHLEN];
    char libmawtpath[MAXPATHLEN];
    const char *xawtstr  = "/xawt/libmawt.so";
    const char *motifstr = "/motif21/libmawt.so";
    char *p;

    // Get path to libjvm.so
    os::jvm_path(buf, sizeof(buf));

    // Get rid of libjvm.so
    p = strrchr(buf, '/');
    if (p == NULL) return false;
    else *p = '\0';

    // Get rid of client or server
    p = strrchr(buf, '/');
    if (p == NULL) return false;
    else *p = '\0';

    // check xawt/libmawt.so
    strcpy(libmawtpath, buf);
    strcat(libmawtpath, xawtstr);
    if (::stat(libmawtpath, &statbuf) == 0) return false;

    // check motif21/libmawt.so
    strcpy(libmawtpath, buf);
    strcat(libmawtpath, motifstr);
    if (::stat(libmawtpath, &statbuf) == 0) return false;

    return true;
}

<|MERGE_RESOLUTION|>--- conflicted
+++ resolved
@@ -5913,10 +5913,6 @@
   if (jt->handle_special_suspend_equivalent_condition()) {
     jt->java_suspend_self();
   }
-<<<<<<< HEAD
-
-=======
->>>>>>> eb8bd999
   OrderAccess::fence();
 }
 
