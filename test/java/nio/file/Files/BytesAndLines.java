--- conflicted
+++ resolved
@@ -22,15 +22,9 @@
  */
 
 /* @test
-<<<<<<< HEAD
- * @bug 7006126 8020669 8024788
- * @build BytesAndLines PassThroughFileSystem
- * @run main BytesAndLines
-=======
  * @bug 7006126 8020669 8024788 8019526
  * @build BytesAndLines PassThroughFileSystem
  * @run testng BytesAndLines
->>>>>>> 670f5153
  * @summary Unit test for methods for Files readAllBytes, readAllLines and
  *     and write methods.
  */
@@ -165,16 +159,6 @@
             byte[] data = Files.readAllBytes(statFile);
             assertTrue(data.length > 0, "Files.readAllBytes('" + statFile + "') failed to read");
         }
-
-        // test readAllBytes on custom file system
-        Path myfile = PassThroughFileSystem.create().getPath(file.toString());
-        for (int size=0; size<=1024; size+=512) {
-            byte[] b1 = new byte[size];
-            rand.nextBytes(b1);
-            Files.write(myfile, b1);
-            byte[] b2 = Files.readAllBytes(myfile);
-            assertTrue(Arrays.equals(b1, b2), "bytes not equal");
-        }
     }
 
     /**
