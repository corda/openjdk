/*
 * Copyright (c) 2013, 2016, Oracle and/or its affiliates. All rights reserved.
 * DO NOT ALTER OR REMOVE COPYRIGHT NOTICES OR THIS FILE HEADER.
 *
 * This code is free software; you can redistribute it and/or modify it
 * under the terms of the GNU General Public License version 2 only, as
 * published by the Free Software Foundation.
 *
 * This code is distributed in the hope that it will be useful, but WITHOUT
 * ANY WARRANTY; without even the implied warranty of MERCHANTABILITY or
 * FITNESS FOR A PARTICULAR PURPOSE.  See the GNU General Public License
 * version 2 for more details (a copy is included in the LICENSE file that
 * accompanied this code).
 *
 * You should have received a copy of the GNU General Public License version
 * 2 along with this work; if not, write to the Free Software Foundation,
 * Inc., 51 Franklin St, Fifth Floor, Boston, MA 02110-1301 USA.
 *
 * Please contact Oracle, 500 Oracle Parkway, Redwood Shores, CA 94065 USA
 * or visit www.oracle.com if you need additional information or have any
 * questions.
 */

/**
 * @test
 * @modules java.base/jdk.internal.module
 * @run testng ModuleDescriptorTest
 * @summary Basic test for java.lang.module.ModuleDescriptor and its builder
 */

import java.io.IOException;
import java.io.InputStream;
import java.lang.module.InvalidModuleDescriptorException;
import java.lang.module.ModuleDescriptor;
import java.lang.module.ModuleDescriptor.Builder;
import java.lang.module.ModuleDescriptor.Exports;
import java.lang.module.ModuleDescriptor.Requires;
import java.lang.module.ModuleDescriptor.Provides;
import java.lang.module.ModuleDescriptor.Requires.Modifier;
import java.lang.module.ModuleDescriptor.Version;
import java.lang.reflect.Module;
import java.nio.ByteBuffer;
import java.util.Collections;
import java.util.EnumSet;
import java.util.HashSet;
import java.util.Map;
import java.util.Set;

import static java.lang.module.ModuleDescriptor.Requires.Modifier.*;

import jdk.internal.module.ModuleInfoWriter;
import org.testng.annotations.DataProvider;
import org.testng.annotations.Test;
import static org.testng.Assert.*;

@Test
public class ModuleDescriptorTest {

    @DataProvider(name = "invalidjavaidentifiers")
    public Object[][] invalidJavaIdentifiers() {
        return new Object[][]{

            { null,         null },
            { ".foo",       null },
            { "foo.",       null },
            { "[foo]",      null },

        };
    }


    // requires

    private Requires requires(Set<Modifier> mods, String mn) {
        return new Builder("m")
            .requires(mods, mn)
            .build()
            .requires()
            .iterator()
            .next();
    }

    private Requires requires(String mn) {
        return requires(Collections.emptySet(), mn);
    }

    public void testRequiresWithRequires() {
        Requires r1 = requires("foo");
        ModuleDescriptor descriptor = new Builder("m").requires(r1).build();
        Requires r2 = descriptor.requires().iterator().next();
        assertEquals(r1, r2);
    }

    public void testRequiresWithNoModifiers() {
        Requires r = requires(EnumSet.noneOf(Requires.Modifier.class), "foo");
        assertEquals(r, r);
        assertTrue(r.compareTo(r) == 0);
        assertTrue(r.modifiers().isEmpty());
        assertEquals(r.name(), "foo");
    }

    public void testRequiresWithOneModifier() {
        Requires r = requires(EnumSet.of(PUBLIC), "foo");
        assertEquals(r, r);
        assertTrue(r.compareTo(r) == 0);
        assertEquals(r.modifiers(), EnumSet.of(PUBLIC));
        assertEquals(r.name(), "foo");
    }

    public void testRequiresWithTwoModifiers() {
        Requires r = requires(EnumSet.of(PUBLIC, SYNTHETIC), "foo");
        assertEquals(r, r);
        assertTrue(r.compareTo(r) == 0);
        assertEquals(r.modifiers(), EnumSet.of(PUBLIC, SYNTHETIC));
        assertEquals(r.name(), "foo");
    }

    @Test(expectedExceptions = IllegalArgumentException.class)
    public void testRequiresWithAllModifiers() {
        // can't have PUBLIC and TRANSITIVE
        requires(EnumSet.allOf(Modifier.class), "foo");
    }

    @Test(expectedExceptions = IllegalStateException.class)
    public void testRequiresWithDuplicatesRequires() {
        Requires r = requires("foo");
        new Builder("m").requires(r).requires(r);
    }

    @Test(expectedExceptions = IllegalArgumentException.class)
    public void testRequiresSelfWithRequires() {
<<<<<<< HEAD
        Requires r = requires(null, "foo");
        new Builder("foo").requires(r);
=======
        Requires r = requires("m");
        new Builder("m").requires(r);
>>>>>>> 450a18ba
    }

    @Test(expectedExceptions = IllegalArgumentException.class)
    public void testRequiresSelfWithNoModifier() {
        new Builder("m").requires("m");
    }

    @Test(expectedExceptions = IllegalArgumentException.class)
    public void testRequiresSelfWithOneModifier() {
        new Builder("m").requires(Set.of(PUBLIC), "m");
    }

    @Test(expectedExceptions = IllegalArgumentException.class)
    public void testRequiresSelfWithAllModifiers() {
        new Builder("m").requires(EnumSet.allOf(Modifier.class), "m");
    }

    @Test(dataProvider = "invalidjavaidentifiers",
          expectedExceptions = IllegalArgumentException.class )
    public void testRequiresWithBadModuleName(String mn, String ignore) {
        requires(EnumSet.noneOf(Modifier.class), mn);
    }

    @Test(expectedExceptions = NullPointerException.class)
    public void testRequiresWithNullRequires() {
        new Builder("m").requires((Requires) null);
    }

    public void testRequiresCompare() {
        Requires r1 = requires(EnumSet.noneOf(Modifier.class), "foo");
        Requires r2 = requires(EnumSet.noneOf(Modifier.class), "bar");
        int n = "foo".compareTo("bar");
        assertTrue(r1.compareTo(r2) == n);
        assertTrue(r2.compareTo(r1) == -n);
    }

    public void testRequiresCompareWithDifferentModifiers() {
        Requires r1 = requires(EnumSet.of(PUBLIC), "foo");
        Requires r2 = requires(EnumSet.of(SYNTHETIC), "foo");
        int n = Integer.compare(1 << PUBLIC.ordinal(), 1 << SYNTHETIC.ordinal());
        assertTrue(r1.compareTo(r2) == n);
        assertTrue(r2.compareTo(r1) == -n);
    }

    public void testRequiresCompareWithSameModifiers() {
        Requires r1 = requires(EnumSet.of(SYNTHETIC), "foo");
        Requires r2 = requires(EnumSet.of(SYNTHETIC), "foo");
        assertTrue(r1.compareTo(r2) == 0);
        assertTrue(r2.compareTo(r1) == 0);
    }

    public void testRequiresToString() {
        Requires r = requires(EnumSet.noneOf(Modifier.class), "foo");
        assertTrue(r.toString().contains("foo"));
    }


    // exports

    private Exports exports(String pn) {
        return new Builder("foo")
            .exports(pn)
            .build()
            .exports()
            .iterator()
            .next();
    }

    private Exports exports(String pn, String target) {
        return new Builder("foo")
            .exports(pn, target)
            .build()
            .exports()
            .iterator()
            .next();
    }

    private Exports exports(Set<Exports.Modifier> mods, String pn) {
        return new Builder("foo")
            .exports(mods, pn)
            .build()
            .exports()
            .iterator()
            .next();
    }

    private Exports exports(Set<Exports.Modifier> mods, String pn, Set<String> targets) {
        return new Builder("foo")
            .exports(mods, pn, targets)
            .build()
            .exports()
            .iterator()
            .next();
    }


    public void testExportsExports() {
        Exports e1 = exports("p");
        ModuleDescriptor descriptor = new Builder("m").exports(e1).build();
        Exports e2 = descriptor.exports().iterator().next();
        assertEquals(e1, e2);
    }

    public void testExportsToAll() {
        Exports e = exports("p");
        assertEquals(e, e);
        assertTrue(e.modifiers().isEmpty());
        assertEquals(e.source(), "p");
        assertFalse(e.isQualified());
        assertTrue(e.targets().isEmpty());
    }

    public void testExportsToTarget() {
        Exports e = exports("p", "bar");
        assertEquals(e, e);
        assertTrue(e.modifiers().isEmpty());
        assertEquals(e.source(), "p");
        assertTrue(e.isQualified());
        assertTrue(e.targets().size() == 1);
        assertTrue(e.targets().contains("bar"));
    }

    public void testExportsToTargets() {
        Set<String> targets = new HashSet<>();
        targets.add("bar");
        targets.add("gus");
        Exports e
            = new Builder("foo")
                .exports("p", targets)
                .build()
                .exports()
                .iterator()
                .next();
        assertEquals(e, e);
        assertTrue(e.modifiers().isEmpty());
        assertEquals(e.source(), "p");
        assertTrue(e.isQualified());
        assertTrue(e.targets().size() == 2);
        assertTrue(e.targets().contains("bar"));
        assertTrue(e.targets().contains("gus"));
    }

    public void testExportsToAllWithModifier() {
        Exports e = exports(Set.of(Exports.Modifier.DYNAMIC), "p");
        assertEquals(e, e);
        assertTrue(e.modifiers().size() == 1);
        assertTrue(e.modifiers().contains(Exports.Modifier.DYNAMIC));
        assertEquals(e.source(), "p");
        assertFalse(e.isQualified());
        assertTrue(e.targets().isEmpty());
    }

    public void testExportsToTargetWithModifier() {
        Exports e = exports(Set.of(Exports.Modifier.DYNAMIC), "p", Set.of("bar"));
        assertEquals(e, e);
        assertTrue(e.modifiers().size() == 1);
        assertTrue(e.modifiers().contains(Exports.Modifier.DYNAMIC));
        assertEquals(e.source(), "p");
        assertTrue(e.isQualified());
        assertTrue(e.targets().size() == 1);
        assertTrue(e.targets().contains("bar"));
    }


    @Test(expectedExceptions = IllegalStateException.class)
    public void testExportsWithDuplicate1() {
        Exports e = exports("p");
        new Builder("foo").exports(e).exports(e);
    }

    @Test(expectedExceptions = IllegalStateException.class)
    public void testExportsWithDuplicate2() {
        new Builder("foo").exports("p").exports("p");
    }

    @Test(expectedExceptions = IllegalStateException.class)
    public void testExportsWithConcealedPackage() {
        new Builder("foo").conceals("p").exports("p");
    }

    @Test(expectedExceptions = IllegalStateException.class)
    public void testExportsToTargetWithConcealedPackage() {
        new Builder("foo").conceals("p").exports("p", "bar");
    }

    @Test(expectedExceptions = IllegalArgumentException.class )
    public void testExportsWithEmptySet() {
        new Builder("foo").exports("p", Collections.emptySet());
    }

    @Test(dataProvider = "invalidjavaidentifiers",
          expectedExceptions = IllegalArgumentException.class )
    public void testExportsWithBadName(String pn, String ignore) {
        new Builder("foo").exports(pn);
    }

    @Test(expectedExceptions = NullPointerException.class )
    public void testExportsWithNullExports() {
        new Builder("foo").exports((Exports)null);
    }

    @Test(expectedExceptions = IllegalArgumentException.class )
    public void testExportsWithNullTarget() {
        new Builder("foo").exports("p", (String) null);
    }

    @Test(expectedExceptions = NullPointerException.class )
    public void testExportsWithNullTargets() {
        new Builder("foo").exports("p", (Set<String>) null);
    }

    public void testExportsToString() {
        String s = new Builder("foo")
            .exports("p1", "bar")
            .build()
            .exports()
            .iterator()
            .next()
            .toString();
        assertTrue(s.contains("p1"));
        assertTrue(s.contains("bar"));
    }


    // uses

    public void testUses() {
        Set<String> uses
            = new Builder("foo")
                .uses("p.S")
                .uses("q.S")
                .build()
                .uses();
        assertTrue(uses.size() == 2);
        assertTrue(uses.contains("p.S"));
        assertTrue(uses.contains("q.S"));
    }

    @Test(expectedExceptions = IllegalStateException.class)
    public void testUsesWithDuplicate() {
        new Builder("foo").uses("p.S").uses("p.S");
    }

    @Test(dataProvider = "invalidjavaidentifiers",
          expectedExceptions = IllegalArgumentException.class )
    public void testUsesWithBadName(String service, String ignore) {
        new Builder("foo").uses(service);
    }


    // provides

    private Provides provides(String st, String pc) {
        return new Builder("foo")
            .provides(st, pc)
            .build()
            .provides()
            .values()
            .iterator()
            .next();
    }

    public void testProvidesWithProvides() {
        Provides p1 = provides("p.S", "q.S1");
        ModuleDescriptor descriptor = new Builder("m").provides(p1).build();
        Provides p2 = descriptor.provides().get("p.S");
        assertEquals(p1, p2);
    }

    public void testProvides() {
        Set<String> pns = new HashSet<>();
        pns.add("q.P1");
        pns.add("q.P2");

        Map<String, Provides> map
            = new Builder("foo")
                .provides("p.S", pns)
                .build()
                .provides();
        assertTrue(map.size() == 1);

        Provides p = map.values().iterator().next();
        assertEquals(p, p);
        assertTrue(p.providers().size() == 2);
        assertTrue(p.providers().contains("q.P1"));
        assertTrue(p.providers().contains("q.P2"));
    }

    @Test(expectedExceptions = IllegalStateException.class )
    public void testProvidesWithDuplicateProvides() {
        Provides p = provides("p.S", "q.S2");
        new Builder("m").provides("p.S", "q.S1").provides(p);
    }

    @Test(expectedExceptions = IllegalArgumentException.class )
    public void testProvidesWithEmptySet() {
        new Builder("foo").provides("p.Service", Collections.emptySet());
    }

    @Test(dataProvider = "invalidjavaidentifiers",
          expectedExceptions = IllegalArgumentException.class )
    public void testProvidesWithBadService(String service, String ignore) {
        new Builder("foo").provides(service, "p.Provider");
    }

    @Test(dataProvider = "invalidjavaidentifiers",
          expectedExceptions = IllegalArgumentException.class )
    public void testProvidesWithBadProvider(String provider, String ignore) {
        new Builder("foo").provides("p.Service", provider);
    }

    @Test(expectedExceptions = NullPointerException.class )
    public void testProvidesWithNullProvides() {
        new Builder("foo").provides((Provides)null);
    }

    @Test(expectedExceptions = NullPointerException.class )
    public void testProvidesWithNullProviders() {
        new Builder("foo").provides("p.S", (Set<String>) null);
    }


    // conceals

    public void testConceals() {
        Set<String> conceals
            = new Builder("foo").conceals("p").conceals("q").build().conceals();
        assertTrue(conceals.size() == 2);
        assertTrue(conceals.contains("p"));
        assertTrue(conceals.contains("q"));
    }

    public void testConcealsWithEmptySet() {
        Set<String> conceals
            = new Builder("foo").conceals(Collections.emptySet()).build().conceals();
        assertTrue(conceals.size() == 0);
    }

    @Test(expectedExceptions = IllegalStateException.class)
    public void testConcealsWithDuplicate() {
        new Builder("foo").conceals("p").conceals("p");
    }

    @Test(expectedExceptions = IllegalStateException.class)
    public void testConcealsWithExportedPackage() {
        new Builder("foo").exports("p").conceals("p");
    }

    @Test(dataProvider = "invalidjavaidentifiers",
          expectedExceptions = IllegalArgumentException.class )
    public void testConcealsWithBadName(String pn, String ignore) {
        new Builder("foo").conceals(pn);
    }


    // packages

    public void testPackages() {
        Set<String> packages
            = new Builder("foo").exports("p").conceals("q").build().packages();
        assertTrue(packages.size() == 2);
        assertTrue(packages.contains("p"));
        assertTrue(packages.contains("q"));
    }


    // name

    public void testModuleName() {
        String mn = new Builder("foo").build().name();
        assertEquals(mn, "foo");
    }

    @Test(dataProvider = "invalidjavaidentifiers",
          expectedExceptions = IllegalArgumentException.class )
    public void testBadModuleName(String mn, String ignore) {
        new Builder(mn);
    }


    // version

    public void testVersion1() {
        Version v1 = Version.parse("1.0");
        Version v2 = new Builder("foo").version(v1).build().version().get();
        assertEquals(v1, v2);
    }

    public void testVersion2() {
        String vs = "1.0";
        Version v1 = new Builder("foo").version(vs).build().version().get();
        Version v2 = Version.parse(vs);
        assertEquals(v1, v2);
    }

    @Test(expectedExceptions = NullPointerException.class )
    public void testNullVersion1() {
        new Builder("foo").version((Version)null);
    }

    @Test(expectedExceptions = IllegalArgumentException.class )
    public void testNullVersion2() {
        new Builder("foo").version((String)null);
    }

    @Test(expectedExceptions = IllegalArgumentException.class )
    public void testEmptyVersion() {
        new Builder("foo").version("");
    }

    @Test(expectedExceptions = IllegalStateException.class)
    public void testDuplicateVersion1() {
        Version v = Version.parse("2.0");
        new Builder("foo").version("1.0").version(v);
    }

    @Test(expectedExceptions = IllegalStateException.class)
    public void testDuplicateVersion2() {
        new Builder("foo").version("1.0").version("2.0");
    }


    // toNameAndVersion

    public void testToNameAndVersion() {
        ModuleDescriptor md1 = new Builder("foo").build();
        assertEquals(md1.toNameAndVersion(), "foo");

        ModuleDescriptor md2 = new Builder("foo").version("1.0").build();
        assertEquals(md2.toNameAndVersion(), "foo@1.0");
    }


    // isAutomatic
    public void testIsAutomatic() {
        ModuleDescriptor descriptor1 = new Builder("foo").build();
        assertFalse(descriptor1.isAutomatic());

        ModuleDescriptor descriptor2 = new Builder("foo").automatic().build();
        assertTrue(descriptor2.isAutomatic());
    }

    // isSynthetic
    public void testIsSynthetic() {
        assertFalse(Object.class.getModule().getDescriptor().isSynthetic());

        ModuleDescriptor descriptor = new Builder("foo").build();
        assertFalse(descriptor.isSynthetic());
    }


    // mainClass

    public void testMainClass() {
        String mainClass
            = new Builder("foo").mainClass("p.Main").build().mainClass().get();
        assertEquals(mainClass, "p.Main");
    }

    @Test(dataProvider = "invalidjavaidentifiers",
          expectedExceptions = IllegalArgumentException.class )
    public void testMainClassWithBadName(String mainClass, String ignore) {
        Builder builder = new Builder("foo");
        builder.mainClass(mainClass);
    }

    @Test(expectedExceptions = IllegalStateException.class)
    public void testDuplicateMainClass() {
        new Builder("foo").mainClass("p.Main").mainClass("p.Main");
    }


    // osName

    public void testOsName() {
        String osName = new Builder("foo").osName("Linux").build().osName().get();
        assertEquals(osName, "Linux");
    }

    @Test(expectedExceptions = IllegalArgumentException.class)
    public void testNullOsName() {
        new Builder("foo").osName(null);
    }

    @Test(expectedExceptions = IllegalArgumentException.class)
    public void testEmptyOsName() {
        new Builder("foo").osName("");
    }

    @Test(expectedExceptions = IllegalStateException.class)
    public void testDuplicateOsName() {
        new Builder("foo").osName("Linux").osName("Linux");
    }


    // osArch

    public void testOsArch() {
        String osArch = new Builder("foo").osName("arm").build().osName().get();
        assertEquals(osArch, "arm");
    }

    @Test(expectedExceptions = IllegalArgumentException.class)
    public void testNullOsArch() {
        new Builder("foo").osArch(null);
    }

    @Test(expectedExceptions = IllegalArgumentException.class)
    public void testEmptyOsArch() {
        new Builder("foo").osArch("");
    }

    @Test(expectedExceptions = IllegalStateException.class)
    public void testDuplicateOsArch() {
        new Builder("foo").osArch("arm").osArch("arm");
    }


    // osVersion

    public void testOsVersion() {
        String osVersion = new Builder("foo").osName("11.2").build().osName().get();
        assertEquals(osVersion, "11.2");
    }

    @Test(expectedExceptions = IllegalArgumentException.class)
    public void testNullOsVersion() {
        new Builder("foo").osVersion(null);
    }

    @Test(expectedExceptions = IllegalArgumentException.class)
    public void testEmptyOsVersion() {
        new Builder("foo").osVersion("");
    }

    @Test(expectedExceptions = IllegalStateException.class)
    public void testDuplicateOsVersion() {
        new Builder("foo").osVersion("11.2").osVersion("11.2");
    }


    // reads

    private static InputStream EMPTY_INPUT_STREAM = new InputStream() {
        @Override
        public int read() {
            return -1;
        }
    };

    private static InputStream FAILING_INPUT_STREAM = new InputStream() {
        @Override
        public int read() throws IOException {
            throw new IOException();
        }
    };

    public void testRead() throws Exception {
        Module base = Object.class.getModule();

        try (InputStream in = base.getResourceAsStream("module-info.class")) {
            ModuleDescriptor descriptor = ModuleDescriptor.read(in);
            assertTrue(in.read() == -1); // all bytes read
            assertEquals(descriptor.name(), "java.base");
        }

        try (InputStream in = base.getResourceAsStream("module-info.class")) {
            ByteBuffer bb = ByteBuffer.wrap(in.readAllBytes());
            ModuleDescriptor descriptor = ModuleDescriptor.read(bb);
            assertFalse(bb.hasRemaining()); // no more remaining bytes
            assertEquals(descriptor.name(), "java.base");
        }
    }

    public void testReadsWithPackageFinder() {
        // TBD: Need way to write a module-info.class without a
        // ConcealedPackages attribute
    }

    @Test(expectedExceptions = InvalidModuleDescriptorException.class)
    public void testReadFromEmptyInputStream() throws Exception {
        ModuleDescriptor.read(EMPTY_INPUT_STREAM);
    }

    @Test(expectedExceptions = IOException.class)
    public void testReadFromFailingInputStream() throws Exception {
        ModuleDescriptor.read(FAILING_INPUT_STREAM);
    }

    @Test(expectedExceptions = InvalidModuleDescriptorException.class)
    public void testReadFromEmptyBuffer() {
        ByteBuffer bb = ByteBuffer.allocate(0);
        ModuleDescriptor.read(bb);
    }

    // The requires table for java.base must be 0 length
    @Test(expectedExceptions = InvalidModuleDescriptorException.class)
    public void testReadOfJavaBaseWithRequires() {
        ModuleDescriptor descriptor
            = new ModuleDescriptor.Builder("java.base")
                .requires("other")
                .build();
        ByteBuffer bb = ModuleInfoWriter.toByteBuffer(descriptor);
        ModuleDescriptor.read(bb);
    }

    // The requires table must have an entry for java.base
    @Test(expectedExceptions = InvalidModuleDescriptorException.class)
    public void testReadWithEmptyRequires() {
        ModuleDescriptor descriptor = new ModuleDescriptor.Builder("m1").build();
        ByteBuffer bb = ModuleInfoWriter.toByteBuffer(descriptor);
        ModuleDescriptor.read(bb);
    }

    // The requires table must have an entry for java.base
    @Test(expectedExceptions = InvalidModuleDescriptorException.class)
    public void testReadWithNoRequiresBase() {
        ModuleDescriptor descriptor
            = new ModuleDescriptor.Builder("m1")
                .requires("m2")
                .build();
        ByteBuffer bb = ModuleInfoWriter.toByteBuffer(descriptor);
        ModuleDescriptor.read(bb);
    }


    public void testReadWithNull() throws Exception {
        Module base = Object.class.getModule();

        try {
            ModuleDescriptor.read((InputStream)null);
            assertTrue(false);
        } catch (NullPointerException expected) { }


        try (InputStream in = base.getResourceAsStream("module-info.class")) {
            try {
                ModuleDescriptor.read(in, null);
                assertTrue(false);
            } catch (NullPointerException expected) { }
        }

        try {
            ModuleDescriptor.read((ByteBuffer)null);
            assertTrue(false);
        } catch (NullPointerException expected) { }


        try (InputStream in = base.getResourceAsStream("module-info.class")) {
            ByteBuffer bb = ByteBuffer.wrap(in.readAllBytes());
            try {
                ModuleDescriptor.read(bb, null);
                assertTrue(false);
            } catch (NullPointerException expected) { }
        }
    }


    // equals/hashCode/compareTo/toString

    public void testEqualsAndHashCode() {
        ModuleDescriptor md1 = new Builder("foo").build();
        ModuleDescriptor md2 = new Builder("foo").build();
        assertEquals(md1, md1);
        assertEquals(md1.hashCode(), md2.hashCode());
    }

    public void testCompare() {
        ModuleDescriptor md1 = new Builder("foo").build();
        ModuleDescriptor md2 = new Builder("bar").build();
        int n = "foo".compareTo("bar");
        assertTrue(md1.compareTo(md2) == n);
        assertTrue(md2.compareTo(md1) == -n);
    }

    public void testToString() {
        String s = new Builder("m1").requires("m2").exports("p1").build().toString();
        assertTrue(s.contains("m1"));
        assertTrue(s.contains("m2"));
        assertTrue(s.contains("p1"));
    }

}<|MERGE_RESOLUTION|>--- conflicted
+++ resolved
@@ -129,13 +129,8 @@
 
     @Test(expectedExceptions = IllegalArgumentException.class)
     public void testRequiresSelfWithRequires() {
-<<<<<<< HEAD
-        Requires r = requires(null, "foo");
+        Requires r = requires("foo");
         new Builder("foo").requires(r);
-=======
-        Requires r = requires("m");
-        new Builder("m").requires(r);
->>>>>>> 450a18ba
     }
 
     @Test(expectedExceptions = IllegalArgumentException.class)
