--- conflicted
+++ resolved
@@ -31,11 +31,7 @@
 import java.lang.reflect.InvocationTargetException;
 import java.lang.reflect.Method;
 import java.util.concurrent.CountDownLatch;
-<<<<<<< HEAD
-import javax.management.MBeanServer;
-=======
 import javax.management.JMX;
->>>>>>> 035090b7
 import javax.management.ObjectName;
 
 /**
@@ -110,16 +106,11 @@
         String[] threadPrintArgs = {};
         Object[] dcmdArgs = {threadPrintArgs};
         String[] signature = {String[].class.getName()};
-<<<<<<< HEAD
-        Object result = mbs.invoke(name, "threadPrint", dcmdArgs, signature);
-        System.out.println(result);
-=======
         System.out.println(ManagementFactory.getPlatformMBeanServer().invoke(
                 ObjectName.getInstance("com.sun.management:type=DiagnosticCommand"),
                 "threadPrint",
                 dcmdArgs,
                 signature));
->>>>>>> 035090b7
 
         // release the thread
         stop.countDown();
