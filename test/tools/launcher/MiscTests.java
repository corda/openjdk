--- conflicted
+++ resolved
@@ -42,12 +42,7 @@
             = "-XaddExports:jdk.crypto.pkcs11/sun.security.pkcs11";
 
     // 6856415: Checks to ensure that proper exceptions are thrown by java
-<<<<<<< HEAD
     static void test6856415() throws IOException {
-        // No pkcs library on win-x64, so we bail out.
-        if (is64Bit && isWindows) {
-            return;
-        }
 
         List<String> scratch = new ArrayList<>();
         scratch.add("public class Foo {");
@@ -60,14 +55,6 @@
 
         compile(mainClass + ".java", exportOpts);
 
-=======
-    static void test6856415() {
-        StringBuilder sb = new StringBuilder();
-        sb.append("public static void main(String... args) {\n");
-        sb.append("java.security.Provider p = new sun.security.pkcs11.SunPKCS11();\n");
-        sb.append("java.security.Security.insertProviderAt(p, 1);\n");
-        sb.append("}");
->>>>>>> 92da3fbe
         File testJar = new File("Foo.jar");
         testJar.delete();
         String jarArgs[] = {
