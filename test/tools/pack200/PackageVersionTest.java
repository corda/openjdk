--- conflicted
+++ resolved
@@ -71,14 +71,9 @@
         verifyPack("Test6.class", JAVA6_PACKAGE_MAJOR_VERSION,
                 JAVA6_PACKAGE_MINOR_VERSION);
 
-<<<<<<< HEAD
-        verifyPack("Test7.class", JAVA7_PACKAGE_MAJOR_VERSION,
-                JAVA7_PACKAGE_MINOR_VERSION);
-=======
         // a jar file devoid of indy classes must generate 160.1 package file
         verifyPack("Test7.class", JAVA6_PACKAGE_MAJOR_VERSION,
                 JAVA6_PACKAGE_MINOR_VERSION);
->>>>>>> 90358ec8
 
         // test for resource file, ie. no class files
         verifyPack("Test6.java", JAVA5_PACKAGE_MAJOR_VERSION,
