--- conflicted
+++ resolved
@@ -149,8 +149,8 @@
       wait
     fi
     if [ "${HGFOREST_DEBUG:-false}" != "true" ] ; then
-      rm -f -r ${tmp}
-    fi
+    rm -f -r ${tmp}
+  fi
   fi
 }
 
@@ -194,7 +194,7 @@
     fi
   fi
   if [ "${pull_default_tail}" = "" ]; then
-    pull_default_tail=`echo ${pull_default} | sed -e 's@^.*://[^/]*/\(.*\)@\1@'`
+  pull_default_tail=`echo ${pull_default} | sed -e 's@^.*://[^/]*/\(.*\)@\1@'`
   fi
 
   if [ -n "${command_args}" ] ; then
@@ -203,13 +203,9 @@
       echo "ERROR: Need initial clone from non-local source" > ${status_output}
       exit 1
     fi
-<<<<<<< HEAD
-    pull_extra="${command_args}/${pull_default_tail}"
+    pull_extra="${pull_extra_base}/${pull_default_tail}"
 
     # determine which extra subrepos need to be cloned.
-=======
-    pull_extra="${pull_extra_base}/${pull_default_tail}"
->>>>>>> dae172ab
     for i in ${subrepos_extra} ; do
       if [ ! -f ${i}/.hg/hgrc ] ; then
         repos_extra="${repos_extra} ${i}"
@@ -318,7 +314,7 @@
     for j in ${repos_extra} ; do
       if [ "${i}" = "${j}" ] ; then
         # it's an "extra"
-        pull_base="${pull_extra}"
+          pull_base="${pull_extra}"
       fi
     done
 
@@ -369,18 +365,18 @@
       wait
     else
       if [ "${have_fifos}" = "true" ]; then
-        # check on count of running subprocesses and possibly wait for completion
+      # check on count of running subprocesses and possibly wait for completion
         if [ ${n} -ge ${at_a_time} ] ; then
-          # read will block until there are completed subprocesses
-          while read repo_done; do
-            n=`expr ${n} '-' 1`
-            if [ ${n} -lt ${at_a_time} ] ; then
-              # we should start more subprocesses
-              break;
-            fi
-          done <&3
-        fi
-      else
+        # read will block until there are completed subprocesses
+        while read repo_done; do
+          n=`expr ${n} '-' 1`
+          if [ ${n} -lt ${at_a_time} ] ; then
+            # we should start more subprocesses
+            break;
+          fi
+        done <&3
+      fi
+    else
         # Compare completions to starts
         completed="`(ls -a1 ${tmp}/*.pid.rc 2> /dev/null | wc -l) || echo 0`"
         while [ `expr ${n} '-' ${completed}` -ge ${at_a_time} ] ; do
