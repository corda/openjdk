--- conflicted
+++ resolved
@@ -511,13 +511,9 @@
 NEW_JAVAC   = $(INTERIM_LANGTOOLS_ARGS) $(JAVAC_MAIN_CLASS)
 NEW_JAVADOC = $(INTERIM_LANGTOOLS_ARGS) $(JAVADOC_MAIN_CLASS)
 
-<<<<<<< HEAD
-=======
 # JLink/Jmod are run using the BUILD_JDK, which is normally the jdk output dir.
 JLINK = @FIXPATH@ $(BUILD_JDK)/bin/jlink $(JAVA_TOOL_FLAGS_SMALL)
 JMOD = @FIXPATH@ $(BUILD_JDK)/bin/jmod $(JAVA_TOOL_FLAGS_SMALL)
-
->>>>>>> 1e8fce31
 # Base flags for RC
 # Guarding this against resetting value. Legacy make files include spec multiple
 # times.
