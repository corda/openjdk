--- conflicted
+++ resolved
@@ -36,23 +36,13 @@
 #
 # The generate old bytecode javac setup uses the new compiler to compile for the
 # boot jdk to generate tools that need to be run with the boot jdk.
-<<<<<<< HEAD
-# Thus we force the target bytecode to 7.
+# Thus we force the target bytecode to the previous JDK version.
 $(eval $(call SetupJavaCompiler,GENERATE_OLDBYTECODE, \
     JVM := $(JAVA), \
     JAVAC := $(NEW_JAVAC), \
-    FLAGS := -source 7 -target 7 -bootclasspath $(BOOT_RTJAR) $(DISABLE_WARNINGS), \
+    FLAGS := $(BOOT_JDK_SOURCETARGET) -bootclasspath $(BOOT_RTJAR) $(DISABLE_WARNINGS), \
     SERVER_DIR := $(SJAVAC_SERVER_DIR), \
     SERVER_JVM := $(SJAVAC_SERVER_JAVA)))
-=======
-# Thus we force the target bytecode to the previous JDK version.
-$(eval $(call SetupJavaCompiler,GENERATE_OLDBYTECODE,\
-     JVM:=$(JAVA),\
-     JAVAC:=$(NEW_JAVAC),\
-    FLAGS := $(BOOT_JDK_SOURCETARGET) -bootclasspath $(BOOT_RTJAR) $(DISABLE_WARNINGS), \
-     SERVER_DIR:=$(SJAVAC_SERVER_DIR),\
-     SERVER_JVM:=$(SJAVAC_SERVER_JAVA)))
->>>>>>> 48424f55
 
 # The generate new bytecode javac setup uses the new compiler to compile for the
 # new jdk. This new bytecode might only be possible to run using the new jvm.
