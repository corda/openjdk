--- conflicted
+++ resolved
@@ -30,19 +30,11 @@
 import java.net.URL;
 import java.net.MalformedURLException;
 import java.net.URISyntaxException;
-<<<<<<< HEAD
-import java.util.ArrayList;
-import java.util.Map;
-import java.util.Hashtable;
-import java.security.AccessController;
-import java.security.AccessControlException;
-=======
 import java.util.*;
 import java.nio.file.*;
 import java.nio.file.attribute.*;
 import java.security.AccessController;
 import java.security.PrivilegedAction;
->>>>>>> 772f8c3f
 import java.security.SecureRandom;
 import sun.security.action.GetPropertyAction;
 
@@ -1759,44 +1751,6 @@
 
     /* -- Temporary files -- */
 
-<<<<<<< HEAD
-    // lazy initialization of SecureRandom and temporary file directory
-    private static class LazyInitialization {
-        static final SecureRandom random = new SecureRandom();
-
-        static final String temporaryDirectory = temporaryDirectory();
-        static String temporaryDirectory() {
-            return fs.normalize(
-                AccessController.doPrivileged(
-                    new GetPropertyAction("java.io.tmpdir")));
-        }
-    }
-
-    private static File generateFile(String prefix, String suffix, File dir)
-        throws IOException
-    {
-        long n = LazyInitialization.random.nextLong();
-        if (n == Long.MIN_VALUE) {
-            n = 0;      // corner case
-        } else {
-            n = Math.abs(n);
-        }
-        return new File(dir, prefix + Long.toString(n) + suffix);
-    }
-
-    private static boolean checkAndCreate(String filename, SecurityManager sm)
-        throws IOException
-    {
-        if (sm != null) {
-            try {
-                sm.checkWrite(filename);
-            } catch (AccessControlException x) {
-                /* Throwing the original AccessControlException could disclose
-                   the location of the default temporary directory, so we
-                   re-throw a more innocuous SecurityException */
-                throw new SecurityException("Unable to create temporary file");
-            }
-=======
     private static class TemporaryDirectory {
         private TemporaryDirectory() { }
 
@@ -1834,7 +1788,6 @@
                         }
                     }
                 });
->>>>>>> 772f8c3f
         }
     }
 
@@ -1913,18 +1866,6 @@
     {
         if (prefix.length() < 3)
             throw new IllegalArgumentException("Prefix string too short");
-<<<<<<< HEAD
-        String s = (suffix == null) ? ".tmp" : suffix;
-        if (directory == null) {
-            String tmpDir = LazyInitialization.temporaryDirectory();
-            directory = new File(tmpDir, fs.prefixLength(tmpDir));
-        }
-        SecurityManager sm = System.getSecurityManager();
-        File f;
-        do {
-            f = generateFile(prefix, s, directory);
-        } while (!checkAndCreate(f.getPath(), sm));
-=======
         if (suffix == null)
             suffix = ".tmp";
 
@@ -1945,7 +1886,6 @@
                 }
             }
         } while (!fs.createFileExclusively(f.getPath()));
->>>>>>> 772f8c3f
         return f;
     }
 
