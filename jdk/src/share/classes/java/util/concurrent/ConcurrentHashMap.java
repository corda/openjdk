--- conflicted
+++ resolved
@@ -239,12 +239,8 @@
 
     /**
      * Gets the ith element of given table (if nonnull) with volatile
-<<<<<<< HEAD
-     * read semantics.
-=======
      * read semantics. Note: This is manually integrated into a few
      * performance-sensitive methods to reduce call overhead.
->>>>>>> 0ffeebd5
      */
     @SuppressWarnings("unchecked")
     static final <K,V> HashEntry<K,V> entryAt(HashEntry<K,V>[] tab, int i) {
@@ -323,7 +319,6 @@
          */
         static final int MAX_SCAN_RETRIES =
             Runtime.getRuntime().availableProcessors() > 1 ? 64 : 1;
-<<<<<<< HEAD
 
         /**
          * The per-segment table. Elements are accessed via
@@ -332,16 +327,6 @@
         transient volatile HashEntry<K,V>[] table;
 
         /**
-=======
-
-        /**
-         * The per-segment table. Elements are accessed via
-         * entryAt/setEntryAt providing volatile semantics.
-         */
-        transient volatile HashEntry<K,V>[] table;
-
-        /**
->>>>>>> 0ffeebd5
          * The number of elements. Accessed only either within locks
          * or among other volatile reads that maintain visibility.
          */
@@ -405,12 +390,7 @@
                         else
                             node = new HashEntry<K,V>(hash, key, value, first);
                         int c = count + 1;
-<<<<<<< HEAD
-                        if (c > threshold && first != null &&
-                            tab.length < MAXIMUM_CAPACITY)
-=======
                         if (c > threshold && tab.length < MAXIMUM_CAPACITY)
->>>>>>> 0ffeebd5
                             rehash(node);
                         else
                             setEntryAt(tab, index, node);
@@ -643,45 +623,12 @@
                         break;
                     }
                 }
-<<<<<<< HEAD
             } finally {
                 unlock();
             }
             return oldValue;
         }
 
-        final void clear() {
-            lock();
-            try {
-                HashEntry<K,V>[] tab = table;
-                for (int i = 0; i < tab.length ; i++)
-                    setEntryAt(tab, i, null);
-                ++modCount;
-                count = 0;
-=======
->>>>>>> 0ffeebd5
-            } finally {
-                unlock();
-            }
-            return oldValue;
-        }
-    }
-
-    // Accessing segments
-
-    /**
-     * Gets the jth element of given segment array (if nonnull) with
-     * volatile element access semantics via Unsafe.
-     */
-    @SuppressWarnings("unchecked")
-    static final <K,V> Segment<K,V> segmentAt(Segment<K,V>[] ss, int j) {
-        long u = (j << SSHIFT) + SBASE;
-        return ss == null ? null :
-            (Segment<K,V>) UNSAFE.getObjectVolatile(ss, u);
-    }
-
-<<<<<<< HEAD
-=======
         final void clear() {
             lock();
             try {
@@ -713,7 +660,6 @@
             (Segment<K,V>) UNSAFE.getObjectVolatile(ss, u);
     }
 
->>>>>>> 0ffeebd5
     /**
      * Returns the segment for the given index, creating it and
      * recording in segment table (via CAS) if not already present.
@@ -971,14 +917,6 @@
      * @throws NullPointerException if the specified key is null
      */
     public V get(Object key) {
-<<<<<<< HEAD
-        int hash = hash(key.hashCode());
-        for (HashEntry<K,V> e = entryForHash(segmentForHash(hash), hash);
-             e != null; e = e.next) {
-            K k;
-            if ((k = e.key) == key || (e.hash == hash && key.equals(k)))
-                return e.value;
-=======
         Segment<K,V> s; // manually integrate access methods to reduce overhead
         HashEntry<K,V>[] tab;
         int h = hash(key.hashCode());
@@ -992,7 +930,6 @@
                 if ((k = e.key) == key || (e.hash == h && key.equals(k)))
                     return e.value;
             }
->>>>>>> 0ffeebd5
         }
         return null;
     }
@@ -1008,14 +945,6 @@
      */
     @SuppressWarnings("unchecked")
     public boolean containsKey(Object key) {
-<<<<<<< HEAD
-        int hash = hash(key.hashCode());
-        for (HashEntry<K,V> e = entryForHash(segmentForHash(hash), hash);
-             e != null; e = e.next) {
-            K k;
-            if ((k = e.key) == key || (e.hash == hash && key.equals(k)))
-                return true;
-=======
         Segment<K,V> s; // same as get() except no need for volatile value read
         HashEntry<K,V>[] tab;
         int h = hash(key.hashCode());
@@ -1029,7 +958,6 @@
                 if ((k = e.key) == key || (e.hash == h && key.equals(k)))
                     return true;
             }
->>>>>>> 0ffeebd5
         }
         return false;
     }
@@ -1058,7 +986,6 @@
                 if (retries++ == RETRIES_BEFORE_LOCK) {
                     for (int j = 0; j < segments.length; ++j)
                         ensureSegment(j).lock(); // force creation
-<<<<<<< HEAD
                 }
                 long hashSum = 0L;
                 int sum = 0;
@@ -1079,28 +1006,6 @@
                         sum += seg.modCount;
                     }
                 }
-=======
-                }
-                long hashSum = 0L;
-                int sum = 0;
-                for (int j = 0; j < segments.length; ++j) {
-                    HashEntry<K,V>[] tab;
-                    Segment<K,V> seg = segmentAt(segments, j);
-                    if (seg != null && (tab = seg.table) != null) {
-                        for (int i = 0 ; i < tab.length; i++) {
-                            HashEntry<K,V> e;
-                            for (e = entryAt(tab, i); e != null; e = e.next) {
-                                V v = e.value;
-                                if (v != null && value.equals(v)) {
-                                    found = true;
-                                    break outer;
-                                }
-                            }
-                        }
-                        sum += seg.modCount;
-                    }
-                }
->>>>>>> 0ffeebd5
                 if (retries > 0 && sum == last)
                     break;
                 last = sum;
@@ -1153,13 +1058,8 @@
             throw new NullPointerException();
         int hash = hash(key.hashCode());
         int j = (hash >>> segmentShift) & segmentMask;
-<<<<<<< HEAD
-        Segment<K,V> s = segmentAt(segments, j);
-        if (s == null)
-=======
         if ((s = (Segment<K,V>)UNSAFE.getObject          // nonvolatile; recheck
              (segments, (j << SSHIFT) + SBASE)) == null) //  in ensureSegment
->>>>>>> 0ffeebd5
             s = ensureSegment(j);
         return s.put(key, hash, value, false);
     }
@@ -1178,13 +1078,8 @@
             throw new NullPointerException();
         int hash = hash(key.hashCode());
         int j = (hash >>> segmentShift) & segmentMask;
-<<<<<<< HEAD
-        Segment<K,V> s = segmentAt(segments, j);
-        if (s == null)
-=======
         if ((s = (Segment<K,V>)UNSAFE.getObject
              (segments, (j << SSHIFT) + SBASE)) == null)
->>>>>>> 0ffeebd5
             s = ensureSegment(j);
         return s.put(key, hash, value, true);
     }
