/*
 * Copyright (c) 1995, 2011, Oracle and/or its affiliates. All rights reserved.
 * DO NOT ALTER OR REMOVE COPYRIGHT NOTICES OR THIS FILE HEADER.
 *
 * This code is free software; you can redistribute it and/or modify it
 * under the terms of the GNU General Public License version 2 only, as
 * published by the Free Software Foundation.  Oracle designates this
 * particular file as subject to the "Classpath" exception as provided
 * by Oracle in the LICENSE file that accompanied this code.
 *
 * This code is distributed in the hope that it will be useful, but WITHOUT
 * ANY WARRANTY; without even the implied warranty of MERCHANTABILITY or
 * FITNESS FOR A PARTICULAR PURPOSE.  See the GNU General Public License
 * version 2 for more details (a copy is included in the LICENSE file that
 * accompanied this code).
 *
 * You should have received a copy of the GNU General Public License version
 * 2 along with this work; if not, write to the Free Software Foundation,
 * Inc., 51 Franklin St, Fifth Floor, Boston, MA 02110-1301 USA.
 *
 * Please contact Oracle, 500 Oracle Parkway, Redwood Shores, CA 94065 USA
 * or visit www.oracle.com if you need additional information or have any
 * questions.
 */

package java.util.zip;

import java.io.Closeable;
import java.io.InputStream;
import java.io.IOException;
import java.io.EOFException;
import java.io.File;
import java.nio.charset.Charset;
<<<<<<< HEAD
import java.nio.charset.StandardCharset;
=======
import java.nio.charset.StandardCharsets;
>>>>>>> d1392b15
import java.util.ArrayDeque;
import java.util.Deque;
import java.util.Enumeration;
import java.util.HashMap;
import java.util.Map;
import java.util.NoSuchElementException;
import java.util.WeakHashMap;
import java.security.AccessController;
import sun.security.action.GetPropertyAction;
import static java.util.zip.ZipConstants64.*;

/**
 * This class is used to read entries from a zip file.
 *
 * <p> Unless otherwise noted, passing a <tt>null</tt> argument to a constructor
 * or method in this class will cause a {@link NullPointerException} to be
 * thrown.
 *
 * @author      David Connelly
 */
public
class ZipFile implements ZipConstants, Closeable {
    private long jzfile;  // address of jzfile data
    private String name;  // zip file name
    private int total;    // total number of entries
    private volatile boolean closeRequested = false;

    private static final int STORED = ZipEntry.STORED;
    private static final int DEFLATED = ZipEntry.DEFLATED;

    /**
     * Mode flag to open a zip file for reading.
     */
    public static final int OPEN_READ = 0x1;

    /**
     * Mode flag to open a zip file and mark it for deletion.  The file will be
     * deleted some time between the moment that it is opened and the moment
     * that it is closed, but its contents will remain accessible via the
     * <tt>ZipFile</tt> object until either the close method is invoked or the
     * virtual machine exits.
     */
    public static final int OPEN_DELETE = 0x4;

    static {
        /* Zip library is loaded from System.initializeSystemClass */
        initIDs();
    }

    private static native void initIDs();

    private static final boolean usemmap;

    static {
        // A system prpperty to disable mmap use to avoid vm crash when
        // in-use zip file is accidently overwritten by others.
        String prop = sun.misc.VM.getSavedProperty("sun.zip.disableMemoryMapping");
        usemmap = (prop == null ||
                   !(prop.length() == 0 || prop.equalsIgnoreCase("true")));
    }

    /**
     * Opens a zip file for reading.
     *
     * <p>First, if there is a security manager, its <code>checkRead</code>
     * method is called with the <code>name</code> argument as its argument
     * to ensure the read is allowed.
     *
     * <p>The UTF-8 {@link java.nio.charset.Charset charset} is used to
     * decode the entry names and comments.
     *
     * @param name the name of the zip file
     * @throws ZipException if a ZIP format error has occurred
     * @throws IOException if an I/O error has occurred
     * @throws SecurityException if a security manager exists and its
     *         <code>checkRead</code> method doesn't allow read access to the file.
     *
     * @see SecurityManager#checkRead(java.lang.String)
     */
    public ZipFile(String name) throws IOException {
        this(new File(name), OPEN_READ);
    }

    /**
     * Opens a new <code>ZipFile</code> to read from the specified
     * <code>File</code> object in the specified mode.  The mode argument
     * must be either <tt>OPEN_READ</tt> or <tt>OPEN_READ | OPEN_DELETE</tt>.
     *
     * <p>First, if there is a security manager, its <code>checkRead</code>
     * method is called with the <code>name</code> argument as its argument to
     * ensure the read is allowed.
     *
     * <p>The UTF-8 {@link java.nio.charset.Charset charset} is used to
     * decode the entry names and comments
     *
     * @param file the ZIP file to be opened for reading
     * @param mode the mode in which the file is to be opened
     * @throws ZipException if a ZIP format error has occurred
     * @throws IOException if an I/O error has occurred
     * @throws SecurityException if a security manager exists and
     *         its <code>checkRead</code> method
     *         doesn't allow read access to the file,
     *         or its <code>checkDelete</code> method doesn't allow deleting
     *         the file when the <tt>OPEN_DELETE</tt> flag is set.
     * @throws IllegalArgumentException if the <tt>mode</tt> argument is invalid
     * @see SecurityManager#checkRead(java.lang.String)
     * @since 1.3
     */
    public ZipFile(File file, int mode) throws IOException {
<<<<<<< HEAD
        this(file, mode, StandardCharset.UTF_8);
=======
        this(file, mode, StandardCharsets.UTF_8);
>>>>>>> d1392b15
    }

    /**
     * Opens a ZIP file for reading given the specified File object.
     *
     * <p>The UTF-8 {@link java.nio.charset.Charset charset} is used to
     * decode the entry names and comments.
     *
     * @param file the ZIP file to be opened for reading
     * @throws ZipException if a ZIP format error has occurred
     * @throws IOException if an I/O error has occurred
     */
    public ZipFile(File file) throws ZipException, IOException {
        this(file, OPEN_READ);
    }

    private ZipCoder zc;

    /**
     * Opens a new <code>ZipFile</code> to read from the specified
     * <code>File</code> object in the specified mode.  The mode argument
     * must be either <tt>OPEN_READ</tt> or <tt>OPEN_READ | OPEN_DELETE</tt>.
     *
     * <p>First, if there is a security manager, its <code>checkRead</code>
     * method is called with the <code>name</code> argument as its argument to
     * ensure the read is allowed.
     *
     * @param file the ZIP file to be opened for reading
     * @param mode the mode in which the file is to be opened
     * @param charset
     *        the {@linkplain java.nio.charset.Charset charset} to
     *        be used to decode the ZIP entry name and comment that are not
     *        encoded by using UTF-8 encoding (indicated by entry's general
     *        purpose flag).
     *
     * @throws ZipException if a ZIP format error has occurred
     * @throws IOException if an I/O error has occurred
     *
     * @throws SecurityException
     *         if a security manager exists and its <code>checkRead</code>
     *         method doesn't allow read access to the file,or its
     *         <code>checkDelete</code> method doesn't allow deleting the
     *         file when the <tt>OPEN_DELETE</tt> flag is set
     *
     * @throws IllegalArgumentException if the <tt>mode</tt> argument is invalid
     *
     * @see SecurityManager#checkRead(java.lang.String)
     *
     * @since 1.7
     */
    public ZipFile(File file, int mode, Charset charset) throws IOException
    {
        if (((mode & OPEN_READ) == 0) ||
            ((mode & ~(OPEN_READ | OPEN_DELETE)) != 0)) {
            throw new IllegalArgumentException("Illegal mode: 0x"+
                                               Integer.toHexString(mode));
        }
        String name = file.getPath();
        SecurityManager sm = System.getSecurityManager();
        if (sm != null) {
            sm.checkRead(name);
            if ((mode & OPEN_DELETE) != 0) {
                sm.checkDelete(name);
            }
        }
        if (charset == null)
            throw new NullPointerException("charset is null");
        this.zc = ZipCoder.get(charset);
        long t0 = System.nanoTime();
        jzfile = open(name, mode, file.lastModified(), usemmap);
        sun.misc.PerfCounter.getZipFileOpenTime().addElapsedTimeFrom(t0);
        sun.misc.PerfCounter.getZipFileCount().increment();
        this.name = name;
        this.total = getTotal(jzfile);
    }

    /**
     * Opens a zip file for reading.
     *
     * <p>First, if there is a security manager, its <code>checkRead</code>
     * method is called with the <code>name</code> argument as its argument
     * to ensure the read is allowed.
     *
     * @param name the name of the zip file
     * @param charset
     *        the {@linkplain java.nio.charset.Charset charset} to
     *        be used to decode the ZIP entry name and comment that are not
     *        encoded by using UTF-8 encoding (indicated by entry's general
     *        purpose flag).
     *
     * @throws ZipException if a ZIP format error has occurred
     * @throws IOException if an I/O error has occurred
     * @throws SecurityException
     *         if a security manager exists and its <code>checkRead</code>
     *         method doesn't allow read access to the file
     *
     * @see SecurityManager#checkRead(java.lang.String)
     *
     * @since 1.7
     */
    public ZipFile(String name, Charset charset) throws IOException
    {
        this(new File(name), OPEN_READ, charset);
    }

    /**
     * Opens a ZIP file for reading given the specified File object.
     * @param file the ZIP file to be opened for reading
     * @param charset
     *        The {@linkplain java.nio.charset.Charset charset} to be
     *        used to decode the ZIP entry name and comment (ignored if
     *        the <a href="package-summary.html#lang_encoding"> language
     *        encoding bit</a> of the ZIP entry's general purpose bit
     *        flag is set).
     *
     * @throws ZipException if a ZIP format error has occurred
     * @throws IOException if an I/O error has occurred
     *
     * @since 1.7
     */
    public ZipFile(File file, Charset charset) throws IOException
    {
        this(file, OPEN_READ, charset);
    }

    /**
     * Returns the zip file comment, or null if none.
     *
     * @return the comment string for the zip file, or null if none
     *
     * @throws IllegalStateException if the zip file has been closed
     *
     * Since 1.7
     */
    public String getComment() {
        synchronized (this) {
            ensureOpen();
            byte[] bcomm = getCommentBytes(jzfile);
            if (bcomm == null)
                return null;
            return zc.toString(bcomm, bcomm.length);
        }
    }

    /**
     * Returns the zip file entry for the specified name, or null
     * if not found.
     *
     * @param name the name of the entry
     * @return the zip file entry, or null if not found
     * @throws IllegalStateException if the zip file has been closed
     */
    public ZipEntry getEntry(String name) {
        if (name == null) {
            throw new NullPointerException("name");
        }
        long jzentry = 0;
        synchronized (this) {
            ensureOpen();
            jzentry = getEntry(jzfile, zc.getBytes(name), true);
            if (jzentry != 0) {
                ZipEntry ze = getZipEntry(name, jzentry);
                freeEntry(jzfile, jzentry);
                return ze;
            }
        }
        return null;
    }

    private static native long getEntry(long jzfile, byte[] name,
                                        boolean addSlash);

    // freeEntry releases the C jzentry struct.
    private static native void freeEntry(long jzfile, long jzentry);

    // the outstanding inputstreams that need to be closed,
    // mapped to the inflater objects they use.
    private final Map<InputStream, Inflater> streams = new WeakHashMap<>();

    /**
     * Returns an input stream for reading the contents of the specified
     * zip file entry.
     *
     * <p> Closing this ZIP file will, in turn, close all input
     * streams that have been returned by invocations of this method.
     *
     * @param entry the zip file entry
     * @return the input stream for reading the contents of the specified
     * zip file entry.
     * @throws ZipException if a ZIP format error has occurred
     * @throws IOException if an I/O error has occurred
     * @throws IllegalStateException if the zip file has been closed
     */
    public InputStream getInputStream(ZipEntry entry) throws IOException {
        if (entry == null) {
            throw new NullPointerException("entry");
        }
        long jzentry = 0;
        ZipFileInputStream in = null;
        synchronized (this) {
            ensureOpen();
            if (!zc.isUTF8() && (entry.flag & EFS) != 0) {
                jzentry = getEntry(jzfile, zc.getBytesUTF8(entry.name), false);
            } else {
                jzentry = getEntry(jzfile, zc.getBytes(entry.name), false);
            }
            if (jzentry == 0) {
                return null;
            }
            in = new ZipFileInputStream(jzentry);

            switch (getEntryMethod(jzentry)) {
            case STORED:
                synchronized (streams) {
                    streams.put(in, null);
                }
                return in;
            case DEFLATED:
                // MORE: Compute good size for inflater stream:
                long size = getEntrySize(jzentry) + 2; // Inflater likes a bit of slack
                if (size > 65536) size = 8192;
                if (size <= 0) size = 4096;
                Inflater inf = getInflater();
                InputStream is =
                    new ZipFileInflaterInputStream(in, inf, (int)size);
                synchronized (streams) {
                    streams.put(is, inf);
                }
                return is;
            default:
                throw new ZipException("invalid compression method");
            }
        }
    }

    private class ZipFileInflaterInputStream extends InflaterInputStream {
        private volatile boolean closeRequested = false;
        private boolean eof = false;
        private final ZipFileInputStream zfin;

        ZipFileInflaterInputStream(ZipFileInputStream zfin, Inflater inf,
                int size) {
            super(zfin, inf, size);
            this.zfin = zfin;
        }

        public void close() throws IOException {
            if (closeRequested)
                return;
            closeRequested = true;

            super.close();
            Inflater inf;
            synchronized (streams) {
                inf = streams.remove(this);
            }
            if (inf != null) {
                releaseInflater(inf);
            }
        }

        // Override fill() method to provide an extra "dummy" byte
        // at the end of the input stream. This is required when
        // using the "nowrap" Inflater option.
        protected void fill() throws IOException {
            if (eof) {
                throw new EOFException("Unexpected end of ZLIB input stream");
            }
            len = in.read(buf, 0, buf.length);
            if (len == -1) {
                buf[0] = 0;
                len = 1;
                eof = true;
            }
            inf.setInput(buf, 0, len);
        }

        public int available() throws IOException {
            if (closeRequested)
                return 0;
            long avail = zfin.size() - inf.getBytesWritten();
            return (avail > (long) Integer.MAX_VALUE ?
                    Integer.MAX_VALUE : (int) avail);
        }

        protected void finalize() throws Throwable {
            close();
        }
    }

    /*
     * Gets an inflater from the list of available inflaters or allocates
     * a new one.
     */
    private Inflater getInflater() {
        Inflater inf;
        synchronized (inflaterCache) {
            while (null != (inf = inflaterCache.poll())) {
                if (false == inf.ended()) {
                    return inf;
                }
            }
        }
        return new Inflater(true);
    }

    /*
     * Releases the specified inflater to the list of available inflaters.
     */
    private void releaseInflater(Inflater inf) {
        if (false == inf.ended()) {
            inf.reset();
            synchronized (inflaterCache) {
                inflaterCache.add(inf);
            }
        }
    }

    // List of available Inflater objects for decompression
    private Deque<Inflater> inflaterCache = new ArrayDeque<>();

    /**
     * Returns the path name of the ZIP file.
     * @return the path name of the ZIP file
     */
    public String getName() {
        return name;
    }

    /**
     * Returns an enumeration of the ZIP file entries.
     * @return an enumeration of the ZIP file entries
     * @throws IllegalStateException if the zip file has been closed
     */
    public Enumeration<? extends ZipEntry> entries() {
        ensureOpen();
        return new Enumeration<ZipEntry>() {
                private int i = 0;
                public boolean hasMoreElements() {
                    synchronized (ZipFile.this) {
                        ensureOpen();
                        return i < total;
                    }
                }
                public ZipEntry nextElement() throws NoSuchElementException {
                    synchronized (ZipFile.this) {
                        ensureOpen();
                        if (i >= total) {
                            throw new NoSuchElementException();
                        }
                        long jzentry = getNextEntry(jzfile, i++);
                        if (jzentry == 0) {
                            String message;
                            if (closeRequested) {
                                message = "ZipFile concurrently closed";
                            } else {
                                message = getZipMessage(ZipFile.this.jzfile);
                            }
                            throw new ZipError("jzentry == 0" +
                                               ",\n jzfile = " + ZipFile.this.jzfile +
                                               ",\n total = " + ZipFile.this.total +
                                               ",\n name = " + ZipFile.this.name +
                                               ",\n i = " + i +
                                               ",\n message = " + message
                                );
                        }
                        ZipEntry ze = getZipEntry(null, jzentry);
                        freeEntry(jzfile, jzentry);
                        return ze;
                    }
                }
            };
    }

    private ZipEntry getZipEntry(String name, long jzentry) {
        ZipEntry e = new ZipEntry();
        e.flag = getEntryFlag(jzentry);  // get the flag first
        if (name != null) {
            e.name = name;
        } else {
            byte[] bname = getEntryBytes(jzentry, JZENTRY_NAME);
            if (!zc.isUTF8() && (e.flag & EFS) != 0) {
                e.name = zc.toStringUTF8(bname, bname.length);
            } else {
                e.name = zc.toString(bname, bname.length);
            }
        }
        e.time = getEntryTime(jzentry);
        e.crc = getEntryCrc(jzentry);
        e.size = getEntrySize(jzentry);
        e. csize = getEntryCSize(jzentry);
        e.method = getEntryMethod(jzentry);
        e.extra = getEntryBytes(jzentry, JZENTRY_EXTRA);
        byte[] bcomm = getEntryBytes(jzentry, JZENTRY_COMMENT);
        if (bcomm == null) {
            e.comment = null;
        } else {
            if (!zc.isUTF8() && (e.flag & EFS) != 0) {
                e.comment = zc.toStringUTF8(bcomm, bcomm.length);
            } else {
                e.comment = zc.toString(bcomm, bcomm.length);
            }
        }
        return e;
    }

    private static native long getNextEntry(long jzfile, int i);

    /**
     * Returns the number of entries in the ZIP file.
     * @return the number of entries in the ZIP file
     * @throws IllegalStateException if the zip file has been closed
     */
    public int size() {
        ensureOpen();
        return total;
    }

    /**
     * Closes the ZIP file.
     * <p> Closing this ZIP file will close all of the input streams
     * previously returned by invocations of the {@link #getInputStream
     * getInputStream} method.
     *
     * @throws IOException if an I/O error has occurred
     */
    public void close() throws IOException {
        if (closeRequested)
            return;
        closeRequested = true;

        synchronized (this) {
            // Close streams, release their inflaters
            synchronized (streams) {
                if (false == streams.isEmpty()) {
                    Map<InputStream, Inflater> copy = new HashMap<>(streams);
                    streams.clear();
                    for (Map.Entry<InputStream, Inflater> e : copy.entrySet()) {
                        e.getKey().close();
                        Inflater inf = e.getValue();
                        if (inf != null) {
                            inf.end();
                        }
                    }
                }
            }

            // Release cached inflaters
            Inflater inf;
            synchronized (inflaterCache) {
                while (null != (inf = inflaterCache.poll())) {
                    inf.end();
                }
            }

            if (jzfile != 0) {
                // Close the zip file
                long zf = this.jzfile;
                jzfile = 0;

                close(zf);
            }
        }
    }

    /**
     * Ensures that the system resources held by this ZipFile object are
     * released when there are no more references to it.
     *
     * <p>
     * Since the time when GC would invoke this method is undetermined,
     * it is strongly recommended that applications invoke the <code>close</code>
     * method as soon they have finished accessing this <code>ZipFile</code>.
     * This will prevent holding up system resources for an undetermined
     * length of time.
     *
     * @throws IOException if an I/O error has occurred
     * @see    java.util.zip.ZipFile#close()
     */
    protected void finalize() throws IOException {
        close();
    }

    private static native void close(long jzfile);

    private void ensureOpen() {
        if (closeRequested) {
            throw new IllegalStateException("zip file closed");
        }

        if (jzfile == 0) {
            throw new IllegalStateException("The object is not initialized.");
        }
    }

    private void ensureOpenOrZipException() throws IOException {
        if (closeRequested) {
            throw new ZipException("ZipFile closed");
        }
    }

    /*
     * Inner class implementing the input stream used to read a
     * (possibly compressed) zip file entry.
     */
   private class ZipFileInputStream extends InputStream {
        private volatile boolean closeRequested = false;
        protected long jzentry; // address of jzentry data
        private   long pos;     // current position within entry data
        protected long rem;     // number of remaining bytes within entry
        protected long size;    // uncompressed size of this entry

        ZipFileInputStream(long jzentry) {
            pos = 0;
            rem = getEntryCSize(jzentry);
            size = getEntrySize(jzentry);
            this.jzentry = jzentry;
        }

        public int read(byte b[], int off, int len) throws IOException {
            if (rem == 0) {
                return -1;
            }
            if (len <= 0) {
                return 0;
            }
            if (len > rem) {
                len = (int) rem;
            }
            synchronized (ZipFile.this) {
                ensureOpenOrZipException();

                len = ZipFile.read(ZipFile.this.jzfile, jzentry, pos, b,
                                   off, len);
            }
            if (len > 0) {
                pos += len;
                rem -= len;
            }
            if (rem == 0) {
                close();
            }
            return len;
        }

        public int read() throws IOException {
            byte[] b = new byte[1];
            if (read(b, 0, 1) == 1) {
                return b[0] & 0xff;
            } else {
                return -1;
            }
        }

        public long skip(long n) {
            if (n > rem)
                n = rem;
            pos += n;
            rem -= n;
            if (rem == 0) {
                close();
            }
            return n;
        }

        public int available() {
            return rem > Integer.MAX_VALUE ? Integer.MAX_VALUE : (int) rem;
        }

        public long size() {
            return size;
        }

        public void close() {
            if (closeRequested)
                return;
            closeRequested = true;

            rem = 0;
            synchronized (ZipFile.this) {
                if (jzentry != 0 && ZipFile.this.jzfile != 0) {
                    freeEntry(ZipFile.this.jzfile, jzentry);
                    jzentry = 0;
                }
            }
            synchronized (streams) {
                streams.remove(this);
            }
        }

        protected void finalize() {
            close();
        }
    }


    private static native long open(String name, int mode, long lastModified,
                                    boolean usemmap) throws IOException;
    private static native int getTotal(long jzfile);
    private static native int read(long jzfile, long jzentry,
                                   long pos, byte[] b, int off, int len);

    // access to the native zentry object
    private static native long getEntryTime(long jzentry);
    private static native long getEntryCrc(long jzentry);
    private static native long getEntryCSize(long jzentry);
    private static native long getEntrySize(long jzentry);
    private static native int getEntryMethod(long jzentry);
    private static native int getEntryFlag(long jzentry);
    private static native byte[] getCommentBytes(long jzfile);

    private static final int JZENTRY_NAME = 0;
    private static final int JZENTRY_EXTRA = 1;
    private static final int JZENTRY_COMMENT = 2;
    private static native byte[] getEntryBytes(long jzentry, int type);

    private static native String getZipMessage(long jzfile);
}<|MERGE_RESOLUTION|>--- conflicted
+++ resolved
@@ -31,11 +31,7 @@
 import java.io.EOFException;
 import java.io.File;
 import java.nio.charset.Charset;
-<<<<<<< HEAD
-import java.nio.charset.StandardCharset;
-=======
 import java.nio.charset.StandardCharsets;
->>>>>>> d1392b15
 import java.util.ArrayDeque;
 import java.util.Deque;
 import java.util.Enumeration;
@@ -145,11 +141,7 @@
      * @since 1.3
      */
     public ZipFile(File file, int mode) throws IOException {
-<<<<<<< HEAD
-        this(file, mode, StandardCharset.UTF_8);
-=======
         this(file, mode, StandardCharsets.UTF_8);
->>>>>>> d1392b15
     }
 
     /**
