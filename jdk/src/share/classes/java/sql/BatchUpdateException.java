/*
 * Copyright (c) 1998, 2011, Oracle and/or its affiliates. All rights reserved.
 * DO NOT ALTER OR REMOVE COPYRIGHT NOTICES OR THIS FILE HEADER.
 *
 * This code is free software; you can redistribute it and/or modify it
 * under the terms of the GNU General Public License version 2 only, as
 * published by the Free Software Foundation.  Oracle designates this
 * particular file as subject to the "Classpath" exception as provided
 * by Oracle in the LICENSE file that accompanied this code.
 *
 * This code is distributed in the hope that it will be useful, but WITHOUT
 * ANY WARRANTY; without even the implied warranty of MERCHANTABILITY or
 * FITNESS FOR A PARTICULAR PURPOSE.  See the GNU General Public License
 * version 2 for more details (a copy is included in the LICENSE file that
 * accompanied this code).
 *
 * You should have received a copy of the GNU General Public License version
 * 2 along with this work; if not, write to the Free Software Foundation,
 * Inc., 51 Franklin St, Fifth Floor, Boston, MA 02110-1301 USA.
 *
 * Please contact Oracle, 500 Oracle Parkway, Redwood Shores, CA 94065 USA
 * or visit www.oracle.com if you need additional information or have any
 * questions.
 */

package java.sql;

import java.util.Arrays;

/**
 * The subclass of {@link SQLException} thrown when an error
 * occurs during a batch update operation.  In addition to the
 * information provided by {@link SQLException}, a
 * <code>BatchUpdateException</code> provides the update
 * counts for all commands that were executed successfully during the
 * batch update, that is, all commands that were executed before the error
 * occurred.  The order of elements in an array of update counts
 * corresponds to the order in which commands were added to the batch.
 * <P>
 * After a command in a batch update fails to execute properly
 * and a <code>BatchUpdateException</code> is thrown, the driver
 * may or may not continue to process the remaining commands in
 * the batch.  If the driver continues processing after a failure,
 * the array returned by the method
 * <code>BatchUpdateException.getUpdateCounts</code> will have
 * an element for every command in the batch rather than only
 * elements for the commands that executed successfully before
 * the error.  In the case where the driver continues processing
 * commands, the array element for any command
 * that failed is <code>Statement.EXECUTE_FAILED</code>.
 * <P>
 * @since 1.2
 */

public class BatchUpdateException extends SQLException {

  /**
   * Constructs a <code>BatchUpdateException</code> object initialized with a given
   * <code>reason</code>, <code>SQLState</code>, <code>vendorCode</code> and
   * <code>updateCounts</code>.
   * The <code>cause</code> is not initialized, and may subsequently be
   * initialized by a call to the
   * {@link Throwable#initCause(java.lang.Throwable)} method.
   * <p>
   *
   * @param reason a description of the error
   * @param SQLState an XOPEN or SQL:2003 code identifying the exception
   * @param vendorCode an exception code used by a particular
   * database vendor
   * @param updateCounts an array of <code>int</code>, with each element
   * indicating the update count, <code>Statement.SUCCESS_NO_INFO</code> or
   * <code>Statement.EXECUTE_FAILED</code> for each SQL command in
   * the batch for JDBC drivers that continue processing
   * after a command failure; an update count or
   * <code>Statement.SUCCESS_NO_INFO</code> for each SQL command in the batch
   * prior to the failure for JDBC drivers that stop processing after a command
   * failure
   * @since 1.2
   */
  public BatchUpdateException( String reason, String SQLState, int vendorCode,
                               int[] updateCounts ) {
      this(reason, SQLState, vendorCode, updateCounts, null);
  }

  /**
   * Constructs a <code>BatchUpdateException</code> object initialized with a given
   * <code>reason</code>, <code>SQLState</code> and
   * <code>updateCounts</code>.
   * The <code>cause</code> is not initialized, and may subsequently be
   * initialized by a call to the
   * {@link Throwable#initCause(java.lang.Throwable)} method. The vendor code
   * is initialized to 0.
   * <p>
   *
   * @param reason a description of the exception
   * @param SQLState an XOPEN or SQL:2003 code identifying the exception
   * @param updateCounts an array of <code>int</code>, with each element
   * indicating the update count, <code>Statement.SUCCESS_NO_INFO</code> or
   * <code>Statement.EXECUTE_FAILED</code> for each SQL command in
   * the batch for JDBC drivers that continue processing
   * after a command failure; an update count or
   * <code>Statement.SUCCESS_NO_INFO</code> for each SQL command in the batch
   * prior to the failure for JDBC drivers that stop processing after a command
   * failure
   * @since 1.2
   */
  public BatchUpdateException(String reason, String SQLState,
                              int[] updateCounts) {
      this(reason, SQLState, 0, updateCounts, null);
  }

  /**
   * Constructs a <code>BatchUpdateException</code> object initialized with a given
   * <code>reason</code> and <code>updateCounts</code>.
   * The <code>cause</code> is not initialized, and may subsequently be
   * initialized by a call to the
   * {@link Throwable#initCause(java.lang.Throwable)} method.  The
   * <code>SQLState</code> is initialized to <code>null</code>
   * and the vender code is initialized to 0.
   * <p>
   *
   *
   * @param reason a description of the exception
   * @param updateCounts an array of <code>int</code>, with each element
   * indicating the update count, <code>Statement.SUCCESS_NO_INFO</code> or
   * <code>Statement.EXECUTE_FAILED</code> for each SQL command in
   * the batch for JDBC drivers that continue processing
   * after a command failure; an update count or
   * <code>Statement.SUCCESS_NO_INFO</code> for each SQL command in the batch
   * prior to the failure for JDBC drivers that stop processing after a command
   * failure
   * @since 1.2
   */
  public  BatchUpdateException(String reason, int[] updateCounts) {
      this(reason, null, 0, updateCounts, null);
  }

  /**
   * Constructs a <code>BatchUpdateException</code> object initialized with a given
   * <code>updateCounts</code>.
   * initialized by a call to the
   * {@link Throwable#initCause(java.lang.Throwable)} method. The  <code>reason</code>
   * and <code>SQLState</code> are initialized to null and the vendor code
   * is initialized to 0.
   * <p>
   *
   * @param updateCounts an array of <code>int</code>, with each element
   * indicating the update count, <code>Statement.SUCCESS_NO_INFO</code> or
   * <code>Statement.EXECUTE_FAILED</code> for each SQL command in
   * the batch for JDBC drivers that continue processing
   * after a command failure; an update count or
   * <code>Statement.SUCCESS_NO_INFO</code> for each SQL command in the batch
   * prior to the failure for JDBC drivers that stop processing after a command
   * failure
   * @since 1.2
   */
  public BatchUpdateException(int[] updateCounts) {
      this(null, null, 0, updateCounts, null);
  }

  /**
   * Constructs a <code>BatchUpdateException</code> object.
   * The <code>reason</code>, <code>SQLState</code> and <code>updateCounts</code>
   *  are initialized to <code>null</code> and the vendor code is initialized to 0.
   * The <code>cause</code> is not initialized, and may subsequently be
   * initialized by a call to the
   * {@link Throwable#initCause(java.lang.Throwable)} method.
   * <p>
   *
   * @since 1.2
   */
  public BatchUpdateException() {
        this(null, null, 0, null, null);
  }

    /**
     * Constructs a <code>BatchUpdateException</code> object initialized with
     *  a given <code>cause</code>.
     * The <code>SQLState</code> and <code>updateCounts</code>
     * are initialized
     * to <code>null</code> and the vendor code is initialized to 0.
     * The <code>reason</code>  is initialized to <code>null</code> if
     * <code>cause==null</code> or to <code>cause.toString()</code> if
     *  <code>cause!=null</code>.
     * @param cause the underlying reason for this <code>SQLException</code>
     * (which is saved for later retrieval by the <code>getCause()</code> method);
     * may be null indicating the cause is non-existent or unknown.
     * @since 1.6
     */
    public BatchUpdateException(Throwable cause) {
<<<<<<< HEAD
        this(null, null, 0, null, cause);
=======
        this((cause == null ? null : cause.toString()), null, 0, null, cause);
>>>>>>> d1392b15
    }

    /**
     * Constructs a <code>BatchUpdateException</code> object initialized with a
     * given <code>cause</code> and <code>updateCounts</code>.
     * The <code>SQLState</code> is initialized
     * to <code>null</code> and the vendor code is initialized to 0.
     * The <code>reason</code>  is initialized to <code>null</code> if
     * <code>cause==null</code> or to <code>cause.toString()</code> if
     * <code>cause!=null</code>.
     *
     * @param updateCounts an array of <code>int</code>, with each element
     * indicating the update count, <code>Statement.SUCCESS_NO_INFO</code> or
   * <code>Statement.EXECUTE_FAILED</code> for each SQL command in
   * the batch for JDBC drivers that continue processing
   * after a command failure; an update count or
   * <code>Statement.SUCCESS_NO_INFO</code> for each SQL command in the batch
   * prior to the failure for JDBC drivers that stop processing after a command
   * failure
     * @param cause the underlying reason for this <code>SQLException</code>
     * (which is saved for later retrieval by the <code>getCause()</code> method); may be null indicating
     * the cause is non-existent or unknown.
     * @since 1.6
     */
    public BatchUpdateException(int []updateCounts , Throwable cause) {
<<<<<<< HEAD
        this(null, null, 0, updateCounts, cause);
=======
        this((cause == null ? null : cause.toString()), null, 0, updateCounts, cause);
>>>>>>> d1392b15
    }

    /**
     * Constructs a <code>BatchUpdateException</code> object initialized with
     * a given <code>reason</code>, <code>cause</code>
     * and <code>updateCounts</code>. The <code>SQLState</code> is initialized
     * to <code>null</code> and the vendor code is initialized to 0.
     *
     * @param reason a description of the exception
     * @param updateCounts an array of <code>int</code>, with each element
     *indicating the update count, <code>Statement.SUCCESS_NO_INFO</code> or
   * <code>Statement.EXECUTE_FAILED</code> for each SQL command in
   * the batch for JDBC drivers that continue processing
   * after a command failure; an update count or
   * <code>Statement.SUCCESS_NO_INFO</code> for each SQL command in the batch
   * prior to the failure for JDBC drivers that stop processing after a command
   * failure
     * @param cause the underlying reason for this <code>SQLException</code> (which is saved for later retrieval by the <code>getCause()</code> method);
     * may be null indicating
     * the cause is non-existent or unknown.
     * @since 1.6
     */
    public BatchUpdateException(String reason, int []updateCounts, Throwable cause) {
        this(reason, null, 0, updateCounts, cause);
    }

    /**
     * Constructs a <code>BatchUpdateException</code> object initialized with
     * a given <code>reason</code>, <code>SQLState</code>,<code>cause</code>, and
   * <code>updateCounts</code>. The vendor code is initialized to 0.
     *
     * @param reason a description of the exception
     * @param SQLState an XOPEN or SQL:2003 code identifying the exception
     * @param updateCounts an array of <code>int</code>, with each element
     * indicating the update count, <code>Statement.SUCCESS_NO_INFO</code> or
   * <code>Statement.EXECUTE_FAILED</code> for each SQL command in
   * the batch for JDBC drivers that continue processing
   * after a command failure; an update count or
   * <code>Statement.SUCCESS_NO_INFO</code> for each SQL command in the batch
   * prior to the failure for JDBC drivers that stop processing after a command
   * failure
     * @param cause the underlying reason for this <code>SQLException</code> (which is saved for later retrieval by the <code>getCause()</code> method);
     * may be null indicating
     * the cause is non-existent or unknown.
     * @since 1.6
     */
    public BatchUpdateException(String reason, String SQLState,
                                int []updateCounts, Throwable cause) {
        this(reason, SQLState, 0, updateCounts, cause);
    }

    /**
     * Constructs a <code>BatchUpdateException</code> object initialized with
     * a given <code>reason</code>, <code>SQLState</code>, <code>vendorCode</code>
     * <code>cause</code> and <code>updateCounts</code>.
     *
     * @param reason a description of the error
     * @param SQLState an XOPEN or SQL:2003 code identifying the exception
     * @param vendorCode an exception code used by a particular
     * database vendor
     * @param updateCounts an array of <code>int</code>, with each element
     *indicating the update count, <code>Statement.SUCCESS_NO_INFO</code> or
   * <code>Statement.EXECUTE_FAILED</code> for each SQL command in
   * the batch for JDBC drivers that continue processing
   * after a command failure; an update count or
   * <code>Statement.SUCCESS_NO_INFO</code> for each SQL command in the batch
   * prior to the failure for JDBC drivers that stop processing after a command
   * failure
     * @param cause the underlying reason for this <code>SQLException</code> (which is saved for later retrieval by the <code>getCause()</code> method);
     * may be null indicating
     * the cause is non-existent or unknown.
     * @since 1.6
     */
    public BatchUpdateException(String reason, String SQLState, int vendorCode,
                                int []updateCounts,Throwable cause) {
        super(reason, SQLState, vendorCode, cause);
        this.updateCounts  = (updateCounts == null) ? null : Arrays.copyOf(updateCounts, updateCounts.length);
    }

  /**
   * Retrieves the update count for each update statement in the batch
   * update that executed successfully before this exception occurred.
   * A driver that implements batch updates may or may not continue to
   * process the remaining commands in a batch when one of the commands
   * fails to execute properly. If the driver continues processing commands,
   * the array returned by this method will have as many elements as
   * there are commands in the batch; otherwise, it will contain an
   * update count for each command that executed successfully before
   * the <code>BatchUpdateException</code> was thrown.
   *<P>
   * The possible return values for this method were modified for
   * the Java 2 SDK, Standard Edition, version 1.3.  This was done to
   * accommodate the new option of continuing to process commands
   * in a batch update after a <code>BatchUpdateException</code> object
   * has been thrown.
   *
   * @return an array of <code>int</code> containing the update counts
   * for the updates that were executed successfully before this error
   * occurred.  Or, if the driver continues to process commands after an
   * error, one of the following for every command in the batch:
   * <OL>
   * <LI>an update count
   *  <LI><code>Statement.SUCCESS_NO_INFO</code> to indicate that the command
   *     executed successfully but the number of rows affected is unknown
   *  <LI><code>Statement.EXECUTE_FAILED</code> to indicate that the command
   *     failed to execute successfully
   * </OL>
   * @since 1.3
   */
  public int[] getUpdateCounts() {
      return (updateCounts == null) ? null : Arrays.copyOf(updateCounts, updateCounts.length);
  }

  /**
   * The array that describes the outcome of a batch execution.
   * @serial
   * @since 1.2
   */
  private final int[] updateCounts;

  private static final long serialVersionUID = 5977529877145521757L;
}<|MERGE_RESOLUTION|>--- conflicted
+++ resolved
@@ -188,11 +188,7 @@
      * @since 1.6
      */
     public BatchUpdateException(Throwable cause) {
-<<<<<<< HEAD
-        this(null, null, 0, null, cause);
-=======
         this((cause == null ? null : cause.toString()), null, 0, null, cause);
->>>>>>> d1392b15
     }
 
     /**
@@ -218,11 +214,7 @@
      * @since 1.6
      */
     public BatchUpdateException(int []updateCounts , Throwable cause) {
-<<<<<<< HEAD
-        this(null, null, 0, updateCounts, cause);
-=======
         this((cause == null ? null : cause.toString()), null, 0, updateCounts, cause);
->>>>>>> d1392b15
     }
 
     /**
