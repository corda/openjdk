--- conflicted
+++ resolved
@@ -935,7 +935,6 @@
      * Windows doesn't always send WM_SETTINGCHANGE when it should.
      */
     private void windowsSettingChange() {
-<<<<<<< HEAD
         // JDK-8039383: Have to update the value of XPSTYLE_THEME_ACTIVE property
         // as soon as possible to prevent NPE and other errors because theme data
         // has become unavailable.
@@ -951,21 +950,11 @@
             // We cannot post the update to any EventQueue. Listeners will
             // be called on EDTs by DesktopPropertyChangeSupport
             updateProperties(props);
-=======
-        if (AppContext.getAppContext() == null) {
-            // We cannot post the update to any EventQueue. Listeners will
-            // be called on EDTs by DesktopPropertyChangeSupport
-            updateProperties();
->>>>>>> 2ae6cd03
         } else {
             // Cannot update on Toolkit thread.
             // DesktopPropertyChangeSupport will call listeners on Toolkit
             // thread if it has AppContext (standalone mode)
-<<<<<<< HEAD
             EventQueue.invokeLater(() -> updateProperties(props));
-=======
-            EventQueue.invokeLater(this::updateProperties);
->>>>>>> 2ae6cd03
         }
     }
 
